#
# Copyright 2019 Gianluca Frison, Dimitris Kouzoupis, Robin Verschueren,
# Andrea Zanelli, Niels van Duijkeren, Jonathan Frey, Tommaso Sartor,
# Branimir Novoselnik, Rien Quirynen, Rezart Qelibari, Dang Doan,
# Jonas Koenemann, Yutao Chen, Tobias Schöls, Jonas Schlagenhauf, Moritz Diehl
#
# This file is part of acados.
#
# The 2-Clause BSD License
#
# Redistribution and use in source and binary forms, with or without
# modification, are permitted provided that the following conditions are met:
#
# 1. Redistributions of source code must retain the above copyright notice,
# this list of conditions and the following disclaimer.
#
# 2. Redistributions in binary form must reproduce the above copyright notice,
# this list of conditions and the following disclaimer in the documentation
# and/or other materials provided with the distribution.
#
# THIS SOFTWARE IS PROVIDED BY THE COPYRIGHT HOLDERS AND CONTRIBUTORS "AS IS"
# AND ANY EXPRESS OR IMPLIED WARRANTIES, INCLUDING, BUT NOT LIMITED TO, THE
# IMPLIED WARRANTIES OF MERCHANTABILITY AND FITNESS FOR A PARTICULAR PURPOSE
# ARE DISCLAIMED. IN NO EVENT SHALL THE COPYRIGHT HOLDER OR CONTRIBUTORS BE
# LIABLE FOR ANY DIRECT, INDIRECT, INCIDENTAL, SPECIAL, EXEMPLARY, OR
# CONSEQUENTIAL DAMAGES (INCLUDING, BUT NOT LIMITED TO, PROCUREMENT OF
# SUBSTITUTE GOODS OR SERVICES; LOSS OF USE, DATA, OR PROFITS; OR BUSINESS
# INTERRUPTION) HOWEVER CAUSED AND ON ANY THEORY OF LIABILITY, WHETHER IN
# CONTRACT, STRICT LIABILITY, OR TORT (INCLUDING NEGLIGENCE OR OTHERWISE)
# ARISING IN ANY WAY OUT OF THE USE OF THIS SOFTWARE, EVEN IF ADVISED OF THE
# POSSIBILITY OF SUCH DAMAGE.;
#


cmake_minimum_required(VERSION 3.1)

if(CMAKE_MAKE_PROGRAM)
    file(TO_CMAKE_PATH ${CMAKE_MAKE_PROGRAM} CMAKE_MAKE_PROGRAM)
    find_program(CMAKE_MAKE_PROGRAM ${CMAKE_MAKE_PROGRAM})
endif()

project(acados LANGUAGES C CXX)

list(APPEND CMAKE_MODULE_PATH "${PROJECT_SOURCE_DIR}/cmake")

set(CMAKE_POSITION_INDEPENDENT_CODE TRUE)

### Defaults

set(ACADOS_INSTALL_DIR "${PROJECT_SOURCE_DIR}" CACHE STRING  "Installation path to PROJECT_SOURCE_DIR")
set(BLASFEO_TARGET "X64_AUTOMATIC" CACHE STRING "BLASFEO Target architecture")
set(HPIPM_TARGET "AVX" CACHE STRING "HPIPM Target architecture")
set(LA "HIGH_PERFORMANCE" CACHE STRING "Linear algebra optimization level")

if (CMAKE_SYSTEM_NAME MATCHES "Windows")
    set(BUILD_SHARED_LIBS OFF CACHE STRING "Build shared libraries")
else()
    set(BUILD_SHARED_LIBS ON CACHE STRING "Build shared libraries")
endif()

# Additional targets
option(ACADOS_UNIT_TESTS "Compile Unit tests" OFF)
option(ACADOS_EXAMPLES "Compile Examples" ON)
option(ACADOS_LINT "Compile Lint" OFF)
# Extarnal libs
option(ACADOS_WITH_QPOASES  "qpOASES solver" OFF)
option(ACADOS_WITH_HPMPC "HPMPC solver" OFF)
option(ACADOS_WITH_QORE "QORE solver" OFF)
option(ACADOS_WITH_OOQP "OOQP solver" OFF)
option(ACADOS_WITH_QPDUNES "qpDUNES solver" OFF)
option(ACADOS_WITH_OSQP "OSQP solver" OFF)
# Interfaces
option(TEMPLATE_MATLAB "Template Matlab Interface" OFF)
option(DEV_MATLAB "Developer Matlab Interface" OFF)
option(ACADOS_MATLAB "The Matlab Interface" OFF)
option(ACADOS_OCTAVE "The Octave Interface" OFF)
option(ACADOS_PYTHON "Python Interface" OFF)

# Set custom path
set(CMAKE_INSTALL_PREFIX ${ACADOS_INSTALL_DIR})
set(EXTERNAL_SRC_DIR ${PROJECT_SOURCE_DIR}/external)
set(BLASFEO_SRC_DIR ${PROJECT_SOURCE_DIR}/external/blasfeo)

# Set up build type
if(NOT CMAKE_BUILD_TYPE)
    set(CMAKE_BUILD_TYPE Release
        CACHE STRING "Valid build types are: \
        Release (default), None, Debug, WithExternalLibs, RelWithDebInfo, MinSizeRel." FORCE)
endif()
### Defaults

message(STATUS "Build type is ${CMAKE_BUILD_TYPE}")

enable_testing(true)

if(CMAKE_CXX_COMPILER_ID MATCHES "GNU" AND NOT CMAKE_SYSTEM_NAME MATCHES "Windows")
    add_definitions(-D _GLIBCXX_USE_CXX11_ABI=0) # Needed for CasADi compatibility
endif()

if(CMAKE_CXX_COMPILER_ID MATCHES "GNU" AND CMAKE_SYSTEM_NAME MATCHES "Windows")
    # MinGW, change to .lib such that mex recognizes it
    set(CMAKE_STATIC_LIBRARY_SUFFIX ".lib")
endif()

if(CMAKE_CXX_COMPILER_ID MATCHES "GNU" OR CMAKE_CXX_COMPILER_ID MATCHES "Clang")
    set(CMAKE_C_FLAGS "${CMAKE_C_FLAGS} -std=c99 -Wall -fdiagnostics-show-option")
    set(CMAKE_CXX_FLAGS "${CMAKE_CXX_FLAGS} -std=c++11 -Wall -fdiagnostics-show-option")
elseif(CMAKE_CXX_COMPILER_ID MATCHES "MSVC")
    set(CMAKE_C_FLAGS_RELEASE "${CMAKE_C_FLAGS_RELEASE} /MT")
    set(CMAKE_CXX_FLAGS_RELEASE "${CMAKE_CXX_FLAGS_RELEASE} /MT")
endif()

# Rpath handling, see https://cmake.org/Wiki/CMake_RPATH_handling#What_is_RPATH_.3F
set(CMAKE_SKIP_BUILD_RPATH FALSE)
set(CMAKE_BUILD_WITH_INSTALL_RPATH FALSE)

if(CMAKE_BUILD_TYPE MATCHES WithExternalLibs)
    set(ACADOS_WITH_HPMPC ON CACHE BOOL "Add HPMPC solver")
    set(ACADOS_WITH_QORE ON CACHE BOOL "Add QORE solver")
    set(ACADOS_WITH_OOQP ON CACHE BOOL "Add OOQP solver")
    set(ACADOS_WITH_QPOASES ON CACHE BOOL "Add qpOASES solver")
    set(ACADOS_WITH_QPDUNES ON CACHE BOOL "Add qpDUNES solver")
    set(ACADOS_WITH_OSQP ON CACHE BOOL "Add OSQP solver")
endif()

## External lib checks (

if(ACADOS_WITH_HPMPC MATCHES ON AND CMAKE_C_COMPILER_ID MATCHES "MSVC")
    set(ACADOS_WITH_HPMPC OFF CACHE BOOL "HPMPC solver" FORCE)
    message(WARNING "HPMPC has been disabled, not compatible with ${CMAKE_C_COMPILER_ID}")
endif()

if(ACADOS_WITH_OOQP MATCHES ON)

    if(CMAKE_SYSTEM_NAME MATCHES "dSpace")
        set(ACADOS_WITH_OOQP OFF CACHE BOOL "Add OOQP solver" FORCE)
        message(WARNING "OOQP is not compatible with dSpace, OOQP is disabled")

    elseif(NOT EXISTS ${PROJECT_SOURCE_DIR}/external/OOQP)
        set(ACADOS_WITH_OOQP OFF CACHE BOOL "Add OOQP solver" FORCE)
        message(WARNING "OOQP folder not found, OOQP has been disabled")

    endif()
endif()

if(ACADOS_WITH_QORE MATCHES ON)

    if(CMAKE_SYSTEM_NAME MATCHES "dSpace" OR CMAKE_CXX_COMPILER_ID MATCHES "MSVC")
        set(ACADOS_WITH_QORE OFF CACHE BOOL "Add QORE solver" FORCE)
        message(WARNING "QORE is not compatible with MSVC or dSpace, QORE is has been disabled")

    elseif(NOT EXISTS ${PROJECT_SOURCE_DIR}/external/qore)
        set(ACADOS_WITH_QORE OFF CACHE BOOL "Add QORE solver" FORCE)
        message(WARNING "QORE folder not found, QORE has been disabled")

    endif()
endif()

if(ACADOS_LINT)
    if(CMAKE_SYSTEM_NAME MATCHES "Windows" OR CMAKE_SYSTEM_NAME MATCHES "dSpace")
        set(ACADOS_LINT OFF CACHE BOOL "Lint" FORCE)
        message(WARNING "Lint has been disabled, not compatible with ${CMAKE_SYSTEM_NAME}")
    endif()
endif()

if(ACADOS_MATLAB OR ACADOS_OCTAVE OR ACADOS_PYTHON) 
    add_subdirectory(${PROJECT_SOURCE_DIR}/interfaces)
endif()

## ) External lib checks

# Configure acados
add_subdirectory(acados)

# Configure interfaces
add_subdirectory(${PROJECT_SOURCE_DIR}/interfaces/acados_c)

# Configure external libraries
add_subdirectory(${EXTERNAL_SRC_DIR})

# Configure examples
if(ACADOS_EXAMPLES)
<<<<<<< HEAD
	add_subdirectory(examples)
	if(EMBEDDED_TARGET)
		message(STATUS "Examples: compile embedded examples for ${EMBEDDED_TARGET}")
	endif()
=======
    add_subdirectory(examples)
>>>>>>> 5fdbf59d
endif()

# Configure tests
if(ACADOS_UNIT_TESTS)
    add_subdirectory(test)
endif()

# Configure lint
if(ACADOS_LINT)
    include(Lint)
else()
    add_custom_target(lint echo "Lint is disabled")
endif()

# Configure Uninstall
configure_file(
    "${CMAKE_CURRENT_SOURCE_DIR}/cmake/cmake_uninstall.cmake.in"
    "${CMAKE_CURRENT_BINARY_DIR}/cmake/cmake_uninstall.cmake"
    IMMEDIATE @ONLY)
add_custom_target(uninstall
    # NOTE(dimitris): uninstall name clashes with submodules
    "${CMAKE_COMMAND}" -P "${CMAKE_CURRENT_BINARY_DIR}/cmake/cmake_uninstall.cmake")

# Current config messages
message(STATUS "Target: BLASFEO is ${BLASFEO_TARGET}, HPIPM is ${HPIPM_TARGET}")
message(STATUS "Linear algebra: ${LA}")
message(STATUS "Matlab MEX (${ACADOS_MATLAB})")
message(STATUS "Octave MEX (${ACADOS_OCTAVE})")
message(STATUS "System name:version ${CMAKE_SYSTEM_NAME}:${CMAKE_SYSTEM_VERSION}")
message(STATUS "Build type is ${CMAKE_BUILD_TYPE}")
message(STATUS "Installation directory is ${CMAKE_INSTALL_PREFIX}")<|MERGE_RESOLUTION|>--- conflicted
+++ resolved
@@ -180,14 +180,7 @@
 
 # Configure examples
 if(ACADOS_EXAMPLES)
-<<<<<<< HEAD
-	add_subdirectory(examples)
-	if(EMBEDDED_TARGET)
-		message(STATUS "Examples: compile embedded examples for ${EMBEDDED_TARGET}")
-	endif()
-=======
     add_subdirectory(examples)
->>>>>>> 5fdbf59d
 endif()
 
 # Configure tests
