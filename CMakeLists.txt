cmake_minimum_required(VERSION 2.8.11)
project(acados)

set(CMAKE_MODULE_PATH "${PROJECT_SOURCE_DIR}/cmake/")

set(CMAKE_VERBOSE_MAKEFILE ON)
set(CMAKE_EXE_LINKER_FLAGS "${CMAKE_EXE_LINKER_FLAGS} -v")
set(CMAKE_C_FLAGS "${CMAKE_C_FLAGS} -std=c99 -Wall -Wextra -Werror -fdiagnostics-show-option")
set(CMAKE_CXX_FLAGS "${CMAKE_CXX_FLAGS} -std=c++11 -Wall -Wextra -Werror")

if(NOT CMAKE_BUILD_TYPE)
    set(CMAKE_BUILD_TYPE Release)
	set(CMAKE_C_FLAGS "${CMAKE_C_FLAGS} -O3 -funroll-loops")
endif()

message("\n\n --- The CMake build type is ${CMAKE_BUILD_TYPE} ---\n\n")

if(CMAKE_BUILD_TYPE MATCHES Debug)
    add_definitions(-DDEBUG)
    set(CMAKE_C_FLAGS "-g -std=c99 -Wall -Wextra -Wno-unused-function")
endif()

if(CMAKE_BUILD_TYPE MATCHES Profile)
	set(CMAKE_C_FLAGS "${CMAKE_C_FLAGS} -O3 -funroll-loops -fprofile-use")
endif()

if(CMAKE_BUILD_TYPE MATCHES Test)
	set(CMAKE_C_FLAGS "${CMAKE_C_FLAGS} -g")
	set(CMAKE_CXX_FLAGS "${CMAKE_CXX_FLAGS} -g")
    enable_testing(true)
endif()

# Define include folders
include_directories("${PROJECT_SOURCE_DIR}")
include_directories("${PROJECT_SOURCE_DIR}/external/")
include_directories("${PROJECT_SOURCE_DIR}/external/qpOASES/include/")
if(CMAKE_BUILD_TYPE MATCHES Test)
    if(NOT EXISTS "${PROJECT_SOURCE_DIR}/external/eigen/Eigen")
        message(FATAL_ERROR "The build type is ${CMAKE_BUILD_TYPE} (Test) but Eigen can not be found")
    endif()
    include_directories("${PROJECT_SOURCE_DIR}/external/eigen/")

    if(NOT EXISTS "${PROJECT_SOURCE_DIR}/external/casadi-octave-v3.1.1")
        message(FATAL_ERROR "The build type is ${CMAKE_BUILD_TYPE} (Test) but casadi-octave-v3.1.1 can not be found")
    endif()
endif()

# Define source files
include(acados_sources)

# Process external libraries
include(external/openblas)
include(external/blasfeo)
include(external/hpmpc)
include(external/qpoases)

if (EXISTS ${PROJECT_SOURCE_DIR}/external/OOQP)
    include(external/ma27)
    include(external/ooqp)
endif ()

# Define acados library
add_library(acados STATIC ${ACADOS_SRC})
add_dependencies(acados qpoases hpmpc blasfeo)

if (EXISTS ${PROJECT_SOURCE_DIR}/external/OOQP)
    add_dependencies(ooqpbase ma27)
    add_dependencies(acados ooqpbase)
endif ()

# Define examples
add_executable(hpmpc_example ${HPMPC_EXAMPLE_SRC})
target_link_libraries(hpmpc_example acados hpmpc blasfeo openblas m)

add_executable(hpmpc_example_partial_tightening ${HPMPC_EXAMPLE_SRC})
target_link_libraries(hpmpc_example_partial_tightening acados hpmpc blasfeo openblas m)

add_executable(condensing_qpoases_example ${CONDENSING_QPOASES_EXAMPLE_SRC})
target_link_libraries(condensing_qpoases_example acados qpoases blasfeo hpmpc m)

add_executable(nmpc_example ${NMPC_EXAMPLE_SRC} ${CHEN_MODEL_SRC})
target_link_libraries(nmpc_example acados qpoases blasfeo m)

add_executable(chain_example ${CHAIN_EXAMPLE_SRC})
target_link_libraries(chain_example acados qpoases blasfeo openblas m)

add_executable(pendulum_example ${PENDULUM_EXAMPLE_SRC})
target_link_libraries(pendulum_example acados hpmpc blasfeo openblas m)

add_executable(pendulum_example_partial_tightening ${PENDULUM_EXAMPLE_PT_SRC})
target_link_libraries(pendulum_example_partial_tightening acados hpmpc blasfeo openblas m)

#add_executable(aircraft_example ${AIRCRAFT_EXAMPLE_SRC})
#target_link_libraries(aircraft_example acados hpmpc blasfeo openblas m)

# Automatic generation of unit testing data
if(CMAKE_BUILD_TYPE MATCHES Test)
    include(test_sources)
    add_custom_command(OUTPUT ${UNIT_TESTS_SRC_CASADI}
        COMMAND ${CMAKE_COMMAND} -P ../cmake/generate_test_data.cmake
        COMMENT "Generating unit testing files")
    add_custom_target(generate_test_data
        DEPENDS ${UNIT_TESTS_SRC_CASADI}
        COMMENT "Checking if regeneration of test data is needed")
<<<<<<< HEAD
    add_executable(unit_tests ${UNIT_TESTS_SRC} ${UNIT_TESTS_SRC_SIM} ${UNIT_TESTS_SRC_OCP_QP} ${UNIT_TESTS_SRC_OCP_NLP} ${UNIT_TESTS_SRC_TEST_UTILS})
=======
    add_executable(unit_tests ${UNIT_TESTS_SRC} ${UNIT_TESTS_SRC_OCP_QP} ${UNIT_TESTS_SRC_SIM} ${UNIT_TESTS_SRC_OCP_NLP} ${UNIT_TESTS_SRC_TEST_UTILS})
>>>>>>> 1e5a9c3a
    add_dependencies(unit_tests generate_test_data)

    if (EXISTS ${PROJECT_SOURCE_DIR}/external/OOQP)
        find_library(FLIB gfortran HINTS /usr/lib/gcc/x86_64-linux-gnu/* /usr/local/lib/gcc/*)
        target_link_libraries(unit_tests acados qpoases hpmpc blasfeo ooqpgensparse ooqpsparse ooqpgondzio ooqpbase ma27 blas ${FLIB} m)
    else ()
        target_link_libraries(unit_tests acados qpoases blasfeo hpmpc m)
    endif ()
    set_target_properties(unit_tests PROPERTIES RUNTIME_OUTPUT_DIRECTORY ${PROJECT_BINARY_DIR}/test)
endif()

# Linter
set(FIND_FILES_TO_LINT find acados test examples swig -type f -name "*.c" -o -name "*.cpp" -o -name "*.h" -o -name "*.hpp" -o -name "*.i" )
set(FIND_FILES_TO_LINT ${CMAKE_COMMAND} -E chdir ${PROJECT_SOURCE_DIR} ${FIND_FILES_TO_LINT})
execute_process(COMMAND ${FIND_FILES_TO_LINT} OUTPUT_VARIABLE FILES_TO_LINT)
string(REPLACE "\n" " " FILES_TO_LINT ${FILES_TO_LINT})
separate_arguments(FILES_TO_LINT)
set(LINT_COMMAND ${CMAKE_COMMAND} -E chdir ${PROJECT_SOURCE_DIR} ${PYTHON_EXECUTABLE} ./cpplint.py --counting=detailed --extensions=c,cpp,h,hpp,i ${FILES_TO_LINT})
add_custom_target(lint ${LINT_COMMAND})<|MERGE_RESOLUTION|>--- conflicted
+++ resolved
@@ -102,11 +102,7 @@
     add_custom_target(generate_test_data
         DEPENDS ${UNIT_TESTS_SRC_CASADI}
         COMMENT "Checking if regeneration of test data is needed")
-<<<<<<< HEAD
     add_executable(unit_tests ${UNIT_TESTS_SRC} ${UNIT_TESTS_SRC_SIM} ${UNIT_TESTS_SRC_OCP_QP} ${UNIT_TESTS_SRC_OCP_NLP} ${UNIT_TESTS_SRC_TEST_UTILS})
-=======
-    add_executable(unit_tests ${UNIT_TESTS_SRC} ${UNIT_TESTS_SRC_OCP_QP} ${UNIT_TESTS_SRC_SIM} ${UNIT_TESTS_SRC_OCP_NLP} ${UNIT_TESTS_SRC_TEST_UTILS})
->>>>>>> 1e5a9c3a
     add_dependencies(unit_tests generate_test_data)
 
     if (EXISTS ${PROJECT_SOURCE_DIR}/external/OOQP)
