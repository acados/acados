#
#    This file is part of acados.
#
#    acados is free software; you can redistribute it and/or
#    modify it under the terms of the GNU Lesser General Public
#    License as published by the Free Software Foundation; either
#    version 3 of the License, or (at your option) any later version.
#
#    acados is distributed in the hope that it will be useful,
#    but WITHOUT ANY WARRANTY; without even the implied warranty of
#    MERCHANTABILITY or FITNESS FOR A PARTICULAR PURPOSE.  See the GNU
#    Lesser General Public License for more details.
#
#    You should have received a copy of the GNU Lesser General Public
#    License along with acados; if not, write to the Free Software Foundation,
#    Inc., 51 Franklin Street, Fifth Floor, Boston, MA  02110-1301  USA
#
#

cmake_minimum_required(VERSION 3.0)

if(CMAKE_MAKE_PROGRAM)
    file(TO_CMAKE_PATH ${CMAKE_MAKE_PROGRAM} CMAKE_MAKE_PROGRAM)
    find_program(CMAKE_MAKE_PROGRAM ${CMAKE_MAKE_PROGRAM})
endif()

project(acados LANGUAGES C CXX)

if(CMAKE_CXX_COMPILER_ID MATCHES "GNU" AND CMAKE_C_COMPILER_VERSION MATCHES "5")
    add_definitions(-D_GLIBCXX_USE_CXX11_ABI=1)
endif()

set(CMAKE_MODULE_PATH "${PROJECT_SOURCE_DIR}/cmake")
set(CMAKE_VERBOSE_MAKEFILE ON)
set(CMAKE_POSITION_INDEPENDENT_CODE TRUE)

if(CMAKE_SYSTEM MATCHES "Windows")
    set(CMAKE_FIND_LIBRARY_PREFIXES "lib" CACHE INTERNAL "Library prefix")
    set(CMAKE_FIND_LIBRARY_SUFFIXES ".dll" CACHE INTERNAL "Library suffix")
endif()

# Set up build type
if(NOT CMAKE_BUILD_TYPE)
    set(CMAKE_BUILD_TYPE Release
        CACHE STRING "Valid build types are: \
        Release (default), None, Debug, NoExternalLibs, RelWithDebInfo, MinSizeRel." FORCE)
endif()
message(STATUS "Build type is ${CMAKE_BUILD_TYPE}")

enable_testing(true)

if(CMAKE_CXX_COMPILER_ID MATCHES "GNU" OR CMAKE_CXX_COMPILER_ID MATCHES "Clang")
<<<<<<< HEAD
    set(CMAKE_C_FLAGS "${CMAKE_C_FLAGS} -std=c99 -Wall -Werror -fdiagnostics-show-option")
    set(CMAKE_CXX_FLAGS "${CMAKE_CXX_FLAS} -std=c++11 -Wall -Werror -fdiagnostics-show-option")
=======
    set(CMAKE_C_FLAGS "${CMAKE_C_FLAGS} -DNOFLIP_BOUNDS -std=c99 -Wall -Werror -fdiagnostics-show-option")
    set(CMAKE_CXX_FLAGS "${CMAKE_CXX_FLAGS} -DNOFLIP_BOUNDS -std=c++11 -Wall -Werror -fdiagnostics-show-option")
>>>>>>> 781c61d5
endif()

# Set install directories
if(NOT ACADOS_INSTALL_DIR)
    set(ACADOS_INSTALL_DIR "$ENV{HOME}/local")
endif()
set(CMAKE_INSTALL_PREFIX ${ACADOS_INSTALL_DIR}
    CACHE STRING "Install path prefix, prepended onto install directories." FORCE)
set(CMAKE_PREFIX_PATH "${CMAKE_INSTALL_PREFIX}/share")
message(STATUS "Installation directory is ${CMAKE_INSTALL_PREFIX}")

# Rpath handling, see https://cmake.org/Wiki/CMake_RPATH_handling#What_is_RPATH_.3F
set(CMAKE_SKIP_BUILD_RPATH FALSE)
set(CMAKE_BUILD_WITH_INSTALL_RPATH FALSE)
set(CMAKE_INSTALL_RPATH "${CMAKE_INSTALL_PREFIX}/lib")
# set(CMAKE_INSTALL_RPATH "\$ORIGIN")
# SET(CMAKE_INSTALL_RPATH_USE_LINK_PATH TRUE)

if(EXISTS ${PROJECT_SOURCE_DIR}/external/OOQP AND NOT CMAKE_BUILD_TYPE MATCHES NoExternalLibs)
    set(ACADOS_WITH_OOQP ON CACHE BOOL "Add OOQP solver")
endif()

set(CMAKE_MACOSX_RPATH TRUE)
set(EXTERNAL_SRC_DIR ${CMAKE_CURRENT_SOURCE_DIR}/external)
# Configure acados
add_subdirectory(acados)

# Configure external libraries
add_subdirectory(${EXTERNAL_SRC_DIR})

# Add examples
if(NOT CMAKE_SYSTEM_NAME MATCHES "dSpace")
    add_subdirectory(examples)
endif()

# Configure SWIG interface
if(NOT CMAKE_BUILD_TYPE MATCHES NoExternalLibs)
    if(SWIG_MATLAB OR SWIG_PYTHON)
        add_subdirectory(swig)
    endif()
endif()

# Generate test data and configure unit tests
if(UNIT_TESTS)
    add_subdirectory(test)
endif()

# Uninstallation
configure_file(
    "${CMAKE_CURRENT_SOURCE_DIR}/cmake/cmake_uninstall.cmake.in"
    "${CMAKE_CURRENT_BINARY_DIR}/cmake/cmake_uninstall.cmake"
    IMMEDIATE @ONLY)
add_custom_target(uninstall
    "${CMAKE_COMMAND}" -P "${CMAKE_CURRENT_BINARY_DIR}/cmake/cmake_uninstall.cmake")

# Cpplint
if(NOT (CMAKE_SYSTEM_NAME MATCHES "dSpace" OR CMAKE_CXX_COMPILER_ID MATCHES "MSVC"))
    include(lint)
endif()<|MERGE_RESOLUTION|>--- conflicted
+++ resolved
@@ -50,13 +50,8 @@
 enable_testing(true)
 
 if(CMAKE_CXX_COMPILER_ID MATCHES "GNU" OR CMAKE_CXX_COMPILER_ID MATCHES "Clang")
-<<<<<<< HEAD
     set(CMAKE_C_FLAGS "${CMAKE_C_FLAGS} -std=c99 -Wall -Werror -fdiagnostics-show-option")
     set(CMAKE_CXX_FLAGS "${CMAKE_CXX_FLAS} -std=c++11 -Wall -Werror -fdiagnostics-show-option")
-=======
-    set(CMAKE_C_FLAGS "${CMAKE_C_FLAGS} -DNOFLIP_BOUNDS -std=c99 -Wall -Werror -fdiagnostics-show-option")
-    set(CMAKE_CXX_FLAGS "${CMAKE_CXX_FLAGS} -DNOFLIP_BOUNDS -std=c++11 -Wall -Werror -fdiagnostics-show-option")
->>>>>>> 781c61d5
 endif()
 
 # Set install directories
