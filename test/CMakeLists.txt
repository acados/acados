#
#    This file is part of acados.
#
#    acados is free software; you can redistribute it and/or
#    modify it under the terms of the GNU Lesser General Public
#    License as published by the Free Software Foundation; either
#    version 3 of the License, or (at your option) any later version.
#
#    acados is distributed in the hope that it will be useful,
#    but WITHOUT ANY WARRANTY; without even the implied warranty of
#    MERCHANTABILITY or FITNESS FOR A PARTICULAR PURPOSE.  See the GNU
#    Lesser General Public License for more details.
#
#    You should have received a copy of the GNU Lesser General Public
#    License along with acados; if not, write to the Free Software Foundation,
#    Inc., 51 Franklin Street, Fifth Floor, Boston, MA  02110-1301  USA
#
#

# Check if external libraries are present; these are needed for the unit tests

find_package(Eigen3)

if(NOT EXISTS "${PROJECT_SOURCE_DIR}/external/casadi-octave-v3.4.0")
<<<<<<< HEAD
    message(WARNING "You chose to run unit tests but casadi-octave-v3.4.0 was not found in: ${PROJECT_SOURCE_DIR}/external/casadi-octave-v3.4.0")
=======
    message(WARNING "You chose to run unit tests but 'casadi-octave-v3.4.0' was not found in: ${PROJECT_SOURCE_DIR}/external")
>>>>>>> 2885ff38
endif()

include_directories(${EIGEN3_INCLUDE_DIR})

# add_subdirectory(ocp_nlp)
add_subdirectory(ocp_qp)
# add_subdirectory(sim)

set(TEST_OCP_NLP_SRC
    ### explicit ###
    # 2 masses
    ${CMAKE_SOURCE_DIR}/examples/c/chain_model/vde_chain_nm2.c
    ${CMAKE_SOURCE_DIR}/examples/c/chain_model/jac_chain_nm2.c
    ${CMAKE_SOURCE_DIR}/examples/c/chain_model/vde_adj_chain_nm2.c
    #chain_model/vde_hess_chain_nm2.c
    ${CMAKE_SOURCE_DIR}/examples/c/chain_model/ls_cost_nm2.c
    ${CMAKE_SOURCE_DIR}/examples/c/chain_model/ls_costN_nm2.c
    ${CMAKE_SOURCE_DIR}/examples/c/chain_model/casadi_erk4_chain_nm2.c
    # 3 masses
    ${CMAKE_SOURCE_DIR}/examples/c/chain_model/vde_chain_nm3.c
    ${CMAKE_SOURCE_DIR}/examples/c/chain_model/jac_chain_nm3.c
    ${CMAKE_SOURCE_DIR}/examples/c/chain_model/vde_adj_chain_nm3.c
    #chain_model/vde_hess_chain_nm3.c
    ${CMAKE_SOURCE_DIR}/examples/c/chain_model/ls_cost_nm3.c
    ${CMAKE_SOURCE_DIR}/examples/c/chain_model/ls_costN_nm3.c
    ${CMAKE_SOURCE_DIR}/examples/c/chain_model/casadi_erk4_chain_nm3.c
    # 4 masses
    ${CMAKE_SOURCE_DIR}/examples/c/chain_model/vde_chain_nm4.c
    ${CMAKE_SOURCE_DIR}/examples/c/chain_model/jac_chain_nm4.c
    ${CMAKE_SOURCE_DIR}/examples/c/chain_model/vde_adj_chain_nm4.c
    #chain_model/vde_hess_chain_nm4.c
    ${CMAKE_SOURCE_DIR}/examples/c/chain_model/ls_cost_nm4.c
    ${CMAKE_SOURCE_DIR}/examples/c/chain_model/ls_costN_nm4.c
    ${CMAKE_SOURCE_DIR}/examples/c/chain_model/casadi_erk4_chain_nm4.c
    # 5 masses
    ${CMAKE_SOURCE_DIR}/examples/c/chain_model/vde_chain_nm5.c
    ${CMAKE_SOURCE_DIR}/examples/c/chain_model/jac_chain_nm5.c
    ${CMAKE_SOURCE_DIR}/examples/c/chain_model/vde_adj_chain_nm5.c
    #chain_model/vde_hess_chain_nm5.c
    ${CMAKE_SOURCE_DIR}/examples/c/chain_model/ls_cost_nm5.c
    ${CMAKE_SOURCE_DIR}/examples/c/chain_model/ls_costN_nm5.c
    # chain_model/casadi_erk4_chain_nm5.c
    # 6 masses
    ${CMAKE_SOURCE_DIR}/examples/c/chain_model/vde_chain_nm6.c
    ${CMAKE_SOURCE_DIR}/examples/c/chain_model/jac_chain_nm6.c
    ${CMAKE_SOURCE_DIR}/examples/c/chain_model/vde_adj_chain_nm6.c
    #chain_model/vde_hess_chain_nm6.c
    ${CMAKE_SOURCE_DIR}/examples/c/chain_model/ls_cost_nm6.c
    ${CMAKE_SOURCE_DIR}/examples/c/chain_model/ls_costN_nm6.c
    # chain_model/casadi_erk4_chain_nm6.c

    ### implicit ###
    # 2 masses
    ${CMAKE_SOURCE_DIR}/examples/c/implicit_chain_model/impl_ode_fun_chain_nm2.c
    ${CMAKE_SOURCE_DIR}/examples/c/implicit_chain_model/impl_ode_fun_jac_x_xdot_chain_nm2.c
    ${CMAKE_SOURCE_DIR}/examples/c/implicit_chain_model/impl_ode_fun_jac_x_xdot_u_chain_nm2.c
    ${CMAKE_SOURCE_DIR}/examples/c/implicit_chain_model/impl_ode_jac_x_xdot_u_chain_nm2.c
    #${CMAKE_SOURCE_DIR}/examples/c/implicit_chain_model/impl_ode_jac_x_u_chain_nm2.c
    # 3 masses
    ${CMAKE_SOURCE_DIR}/examples/c/implicit_chain_model/impl_ode_fun_chain_nm3.c
    ${CMAKE_SOURCE_DIR}/examples/c/implicit_chain_model/impl_ode_fun_jac_x_xdot_chain_nm3.c
    ${CMAKE_SOURCE_DIR}/examples/c/implicit_chain_model/impl_ode_fun_jac_x_xdot_u_chain_nm3.c
    ${CMAKE_SOURCE_DIR}/examples/c/implicit_chain_model/impl_ode_jac_x_xdot_u_chain_nm3.c
    #${CMAKE_SOURCE_DIR}/examples/c/implicit_chain_model/impl_ode_jac_x_u_chain_nm3.c
    # 4 masses
    ${CMAKE_SOURCE_DIR}/examples/c/implicit_chain_model/impl_ode_fun_chain_nm4.c
    ${CMAKE_SOURCE_DIR}/examples/c/implicit_chain_model/impl_ode_fun_jac_x_xdot_chain_nm4.c
    ${CMAKE_SOURCE_DIR}/examples/c/implicit_chain_model/impl_ode_fun_jac_x_xdot_u_chain_nm4.c
    ${CMAKE_SOURCE_DIR}/examples/c/implicit_chain_model/impl_ode_jac_x_xdot_u_chain_nm4.c
    #${CMAKE_SOURCE_DIR}/examples/c/implicit_chain_model/impl_ode_jac_x_u_chain_nm4.c
    # 5 masses
    ${CMAKE_SOURCE_DIR}/examples/c/implicit_chain_model/impl_ode_fun_chain_nm5.c
    ${CMAKE_SOURCE_DIR}/examples/c/implicit_chain_model/impl_ode_fun_jac_x_xdot_chain_nm5.c
    ${CMAKE_SOURCE_DIR}/examples/c/implicit_chain_model/impl_ode_fun_jac_x_xdot_u_chain_nm5.c
    ${CMAKE_SOURCE_DIR}/examples/c/implicit_chain_model/impl_ode_jac_x_xdot_u_chain_nm5.c
    #${CMAKE_SOURCE_DIR}/examples/c/implicit_chain_model/impl_ode_jac_x_u_chain_nm5.c
    # 6 masses
    ${CMAKE_SOURCE_DIR}/examples/c/implicit_chain_model/impl_ode_fun_chain_nm6.c
    ${CMAKE_SOURCE_DIR}/examples/c/implicit_chain_model/impl_ode_fun_jac_x_xdot_chain_nm6.c
    ${CMAKE_SOURCE_DIR}/examples/c/implicit_chain_model/impl_ode_fun_jac_x_xdot_u_chain_nm6.c
    ${CMAKE_SOURCE_DIR}/examples/c/implicit_chain_model/impl_ode_jac_x_xdot_u_chain_nm6.c
    #${CMAKE_SOURCE_DIR}/examples/c/implicit_chain_model/impl_ode_jac_x_u_chain_nm6.c

    ${CMAKE_CURRENT_SOURCE_DIR}/ocp_nlp/chain/test_chain.cpp
)

set(TEST_OCP_QP_SRC
    ${PROJECT_SOURCE_DIR}/examples/c/mass_spring_model/mass_spring_qp.c
    ${CMAKE_CURRENT_SOURCE_DIR}/ocp_qp/test_qpsolvers.cpp
    # ${CMAKE_CURRENT_SOURCE_DIR}/ocp_qp/../test_utils/read_ocp_qp_in.c
)

# set(TEST_SIM_SRC
#     ${CMAKE_CURRENT_SOURCE_DIR}/sim/pendulum/test_pendulum.cpp
# )

# set(TEST_UTILS_SRC
#     ${PROJECT_SOURCE_DIR}/test/test_utils/read_matrix.cpp
#     ${PROJECT_SOURCE_DIR}/test/test_utils/zeros.cpp
# ) # TODO (dimitris): eliminate this at some point

# Unit test executable
add_executable(unit_tests
    ${PROJECT_SOURCE_DIR}/test/all_tests.cpp
    # $<TARGET_OBJECTS:ocp_nlp_gen>
    # $<TARGET_OBJECTS:ocp_qp_gen>
    ${TEST_OCP_QP_SRC}
    ${TEST_OCP_NLP_SRC}
    # $<TARGET_OBJECTS:sim_gen>
    # ${TEST_SIM_SRC}
    # ${TEST_UTILS_SRC}
)

target_include_directories(unit_tests PRIVATE "${EXTERNAL_SRC_DIR}/eigen")
target_link_libraries(unit_tests acados)

# if(ACADOS_WITH_OOQP)
#     target_compile_definitions(unit_tests PRIVATE OOQP)
# endif()

# Add as test in ctest
add_test(NAME unit_tests COMMAND "${CMAKE_COMMAND}" -E chdir ${CMAKE_BINARY_DIR}/test ./unit_tests -a)

file(COPY "${PROJECT_SOURCE_DIR}/acados/sim/simplified/" DESTINATION "${PROJECT_BINARY_DIR}/test/simplified/")<|MERGE_RESOLUTION|>--- conflicted
+++ resolved
@@ -22,11 +22,7 @@
 find_package(Eigen3)
 
 if(NOT EXISTS "${PROJECT_SOURCE_DIR}/external/casadi-octave-v3.4.0")
-<<<<<<< HEAD
-    message(WARNING "You chose to run unit tests but casadi-octave-v3.4.0 was not found in: ${PROJECT_SOURCE_DIR}/external/casadi-octave-v3.4.0")
-=======
     message(WARNING "You chose to run unit tests but 'casadi-octave-v3.4.0' was not found in: ${PROJECT_SOURCE_DIR}/external")
->>>>>>> 2885ff38
 endif()
 
 include_directories(${EIGEN3_INCLUDE_DIR})
@@ -68,7 +64,7 @@
     #chain_model/vde_hess_chain_nm5.c
     ${CMAKE_SOURCE_DIR}/examples/c/chain_model/ls_cost_nm5.c
     ${CMAKE_SOURCE_DIR}/examples/c/chain_model/ls_costN_nm5.c
-    # chain_model/casadi_erk4_chain_nm5.c
+    ${CMAKE_SOURCE_DIR}/examples/c/chain_model/casadi_erk4_chain_nm5.c
     # 6 masses
     ${CMAKE_SOURCE_DIR}/examples/c/chain_model/vde_chain_nm6.c
     ${CMAKE_SOURCE_DIR}/examples/c/chain_model/jac_chain_nm6.c
@@ -76,7 +72,7 @@
     #chain_model/vde_hess_chain_nm6.c
     ${CMAKE_SOURCE_DIR}/examples/c/chain_model/ls_cost_nm6.c
     ${CMAKE_SOURCE_DIR}/examples/c/chain_model/ls_costN_nm6.c
-    # chain_model/casadi_erk4_chain_nm6.c
+    ${CMAKE_SOURCE_DIR}/examples/c/chain_model/casadi_erk4_chain_nm6.c
 
     ### implicit ###
     # 2 masses
