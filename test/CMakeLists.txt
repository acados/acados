--- conflicted
+++ resolved
@@ -171,10 +171,6 @@
 add_executable(unit_tests
     ${PROJECT_SOURCE_DIR}/test/all_tests.cpp
     # $<TARGET_OBJECTS:ocp_nlp_gen>
-<<<<<<< HEAD
-    ${TEST_OCP_NLP_SRC}
-=======
->>>>>>> 81eb3797
     # $<TARGET_OBJECTS:ocp_qp_gen>
     ${TEST_SIM_SRC}
     ${TEST_OCP_QP_SRC}
