--- conflicted
+++ resolved
@@ -70,13 +70,8 @@
 nlp_cost.yref_e = np.zeros((ny_e, ))
 
 # setting bounds
-<<<<<<< HEAD
-Fmax = 80.0
+Fmax = 2.0
 nlp_con = ocp.constraints
-=======
-Fmax = 2.0
-nlp_con = ra.constraints
->>>>>>> c539863d
 nlp_con.lbu = np.array([-Fmax])
 nlp_con.ubu = np.array([+Fmax])
 nlp_con.x0 = np.array([0.0, 3.14, 0.0, 0.0])
@@ -90,14 +85,9 @@
 ocp.solver_config.integrator_type = 'ERK'
 
 # set prediction horizon
-<<<<<<< HEAD
 ocp.solver_config.tf = Tf
 ocp.solver_config.nlp_solver_type = 'SQP'
-=======
-ra.solver_config.tf = Tf
-ra.solver_config.nlp_solver_type = 'SQP'
-# ra.solver_config.nlp_solver_type = 'SQP_RTI'
->>>>>>> c539863d
+# ocp.solver_config.nlp_solver_type = 'SQP_RTI'
 
 # set header path
 ocp.acados_include_path  = '/usr/local/include'
