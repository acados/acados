--- conflicted
+++ resolved
@@ -54,12 +54,6 @@
 % ocp
 param_scheme = 'multiple_shooting_unif_grid';
 ocp_N = 100;
-<<<<<<< HEAD
-nlp_solver = 'sqp'; % sqp, sqp_rti
-nlp_solver_exact_hessian = 'true';
-regularize_method = 'project_reduc_hess'; % no_regularize, project,...
-    % project_reduc_hess, mirror, convexify
-=======
 %nlp_solver = 'sqp_rti';
 %nlp_solver_exact_hessian = 'false';
 nlp_solver = 'sqp'; % sqp, sqp_rti
@@ -68,20 +62,11 @@
 	% project_reduc_hess, mirror, convexify
 %regularize_method = 'mirror';
 %regularize_method = 'convexify';
->>>>>>> e5e92dd0
 nlp_solver_max_iter = 100;
 qp_solver = 'partial_condensing_hpipm';
         % full_condensing_hpipm, partial_condensing_hpipm
 qp_solver_cond_N = 5;
 qp_solver_warm_start = 0;
-<<<<<<< HEAD
-qp_solver_cond_ric_alg = 0; % HPIPM specific? what does it stand for?
-qp_solver_ric_alg = 0; % HPIPM specific? what does it stand for?
-ocp_sim_method = 'erk'; % erk, irk, irk_gnsf
-ocp_sim_method_num_stages = 4;
-ocp_sim_method_num_steps = 1;
-cost_type = 'linear_ls'; % linear_ls, ext_cost
-=======
 qp_solver_cond_ric_alg = 0; % 0: dont factorize hessian in the condensing; 1: factorize
 qp_solver_ric_alg = 0; % HPIPM specific
 ocp_sim_method = 'erk'; % erk, irk, irk_gnsf
@@ -91,19 +76,13 @@
 cost_type = 'linear_ls'; % linear_ls, ext_cost
 % cost_type = 'ext_cost'; % linear_ls, ext_cost
 
-h = 0.01;
->>>>>>> e5e92dd0
-
 
 %% create model entries
 model = pendulum_on_cart_model;
 
-<<<<<<< HEAD
 h = 0.01;
 T = ocp_N*h; % horizon length time
 
-=======
->>>>>>> e5e92dd0
 % dims
 nx = model.nx;
 nu = model.nu;
@@ -111,7 +90,6 @@
 ny = nu+nx; % number of outputs in lagrange term
 ny_e = nx; % number of outputs in mayer term
 
-<<<<<<< HEAD
 ng = 0; % number of general linear constraints intermediate stages
 ng_e = 0; % number of general linear constraints final stage
 nbx = 0; % number of bounds on state x
@@ -120,11 +98,6 @@
 linear_constraints = 1; % 1: encode control bounds as bounds (efficient)
     % 0: encode control bounds as external CasADi functions
 if linear_constraints
-=======
-linear_constraints = 1; % 1, 0
-if linear_constraints
-	nbx = 0;
->>>>>>> e5e92dd0
 	nbu = nu;
 	nh = 0;
 	nh_e = 0;
