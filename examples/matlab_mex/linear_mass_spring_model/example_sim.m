--- conflicted
+++ resolved
@@ -16,16 +16,10 @@
 %% arguments
 compile_mex = 'true';
 codgen_model = 'true';
-<<<<<<< HEAD
-%method = 'irk';
-method = 'irk_gnsf';
-gnsf_detect_struct = 'true';
-=======
 %method = 'erk';
 method = 'irk';
 %method = 'irk_gnsf';
-gnsf_detect_struct = 'true'
->>>>>>> b3e0be62
+gnsf_detect_struct = 'true';
 sens_forw = 'true';
 num_stages = 4;
 num_steps = 4;
