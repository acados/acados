clc;
clear all;
close all;

import casadi.*

% constants
m = 0.1;
g = 9.81;
l = 0.8;

% variables
x1 = SX.sym('x1');
theta = SX.sym('theta');
v1 = SX.sym('v1');
dtheta = SX.sym('dtheta');

F = SX.sym('F');

M = SX.sym('M');

x = [x1; theta; v1; dtheta];
u = F;
p = M;

nx = length(x);
nu = length(u);
np = length(p);

% ODE system

f_expl = [   v1; ...
             dtheta; ...
             (- l*m*sin(theta)*dtheta^2 + F + g*m*cos(theta)*sin(theta))/(M + m - m*cos(theta)^2); ...
             (- l*m*cos(theta)*sin(theta)*dtheta^2 + F*cos(theta) + g*m*sin(theta) + M*g*sin(theta))/(l*(M + m - m*cos(theta)^2)) ];
        
odeFun = Function('odeFun',{x,u,p},{f_expl});

Sx = SX.sym('Sx',nx,nx);
Sp = SX.sym('Sp',nx,nu);
lambdaX = SX.sym('lambdaX',nx,1);

vdeX = jtimes(f_expl,x,Sx);

vdeP = jacobian(f_expl,u);
vdeP = vdeP + jtimes(f_expl,x,Sp);

vdeFun = Function('vdeFun',{x,Sx,Sp,u,p},{f_expl,vdeX,vdeP});

jacX = jacobian(f_expl,x);
jacFun = Function('jacFun',{x,u,p},{f_expl,jacX});

adj = jtimes(f_expl,[x;u],lambdaX,true);
% adj = jtimes(f_expl,[u;x],lambdaX,true);

adjFun = Function('adjFun',{x,lambdaX,u,p},{adj});

S_forw = vertcat(horzcat(Sx, Sp), horzcat(zeros(nu,nx), eye(nu)));
hess = S_forw.'*jtimes(adj,[x;u],S_forw);
hess2 = [];
for j = 1:nx+nu
    for i = j:nx+nu
        hess2 = [hess2; hess(i,j)];
    end
end

hessFun = Function('hessFun',{x,Sx,Sp,lambdaX,u,p},{adj,hess2});

opts = struct('mex', false);
odeFun.generate(['ode_model'], opts);
vdeFun.generate(['vde_forw_model'], opts);
jacFun.generate(['jac_model'], opts);
adjFun.generate(['vde_adj_model'], opts);
hessFun.generate(['vde_hess_model'], opts);

x_dot = SX.sym('x_dot',nx,1);         
f_impl = (x_dot - f_expl); %% add SX.zeros to densify the output

<<<<<<< HEAD
impl_odeFun = Function('impl_odeFun',{x,x_dot,u},{f_impl});
=======
impl_odeFun = Function('impl_odeFun',{x,x_dot,u,p},{f_impl});
>>>>>>> c5a0675c
jac_x = jacobian(f_impl,x);
jac_xdot = jacobian(f_impl,x_dot);
jac_u = jacobian(f_impl,u);

impl_jacFun = Function('impl_jacFun',{x,x_dot,u,p},{jac_x,jac_xdot,jac_u});

opts = struct('mex', false);
% 
impl_odeFun.generate(['impl_ode'],opts);
impl_jacFun.generate(['impl_jac'],opts);

x0 = [0;3.14;0;0];
u0 = 0;
k0 = 0*ones(4,1);

% odeFun(x0,u0)

impl_odeFun(x0,k0,u0,1)

impl_jacFun(x0,k0,u0,1)<|MERGE_RESOLUTION|>--- conflicted
+++ resolved
@@ -76,11 +76,7 @@
 x_dot = SX.sym('x_dot',nx,1);         
 f_impl = (x_dot - f_expl); %% add SX.zeros to densify the output
 
-<<<<<<< HEAD
-impl_odeFun = Function('impl_odeFun',{x,x_dot,u},{f_impl});
-=======
 impl_odeFun = Function('impl_odeFun',{x,x_dot,u,p},{f_impl});
->>>>>>> c5a0675c
 jac_x = jacobian(f_impl,x);
 jac_xdot = jacobian(f_impl,x_dot);
 jac_u = jacobian(f_impl,u);
