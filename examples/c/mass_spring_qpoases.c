--- conflicted
+++ resolved
@@ -157,14 +157,9 @@
     printf("\n");
     printf(
         " MPC problem size: %d states, %d inputs, %d horizon length, %d "
-<<<<<<< HEAD
         "two-sided box constraints, %d two-sided general constraints, "
         "%d terminal constraints.\n",
         nx, nu, N, nb, ng, ngN);
-=======
-        "two-sided box constraints, %d two-sided general constraints.\n",
-        nx, nu, NN, nb, ng);
->>>>>>> d2501f36
     printf("\n");
 
     /************************************************
