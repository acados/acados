/*
 *    This file is part of acados.
 *
 *    acados is free software; you can redistribute it and/or
 *    modify it under the terms of the GNU Lesser General Public
 *    License as published by the Free Software Foundation; either
 *    version 3 of the License, or (at your option) any later version.
 *
 *    acados is distributed in the hope that it will be useful,
 *    but WITHOUT ANY WARRANTY; without even the implied warranty of
 *    MERCHANTABILITY or FITNESS FOR A PARTICULAR PURPOSE.  See the GNU
 *    Lesser General Public License for more details.
 *
 *    You should have received a copy of the GNU Lesser General Public
 *    License along with acados; if not, write to the Free Software Foundation,
 *    Inc., 51 Franklin Street, Fifth Floor, Boston, MA  02110-1301  USA
 *
 */

// external
#include <stdio.h>
#include <stdlib.h>

// acados
#include <acados/utils/print.h>
#include <acados/ocp_qp/ocp_qp_partial_condensing_solver.h>
#include <acados/ocp_qp/ocp_qp_full_condensing_solver.h>
#include <acados/ocp_qp/ocp_qp_hpipm.h>
#ifdef ACADOS_WITH_HPMPC
#include <acados/ocp_qp/ocp_qp_hpmpc.h>
#endif
#ifdef ACADOS_WITH_QPDUNES
#include <acados/ocp_qp/ocp_qp_qpdunes.h>
#endif
#include <acados/dense_qp/dense_qp_hpipm.h>
#ifdef ACADOS_WITH_QPOASES
#include <acados/dense_qp/dense_qp_qpoases.h>
#endif
#ifdef ACADOS_WITH_QORE
#include <acados/dense_qp/dense_qp_qore.h>
#endif

// mass spring
ocp_qp_dims *create_ocp_qp_dims_mass_spring(int N, int nx_, int nu_, int nb_, int ng_, int ngN);
ocp_qp_in *create_ocp_qp_in_mass_spring(void *config, int N, int nx_, int nu_, int nb_, int ng_, int ngN);



#ifndef ACADOS_WITH_QPDUNES
#define ELIMINATE_X0
#endif
#define GENERAL_CONSTRAINT_AT_TERMINAL_STAGE



#define NREP 100



//#include "./mass_spring.c"



int main() {
    printf("\n");
    printf("\n");
    printf("\n");
    printf(" mass spring example: acados ocp_qp solvers\n");
    printf("\n");
    printf("\n");
    printf("\n");

    /************************************************
     * set up dimensions
     ************************************************/

    int nx_ = 8;   // number of states (it has to be even for the mass-spring system test problem)

    int nu_ = 3;   // number of inputs (controllers) (it has to be at least 1 and
                   // at most nx_/2 for the mass-spring system test problem)

    int N = 15;    // horizon length
    int nb_ = 11;  // number of box constrained inputs and states
    int ng_ = 0;   // 4;  // number of general constraints

    int num_of_stages_equal_to_zero = 4;  // number of states to be enforced to zero at last stage

    #ifdef GENERAL_CONSTRAINT_AT_TERMINAL_STAGE
    int ngN = num_of_stages_equal_to_zero;  // number of general constraints at the last stage
    #else
    int ngN = 0;
    #endif

	ocp_qp_dims *qp_dims = create_ocp_qp_dims_mass_spring(N, nx_, nu_, nb_, ng_, ngN);

    /************************************************
     * ocp qp solvers
     ************************************************/

    // choose values for N2 in partial condensing solvers
    int num_N2_values = 3;
    int N2_values[3] = {15, 5, 3};

	// number of tested solver configurations
	int ii_max = 7;

    for (int ii = 0; ii < ii_max; ii++)
    {

        for (int jj = 0; jj < num_N2_values; jj++)
        {
            int N2 = N2_values[jj];

			int config_size = ocp_qp_xcond_solver_config_calculate_size();
			void *config_mem = malloc(config_size);
			ocp_qp_xcond_solver_config *solver_config = ocp_qp_xcond_solver_config_assign(config_mem);

			int solver_opts_size;
			void *solver_opts_mem;
<<<<<<< HEAD
			void *solver_opts = NULL;
			ocp_qp_sparse_solver_opts *sparse_solver_opts;
=======
			void *solver_opts;
			ocp_qp_partial_condensing_solver_opts *partial_condensing_solver_opts;
>>>>>>> 6de9787f
			ocp_qp_hpipm_opts *hpipm_opts;
			int solver_mem_size;
			void *solver_mem_mem;
			void *solver_mem;
			int solver_work_size;
			void *solver_work;
			dense_qp_hpipm_opts *dense_hpipm_opts;

			switch(ii)
			{
				case 0: // HPIPM
                    printf("\nHPIPM\n\n");

					// config
					ocp_qp_partial_condensing_solver_config_initialize_default(solver_config);
					ocp_qp_hpipm_config_initialize_default(solver_config->qp_solver);
					solver_config->N2 = N; // full horizon

					// opts
					solver_opts_size = solver_config->opts_calculate_size(solver_config, qp_dims);
//					printf("\nopts size = %d\n", solver_opts_size);
					solver_opts_mem = malloc(solver_opts_size);
					solver_opts = solver_config->opts_assign(solver_config, qp_dims, solver_opts_mem);
					solver_config->opts_initialize_default(solver_config, solver_opts);
					partial_condensing_solver_opts = solver_opts;
					hpipm_opts = partial_condensing_solver_opts->qp_solver_opts;
					hpipm_opts->hpipm_opts->iter_max = 30;

					break;

				case 1: // PARTIAL_CONDENSING_HPIPM
                    printf("\nPARTIAL_CONDENSING_HPIPM, N2 = %d\n\n", N2);

					// config
					ocp_qp_partial_condensing_solver_config_initialize_default(solver_config);
					ocp_qp_hpipm_config_initialize_default(solver_config->qp_solver);
					solver_config->N2 = N2;

					// opts
					solver_opts_size = solver_config->opts_calculate_size(solver_config, qp_dims);
//					printf("\nopts size = %d\n", solver_opts_size);
					solver_opts_mem = malloc(solver_opts_size);
					solver_opts = solver_config->opts_assign(solver_config, qp_dims, solver_opts_mem);
					solver_config->opts_initialize_default(solver_config, solver_opts);
					partial_condensing_solver_opts = solver_opts;
					hpipm_opts = partial_condensing_solver_opts->qp_solver_opts;
					hpipm_opts->hpipm_opts->iter_max = 30;

					break;

				case 2: // FULL_CONDENSING_HPIPM
                    printf("\nFULL_CONDENSING_HPIPM\n\n");

					// config
					ocp_qp_full_condensing_solver_config_initialize_default(solver_config);
					dense_qp_hpipm_config_initialize_default(solver_config->qp_solver);

					// opts
					solver_opts_size = solver_config->opts_calculate_size(solver_config, qp_dims);
//					printf("\nopts size = %d\n", solver_opts_size);
					solver_opts_mem = malloc(solver_opts_size);
					solver_opts = solver_config->opts_assign(solver_config, qp_dims, solver_opts_mem);
					solver_config->opts_initialize_default(solver_config, solver_opts);
					partial_condensing_solver_opts = solver_opts;
					dense_hpipm_opts = partial_condensing_solver_opts->qp_solver_opts;
					dense_hpipm_opts->hpipm_opts->iter_max = 30;

					break;

				case 3: // FULL_CONDENSING_QPOASES
#ifdef ACADOS_WITH_QPOASES
                    printf("\nFULL_CONDENSING_QPOASES\n\n");

					// config
					ocp_qp_full_condensing_solver_config_initialize_default(solver_config);
					dense_qp_qpoases_config_initialize_default(solver_config->qp_solver);

					// opts
					solver_opts_size = solver_config->opts_calculate_size(solver_config, qp_dims);
//					printf("\nopts size = %d\n", solver_opts_size);
					solver_opts_mem = malloc(solver_opts_size);
					solver_opts = solver_config->opts_assign(solver_config, qp_dims, solver_opts_mem);
					solver_config->opts_initialize_default(solver_config, solver_opts);
//					partial_condensing_solver_opts = solver_opts;
//					dense_hpipm_opts = partial_condensing_solver_opts->qp_solver_opts;
//					dense_hpipm_opts->hpipm_opts->iter_max = 30;
#endif

					break;

				case 4: // FULL_CONDENSING_QORE
#ifdef ACADOS_WITH_QORE
                    printf("\nFULL_CONDENSING_QORE\n\n");

					// config
					ocp_qp_full_condensing_solver_config_initialize_default(solver_config);
					dense_qp_qore_config_initialize_default(solver_config->qp_solver);

					// opts
					solver_opts_size = solver_config->opts_calculate_size(solver_config, qp_dims);
//					printf("\nopts size = %d\n", solver_opts_size);
					solver_opts_mem = malloc(solver_opts_size);
					solver_opts = solver_config->opts_assign(solver_config, qp_dims, solver_opts_mem);
					solver_config->opts_initialize_default(solver_config, solver_opts);
//					partial_condensing_solver_opts = solver_opts;
//					dense_hpipm_opts = partial_condensing_solver_opts->qp_solver_opts;
//					dense_hpipm_opts->hpipm_opts->iter_max = 30;
#endif

					break;

				case 5: // PARTIAL_CONDENSING_HPMPC
#ifdef ACADOS_WITH_HPMPC
                    printf("\nPARTIAL_CONDENSING_HPMPC, N2 = %d\n\n", N2);

					// config
					ocp_qp_partial_condensing_solver_config_initialize_default(solver_config);
					ocp_qp_hpmpc_config_initialize_default(solver_config->qp_solver);
					solver_config->N2 = N2;

					// opts
					solver_opts_size = solver_config->opts_calculate_size(solver_config, qp_dims);
//					printf("\nopts size = %d\n", solver_opts_size);
					solver_opts_mem = malloc(solver_opts_size);
					solver_opts = solver_config->opts_assign(solver_config, qp_dims, solver_opts_mem);
					solver_config->opts_initialize_default(solver_config, solver_opts);
//					partial_condensing_solver_opts = solver_opts;
//					hpipm_opts = partial_condensing_solver_opts->qp_solver_opts;
//					hpipm_opts->hpipm_opts->iter_max = 30;
#endif

					break;

				case 6: // PARTIAL_CONDENSING_QPDUNES
#ifdef ACADOS_WITH_QPDUNES
                    printf("\nPARTIAL_CONDENSING_QPDUNES, N2 = %d\n\n", N2);

					// config
					ocp_qp_partial_condensing_solver_config_initialize_default(solver_config);
					ocp_qp_qpdunes_config_initialize_default(solver_config->qp_solver);
					solver_config->N2 = N2;

					// opts
					solver_opts_size = solver_config->opts_calculate_size(solver_config, qp_dims);
//					printf("\nopts size = %d\n", solver_opts_size);
					solver_opts_mem = malloc(solver_opts_size);
					solver_opts = solver_config->opts_assign(solver_config, qp_dims, solver_opts_mem);
					solver_config->opts_initialize_default(solver_config, solver_opts);
//					partial_condensing_solver_opts = solver_opts;
//					hpipm_opts = partial_condensing_solver_opts->qp_solver_opts;
//					hpipm_opts->hpipm_opts->iter_max = 30;
#endif

					break;

				default:
					printf("\nWrong solver name!!!\n\n");
			}

			// break if there is no solver
#ifndef ACADOS_WITH_QPOASES
			if (ii==3)
				break;
#endif
#ifndef ACADOS_WITH_QORE
			if (ii==4)
				break;
#endif
#ifndef ACADOS_WITH_HPMPC
			if (ii==5)
				break;
#endif
#ifndef ACADOS_WITH_QPDUNES
			if (ii==6)
				break;
#endif


			/************************************************
			 * ocp qp in
			 ************************************************/

			ocp_qp_in *qp_in = create_ocp_qp_in_mass_spring(solver_config, N, nx_, nu_, nb_, ng_, ngN);

			/************************************************
			 * ocp qp out
			 ************************************************/

			int qp_out_size = ocp_qp_out_calculate_size(solver_config, qp_dims);
			void *qp_out_mem = malloc(qp_out_size);
			ocp_qp_out *qp_out = ocp_qp_out_assign(solver_config, qp_dims, qp_out_mem);


            /************************************************
            * memory
            ************************************************/

			solver_mem_size = solver_config->memory_calculate_size(solver_config, qp_dims, solver_opts);
//			printf("\nmem size = %d\n", solver_mem_size);
			solver_mem_mem = malloc(solver_mem_size);
			solver_mem = solver_config->memory_assign(solver_config, qp_dims, solver_opts, solver_mem_mem);

            /************************************************
            * workspace
            ************************************************/

			solver_work_size = solver_config->workspace_calculate_size(solver_config, qp_dims, solver_opts);
//			printf("\nwork size = %d\n", solver_work_size);
			solver_work = malloc(solver_work_size);

            /************************************************
            * solve
            ************************************************/

			solver_config->evaluate(solver_config, qp_in, qp_out, solver_opts, solver_mem, solver_work);

            /************************************************
            * info
            ************************************************/

            ocp_qp_info *info = (ocp_qp_info *)qp_out->misc;
            ocp_qp_info min_info;

			min_info.num_iter = info->num_iter;
			min_info.total_time = info->total_time;
			min_info.condensing_time = info->condensing_time;
			min_info.solve_QP_time = info->solve_QP_time;
			min_info.interface_time = info->interface_time;

            /************************************************
            * print solution
            ************************************************/

//			 print_ocp_qp_out(qp_out);

            /************************************************
            * compute residuals
            ************************************************/

			int res_size = ocp_qp_res_calculate_size(qp_dims);
//			printf("\nres size = %d\n", res_size);
			void *res_mem = malloc(res_size);
			ocp_qp_res *qp_res = ocp_qp_res_assign(qp_dims, res_mem);

			int res_work_size = ocp_qp_res_workspace_calculate_size(qp_dims);
//			printf("\nres work size = %d\n", res_work_size);
			void *res_work_mem = malloc(res_work_size);
			ocp_qp_res_ws *res_ws = ocp_qp_res_workspace_assign(qp_dims, res_work_mem);

            ocp_qp_res_compute(qp_in, qp_out, qp_res, res_ws);

            /************************************************
             * print residuals
             ************************************************/

//			 print_ocp_qp_res(qp_res);

            /************************************************
            * compute infinity norm of residuals
            ************************************************/

            double res[4];
            ocp_qp_res_compute_nrm_inf(qp_res, res);
            double max_res = 0.0;
            for (int ii = 0; ii < 4; ii++)
                max_res = (res[ii] > max_res) ? res[ii] : max_res;

            /************************************************
            * print stats
            ************************************************/

            printf("\ninf norm res: %e, %e, %e, %e\n", res[0], res[1], res[2], res[3]);

            print_ocp_qp_info(&min_info);

            /************************************************
            * free memory
            ************************************************/

			// TODO
			free(config_mem);



			// just one run if there is not partial condensing
			if ((ii==0) | (ii==2) | (ii==3) | (ii==4))
				break;

		}

	}

/************************************************
* return
************************************************/

	printf("\nsuccess!\n\n");

    return 0;
}
<|MERGE_RESOLUTION|>--- conflicted
+++ resolved
@@ -117,13 +117,8 @@
 
 			int solver_opts_size;
 			void *solver_opts_mem;
-<<<<<<< HEAD
 			void *solver_opts = NULL;
-			ocp_qp_sparse_solver_opts *sparse_solver_opts;
-=======
-			void *solver_opts;
 			ocp_qp_partial_condensing_solver_opts *partial_condensing_solver_opts;
->>>>>>> 6de9787f
 			ocp_qp_hpipm_opts *hpipm_opts;
 			int solver_mem_size;
 			void *solver_mem_mem;
