/*
 *    This file is part of acados.
 *
 *    acados is free software; you can redistribute it and/or
 *    modify it under the terms of the GNU Lesser General Public
 *    License as published by the Free Software Foundation; either
 *    version 3 of the License, or (at your option) any later version.
 *
 *    acados is distributed in the hope that it will be useful,
 *    but WITHOUT ANY WARRANTY; without even the implied warranty of
 *    MERCHANTABILITY or FITNESS FOR A PARTICULAR PURPOSE.  See the GNU
 *    Lesser General Public License for more details.
 *
 *    You should have received a copy of the GNU Lesser General Public
 *    License along with acados; if not, write to the Free Software Foundation,
 *    Inc., 51 Franklin Street, Fifth Floor, Boston, MA  02110-1301  USA
 *
 */

#define NREP 1
#define NSIM 1000
#define MAX_IP_ITER 50
#define TOL 1e-6
#define MINSTEP 1e-8

#define NN 100
#define MM 50  // works with (MM, GAMMA) = (2, 0.5), (5, 0.6), (10, 0.7), (100, 1)
#define NX 4
#define NU 1
#define NBU 1
#define NBX 0  // TODO(Andrea): adding bounds gives MIN_STEP
#define UMAX 12
#define NMPC_INT_STEPS 1
#define SIM_INT_STEPS 50
#define N_SQP_ITER 1

#define L_INIT 10
#define T_INIT 0.1
#define MU_TIGHT 1
#define MU0 1000000

#define INIT_STRATEGY 0

#define SHIFT_STATES 0
#define SHIFT_CONTROLS 0

// #define LOG_CL_SOL
#define LOG_NAME "cl_log_M_50_N_50.txt"

#define GAMMA 0.99

#define LVM 1e-4  // Levenberg-Marquardt regularization

#define PRINT_STATS 0
#define PRINT_INT_STEPS 0
#define PRINT_INT_SOL 0

<<<<<<< HEAD
// #define PLOT_CL_RESULTS
=======
#define PLOT_CL_RESULTS
>>>>>>> 946da632
// #define PLOT_OL_RESULTS
// #define FP_EXCEPTIONS

#ifdef PLOT_OL_RESULTS
#define _GNU_SOURCE
#endif  // PLOT_OL_RESULTS

#ifdef PLOT_CL_RESULTS
#define _GNU_SOURCE
#endif  // PLOT_CL_RESULTS

#include <math.h>
#include <stdio.h>
#include <stdlib.h>

// flush denormals to zero
#if defined(TARGET_X64_AVX2) || defined(TARGET_X64_AVX) ||  \
    defined(TARGET_X64_SSE3) || defined(TARGET_X86_ATOM) || \
    defined(TARGET_AMD_SSE3)
#include <xmmintrin.h>  // needed to flush to zero sub-normals with _MM_SET_FLUSH_ZERO_MODE (_MM_FLUSH_ZERO_ON); in the main()
#endif

#include "hpmpc/include/aux_d.h"
#include "hpmpc/include/lqcp_solvers.h"

#include "acados/sim/sim_erk_integrator.h"
#include "acados/sim/casadi_wrapper.h"
#include "acados/ocp_qp/ocp_qp_common.h"
#include "acados/ocp_qp/ocp_qp_hpmpc.h"
#include "acados/utils/timing.h"
#include "acados/utils/math.h"
#include "acados/utils/types.h"


int vdeFun(const real_t** arg, real_t** res, int* iw, real_t* w, int mem);

#ifdef DEBUG
static void print_states_controls(real_t *w, int_t N) {
    printf("node\tx\t\t\t\t\t\tu\n");
    for (int_t i = 0; i < N; i++) {
        printf("%4d\t%+e %+e %+e %+e\t%+e\n", i, w[i*(NX+NU)], w[i*(NX+NU)+1],
        w[i*(NX+NU)+2], w[i*(NX+NU)+3], w[i*(NX+NU)+4]);
    }
    printf("%4d\t%+e %+e %+e %+e \n", N, w[N*(NX+NU)],
    w[N*(NX+NU)+1], w[N*(NX+NU)+2], w[N*(NX+NU)+3]);
}
#endif  // DEBUG

#ifdef PLOT_OL_RESULTS
static void plot_states_controls(real_t *w, real_t T) {
    double t_grid[NN];
    for (int_t i = 0; i < NN; i++) t_grid[i] = i*T;

    FILE *gnuplotPipe, *tempDataFile;
    char *x1_temp_file;
    char *x2_temp_file;
    char *u1_temp_file;
    double x, y;
    int i;
    x1_temp_file = "x1";
    gnuplotPipe = popen("gnuplot -persist", "w");
    if (gnuplotPipe) {
        fprintf(gnuplotPipe, "set multiplot layout 3,1\n");

        // Plot x1
        tempDataFile = fopen(x1_temp_file, "w");
        fprintf(gnuplotPipe, "set grid ytics\n");
        fprintf(gnuplotPipe, "set grid xtics\n");
        fprintf(gnuplotPipe, "set xlabel \"%s\"\n", "time [s]");
        fprintf(gnuplotPipe, "plot \"%s\" with lines lt rgb \"blue\"\n", x1_temp_file);
        fflush(gnuplotPipe);
        for (i=0; i < NN; i++) {
            x = t_grid[i];
            y = w[i*(NX+NU)];
            fprintf(tempDataFile, "%lf %lf\n", x, y);
        }
        fclose(tempDataFile);

        // Plot x2
        x2_temp_file = "x2";
        tempDataFile = fopen(x2_temp_file, "w");
        fprintf(gnuplotPipe, "set grid ytics\n");
        fprintf(gnuplotPipe, "set grid xtics\n");
        fprintf(gnuplotPipe, "set xlabel \"%s\"\n", "time [s]");
        fprintf(gnuplotPipe, "plot \"%s\" with lines lt rgb \"blue\"\n", x2_temp_file);
        fflush(gnuplotPipe);
        for (i=0; i < NN; i++) {
            x = t_grid[i];
            y = w[i*(NX+NU)+1];
            fprintf(tempDataFile, "%lf %lf\n", x, y);
        }
        fclose(tempDataFile);

        // Plot u1
        u1_temp_file = "u1";
        tempDataFile = fopen(u1_temp_file, "w");
        fprintf(gnuplotPipe, "set grid ytics\n");
        fprintf(gnuplotPipe, "set grid xtics\n");
        fprintf(gnuplotPipe, "set xlabel \"%s\"\n", "time [s]");
        fprintf(gnuplotPipe, "plot \"%s\" with steps lt rgb \"red\" \n", u1_temp_file);
        fflush(gnuplotPipe);
        for (i=0; i < NN; i++) {
            x = t_grid[i];
            y = w[i*(NX+NU)+4];
            fprintf(tempDataFile, "%lf %lf\n", x, y);
        }
        fclose(tempDataFile);

        printf("Press enter to continue...");
        getchar();
        remove(x1_temp_file);
        remove(x2_temp_file);
        remove(u1_temp_file);


        fprintf(gnuplotPipe, "exit gnuplot\n");
        } else {
            printf("gnuplot not found...");
    }
}

#endif  // PLOT_OL_RESULTS

#ifdef PLOT_CL_RESULTS
static void plot_states_controls_cl(real_t *w, real_t T) {
      double t_grid[NSIM];
      for (int_t i = 0; i < NSIM; i++) t_grid[i] = i*T;

      FILE *gnuplotPipe, *tempDataFile;
      char *x1_temp_file;
      char *x2_temp_file;
      char *u1_temp_file;
      double x, y;
      int i;
      x1_temp_file = "x1";
      gnuplotPipe = popen("gnuplot -persist", "w");
      if (gnuplotPipe) {
          fprintf(gnuplotPipe, "set multiplot layout 3,1\n");

          // Plot x1
          tempDataFile = fopen(x1_temp_file, "w");
          fprintf(gnuplotPipe, "set grid ytics\n");
          fprintf(gnuplotPipe, "set grid xtics\n");
          fprintf(gnuplotPipe, "set xlabel \"%s\"\n", "time [s]");
          fprintf(gnuplotPipe, "plot \"%s\" with lines lt rgb \"blue\"\n", x1_temp_file);
          fflush(gnuplotPipe);
          for (i=0; i < NSIM; i++) {
              x = t_grid[i];
              y = w[i*(NX+NU)];
              fprintf(tempDataFile, "%lf %lf\n", x, y);
          }
          fclose(tempDataFile);

          // Plot x2
          x2_temp_file = "x2";
          tempDataFile = fopen(x2_temp_file, "w");
          fprintf(gnuplotPipe, "set grid ytics\n");
          fprintf(gnuplotPipe, "set grid xtics\n");
          fprintf(gnuplotPipe, "set xlabel \"%s\"\n", "time [s]");
          fprintf(gnuplotPipe, "plot \"%s\" with lines lt rgb \"blue\"\n", x2_temp_file);
          fflush(gnuplotPipe);
          for (i=0; i < NSIM; i++) {
              x = t_grid[i];
              y = w[i*(NX+NU)+1];
              fprintf(tempDataFile, "%lf %lf\n", x, y);
          }
          fclose(tempDataFile);

          // Plot u1
          u1_temp_file = "u1";
          tempDataFile = fopen(u1_temp_file, "w");
          fprintf(gnuplotPipe, "set grid ytics\n");
          fprintf(gnuplotPipe, "set grid xtics\n");
          fprintf(gnuplotPipe, "set xlabel \"%s\"\n", "time [s]");
          fprintf(gnuplotPipe, "plot \"%s\" with steps lt rgb \"red\" \n", u1_temp_file);
          fflush(gnuplotPipe);
          for (i=0; i < NSIM; i++) {
              x = t_grid[i];
              y = w[i*(NX+NU)+4];
              fprintf(tempDataFile, "%lf %lf\n", x, y);
          }
          fclose(tempDataFile);

          printf("Press enter to continue...");
          getchar();
          remove(x1_temp_file);
          remove(x2_temp_file);
          remove(u1_temp_file);

          fprintf(gnuplotPipe, "exit gnuplot\n");
      } else {
          printf("gnuplot not found...");
      }
}
#endif  // PLOT_CL_RESULTS

static void shift_states(real_t *w, real_t *x_end, int_t N) {
    for (int_t i = 0; i < N; i++) {
        for (int_t j = 0; j < NX; j++) w[i*(NX+NU)+j] = w[(i+1)*(NX+NU)+j];
    }
    for (int_t j = 0; j < NX; j++) w[N*(NX+NU)+j] = x_end[j];
}

static void shift_controls(real_t *w, real_t *u_end, int_t N) {
    for (int_t i = 0; i < N-1; i++) {
        for (int_t j = 0; j < NU; j++) w[i*(NX+NU)+NX+j] = w[(i+1)*(NX+NU)+NX+j];
    }
    for (int_t j = 0; j < NU; j++) w[(N-1)*(NX+NU)+NX+j] = u_end[j];
}

extern int d_ip2_res_mpc_hard_work_space_size_bytes_libstr(int N, int *nx,
    int *nu, int *nb, int *ng);

extern int d_back_ric_rec_work_space_size_bytes_libstr(int N, int *nx, int *nu,
    int *nb, int *ng);  // TODO(Andrea): ask Gian how to fix this

extern  int d_size_strmat(int m, int n);
extern  int d_size_strvec(int m);
// extern FILE *popen(char *command, const char *type);

// Simple SQP example for acados
int main() {
    #ifdef FP_EXCEPTIONS
      feenableexcept(FE_DIVBYZERO | FE_INVALID | FE_OVERFLOW);
      // feenableexcept(FE_INVALID);
    #endif  // FP_EXCEPTIONS

    // Problem data
    int_t   N                         = NN;
    int_t   M                         = MM;
    real_t  x0[NX]                    = {0.0, 3.14, 0.0, 0.0};
    real_t  w[NN*(NX+NU)+NX]          = {0};  // States and controls stacked
#ifdef PLOT_CL_RESULTS
    real_t  w_cl[NSIM*(NX+NU)]        = {0};  // States and controls stacked closed loop
#endif  // PLOT_CL_RESULTS

    // real_t  pi_n[NN*(NX)]             = {0};
    real_t  t_n[2*((NBX+NBU)*NN + NBX)]   = {0};
    real_t  lam_n[2*((NBX+NBU)*NN + NBX)] = {0};
    real_t  Q[NX*NX]                  = {0};
    real_t  R[NU*NU]                  = {0};
    real_t  Q_lvm[NX*NX]              = {0};
    real_t  R_lvm[NU*NU]              = {0};
    real_t  xref[NX]                  = {0};
    real_t  uref[NX]                  = {0};
    real_t  lam_init                  = {L_INIT};
    real_t  t_init                    = {T_INIT};
    real_t sigma_mu                   = {MU_TIGHT};
    // real_t  pi_init                   = {0.1};
    // int_t   qp_iters               = 1;
    // int_t   max_iters               = 100;
    // real_t  x_min[NBX]              = {-10, -10, -10, -10};
    real_t  x_min[NBX]                = {};
    real_t  x_max[NBX]                = {};
    real_t  u_min[NBU]                = {-UMAX};
    real_t  u_max[NBU]                = {UMAX};
    real_t  sim_qp_timings[NSIM]      = {0.0};
    real_t  sim_lin_timings[NSIM]     = {0.0};
    int_t   sim_ip_iters[NSIM]        = {0};
    real_t x_end[NX]                  = {0.0};
    real_t u_end[NU]                  = {0.0};

    Q[0*(NX+1)] = 1e-1;
    Q[1*(NX+1)] = 1.0;
    Q[2*(NX+1)] = 0.1;
    Q[3*(NX+1)] = 2e-3;

    R[0*(NU+1)] = 5e-4;

    for (int_t i = 0; i < NX; i++)
        for (int_t j = 0; j < NX; j++)
            Q_lvm[i*NX+j] = Q[i*NX+j];

    for (int_t i = 0; i < NX; i++)
        Q_lvm[i*(NX+1)]+=LVM;

    for (int_t i = 0; i < NU; i++)
        for (int_t j = 0; j < NU; j++)
            R_lvm[i*NU+j] = R[i*NU+j];

    for (int_t i = 0; i < NU; i++)
        R_lvm[i*(NU+1)]+=LVM;

    // LQR gain
    real_t  QN[NX*NX] = {16.9480, -26.5174,  9.2770, -7.9895,
                        -26.5174, 130.5894, -36.8187, 35.0536,
                        9.2770,  -36.8187,   13.0231, -11.3380,
                        -7.9895,   35.0536,  -11.338,   10.5763};

    real_t  QN_lvm[NX*NX] = {0.0};

    for (int_t i = 0; i < NX; i++)
        for (int_t j = 0; j < NX; j++)
            QN_lvm[i*NX+j] = QN[i*NX+j];

    for (int_t i = 0; i < NX; i++)
        QN_lvm[i*(NX+1)] += LVM;

    // NMPC integrator structs
    real_t T = 0.01;
    sim_in  nmpc_sim_in;
    sim_out nmpc_sim_out;
    nmpc_sim_in.num_steps = NMPC_INT_STEPS;
    nmpc_sim_in.step = T/nmpc_sim_in.num_steps;
    nmpc_sim_in.vde = &vdeFun;
    nmpc_sim_in.VDE_forw = &vde_fun;
    nmpc_sim_in.nx = NX;
    nmpc_sim_in.nu = NU;

    nmpc_sim_in.sens_forw = true;
    nmpc_sim_in.sens_adj = false;
    nmpc_sim_in.sens_hess = false;
    nmpc_sim_in.num_forw_sens = NX+NU;

    nmpc_sim_in.x = malloc(sizeof(*nmpc_sim_in.x) * (NX));
    nmpc_sim_in.u = malloc(sizeof(*nmpc_sim_in.u) * (NU));
    nmpc_sim_in.S_forw = malloc(sizeof(*nmpc_sim_in.S_forw) * (NX*(NX+NU)));
    for (int_t i = 0; i < NX*(NX+NU); i++) nmpc_sim_in.S_forw[i] = 0.0;
    for (int_t i = 0; i < NX; i++) nmpc_sim_in.S_forw[i*(NX+1)] = 1.0;

    nmpc_sim_out.xn = malloc(sizeof(*nmpc_sim_out.xn) * (NX));
    nmpc_sim_out.S_forw = malloc(sizeof(*nmpc_sim_out.S_forw) * (NX*(NX+NU)));

    sim_info nmpc_erk_info;
    nmpc_sim_out.info = &nmpc_erk_info;

    void *nmpc_erk_work;
    sim_RK_opts nmpc_rk_opts;
    sim_erk_create_arguments(&nmpc_rk_opts, 4);
    int_t nmpc_sim_workspace_size = sim_erk_calculate_workspace_size(&nmpc_sim_in, &nmpc_rk_opts);
    nmpc_erk_work = (void *) malloc(nmpc_sim_workspace_size);

    // simulation integrator structs
    sim_in  plant_sim_in;
    sim_out plant_sim_out;
    plant_sim_in.num_steps = SIM_INT_STEPS;
    plant_sim_in.step = T/plant_sim_in.num_steps;
    plant_sim_in.vde = &vdeFun;
    plant_sim_in.VDE_forw = &vde_fun;
    plant_sim_in.nx = NX;
    plant_sim_in.nu = NU;

    plant_sim_in.sens_forw = true;
    plant_sim_in.sens_adj = false;
    plant_sim_in.sens_hess = false;
    plant_sim_in.num_forw_sens = NX+NU;

    plant_sim_in.x = malloc(sizeof(*plant_sim_in.x) * (NX));
    plant_sim_in.u = malloc(sizeof(*plant_sim_in.u) * (NU));
    plant_sim_in.S_forw = malloc(sizeof(*plant_sim_in.S_forw) * (NX*(NX+NU)));
    for (int_t i = 0; i < NX*(NX+NU); i++) plant_sim_in.S_forw[i] = 0.0;
    for (int_t i = 0; i < NX; i++) plant_sim_in.S_forw[i*(NX+1)] = 1.0;

    plant_sim_out.xn = malloc(sizeof(*plant_sim_out.xn) * (NX));
    plant_sim_out.S_forw = malloc(sizeof(*plant_sim_out.S_forw) * (NX*(NX+NU)));

    sim_info plant_erk_info;
    plant_sim_out.info = &plant_erk_info;

    void *plant_erk_work;
    sim_RK_opts plant_rk_opts;
    sim_erk_create_arguments(&plant_rk_opts, 4);
    int_t plant_sim_workspace_size =
        sim_erk_calculate_workspace_size(&plant_sim_in, &plant_rk_opts);

    plant_erk_work = (void *) malloc(plant_sim_workspace_size);

    int_t nx[NN+1] = {0};
    int_t nu[NN+1] = {0};
    int_t nb[NN+1] = {0};
    int_t nc[NN+1] = {0};
    for (int_t i = 0; i < N; i++) {
        nx[i] = NX;
        nu[i] = NU;
    }
    nx[0] = 0;  // x0 is eliminated
    nx[N] = NX;
    nu[N] = 0;

    real_t *pA[N];
    real_t *pB[N];
    real_t *pb[N];
    real_t *pQ[N+1];
    real_t *pS[N+1];
    real_t *pR[N+1];
    real_t *pq[N+1];
    real_t *pr[N+1];
    real_t *px[N+1];
    real_t *pu[N+1];
    real_t *px0[1];
    int    *hidxb[N+1];
    real_t *pub[N+1];
    real_t *plb[N+1];
    real_t *pC[N+1];
    real_t *pD[N+1];
    real_t *plg[N+1];
    real_t *pug[N+1];

    /************************************************
    * box constraints
    ************************************************/
    int ii, jj;
    nb[0] = NBU;
    for (ii = 1; ii < N; ii++ ) nb[ii] = NBU + NBX;
    nb[N] = NBX;

    int *idxb0;  // TODO(Andrea): need to swap these guys in the interface...
    int_zeros(&idxb0, nb[0], 1);
    for (jj = 0; jj < NBU; jj++ ) idxb0[jj] = jj;

    int *idxb1;
    int_zeros(&idxb1, nb[1], 1);
    for (jj = 0; jj < NBX; jj++ ) idxb1[jj] = jj;
    for (; jj < NBX+NBU; jj++ ) idxb1[jj] = NX+jj;

    int *idxbN;
    int_zeros(&idxbN, nb[N], 1);
    // for (jj = 0; jj < NBU; jj++ ) idxbN[jj] = jj;
    for ( jj = 0; jj < NBX; jj++ ) idxbN[jj] = jj;

    hidxb[0] = idxb0;
    for (ii = 1; ii < N; ii++ ) hidxb[ii] = idxb1;
    // for (ii = M; ii < N; ii++ ) hidxb[ii] = idxb_tight;
    hidxb[N] = idxbN;

    d_zeros(&px0[0], nx[0], 1);
    d_zeros(&plb[0], NBU, 1);
    d_zeros(&pub[0], NBU, 1);
    for (int_t i = 0; i < N; i++) {
        d_zeros(&pA[i], nx[i+1], nx[i]);
        d_zeros(&pB[i], nx[i+1], nu[i]);
        d_zeros(&pb[i], nx[i+1], 1);
        d_zeros(&pS[i], nu[i], nx[i]);
        d_zeros(&pq[i], nx[i], 1);
        d_zeros(&pr[i], nu[i], 1);
        d_zeros(&px[i], nx[i], 1);
        d_zeros(&pu[i], nu[i], 1);
        if (i >= 1) d_zeros(&plb[i], NBU+NBX, 1);
        if (i >= 1) d_zeros(&pub[i], NBU+NBX, 1);
    }
    d_zeros(&plb[N], NBX, 1);
    d_zeros(&pub[N], NBX, 1);
    d_zeros(&pq[N], nx[N], 1);
    d_zeros(&px[N], nx[N], 1);
    // hidxb[N] = idxbN;

    //    d_print_mat(nx, 1, b, nx);
    //    d_print_mat(nx, 1, b0, nx);

    // then A0 is a matrix of size 0x0
    double *A0;
    d_zeros(&A0, 0, 0);

    int ng = 0;  // 4;  // number of general constraints
    int ngN = 0;  // 4;  // number of general constraints at the last stage

    int ngg[N + 1];
    for (ii = 0; ii < N; ii++) ngg[ii] = ng;
    ngg[N] = ngN;

    /************************************************
    * general constraints
    ************************************************/

    double *C0;
    d_zeros(&C0, 0, NX);
    double *D0;
    d_zeros(&D0, 0, NU);
    double *lg0;
    d_zeros(&lg0, 0, 1);
    double *ug0;
    d_zeros(&ug0, 0, 1);

    double *C;
    d_zeros(&C, 0, NX);
    double *D;
    d_zeros(&D, 0, NU);
    double *lg;
    d_zeros(&lg, 0, 1);
    double *ug;
    d_zeros(&ug, 0, 1);

    double *CN;
    d_zeros(&CN, ngN, NX);
    double *DN;
    d_zeros(&DN, ngN, nu[N]);
    double *lgN;
    d_zeros(&lgN, ngN, 1);  // force all states to 0 at the last stage
    double *ugN;
    d_zeros(&ugN, ngN, 1);  // force all states to 0 at the last stage

    pC[0] = C0;
    pD[0] = D0;
    plg[0] = lg0;
    pug[0] = ug0;
    real_t *ppi[N];
    real_t *plam[N+1];

    double *pt[N+1];

    double *lam_in[N+1];
    double *t_in[N+1];
    double *ux_in[N+1];

    ii = 0;
    d_zeros(&ppi[ii], nx[ii+1], 1);
    d_zeros(&plam[ii], 2*nb[ii]+2*nb[ii], 1);
    for (ii = 0; ii < N; ii++) {
        pC[ii] = C;
        pD[ii] = D;
        plg[ii] = lg;
        pug[ii] = ug;

        d_zeros(&ppi[ii], nx[ii+1], 1);
        d_zeros(&plam[ii], 2*nb[ii]+2*nb[ii], 1);
        d_zeros(&pt[ii], 2*nb[ii]+2*ngg[ii], 1);

        d_zeros(&lam_in[ii], 2*nb[ii]+2*ngg[ii], 1);
        d_zeros(&t_in[ii], 2*nb[ii]+2*ngg[ii], 1);
        d_zeros(&ux_in[ii], nx[ii]+nu[ii], 1);
    }

    d_zeros(&ppi[N], nx[N], 1);
    d_zeros(&plam[N], 2*nb[N]+2*nb[N], 1);
    d_zeros(&pt[N], 2*nb[N]+2*ngg[N], 1);

    d_zeros(&lam_in[N], 2*nb[N]+2*ngg[N], 1);
    d_zeros(&t_in[N], 2*nb[N]+2*ngg[N], 1);
    d_zeros(&ux_in[N], nx[N]+nu[N], 1);

    // Init multipliers and slacks
    for (jj = 0; jj < 2*nb[ii]+2*ngg[ii]; jj++) {
      lam_in[N][jj] = 1.0;
      t_in[N][jj] = 1.0;
    }


    d_zeros(&plam[N], 2*nb[N]+2*nb[N], 1);

    pC[N] = CN;
    pD[N] = DN;
    plg[N] = lgN;
    pug[N] = ugN;

    /************************************************
    * solver arguments
    ************************************************/

    // solver arguments
    ocp_qp_hpmpc_args hpmpc_args;
    hpmpc_args.tol = TOL;
    hpmpc_args.max_iter = MAX_IP_ITER;
//  hpmpc_args.min_step = MINSTEP;
    hpmpc_args.mu0 = MU0;
//  hpmpc_args.sigma_min = 1e-3;
    hpmpc_args.warm_start = 0;
    hpmpc_args.N2 = N;
    hpmpc_args.lam0 = lam_in;
    hpmpc_args.t0 = t_in;
    hpmpc_args.ux0 = ux_in;
    hpmpc_args.M = MM;
    hpmpc_args.sigma_mu = sigma_mu;
    double res[5];
    hpmpc_args.inf_norm_res = res;

    // Allocate OCP QP variables
    ocp_qp_in qp_in;
    qp_in.N = N;
    ocp_qp_out qp_out;
    qp_in.nx = nx;
    qp_in.nu = nu;
    qp_in.nb = nb;
    qp_in.nc = nc;
    for (int_t i = 0; i < N; i++) {
        pQ[i] = Q_lvm;
        pR[i] = R_lvm;
    }
    pQ[N] = QN_lvm;
    qp_in.Q = (const real_t **) pQ;
    qp_in.S = (const real_t **) pS;
    qp_in.R = (const real_t **) pR;
    qp_in.q = (const real_t **) pq;
    qp_in.r = (const real_t **) pr;
    qp_in.A = (const real_t **) pA;
    qp_in.B = (const real_t **) pB;
    qp_in.b = (const real_t **) pb;
    qp_in.lb = (const real_t **) plb;
    qp_in.ub = (const real_t **) pub;
    qp_in.idxb = (const int_t **) hidxb;
    qp_in.Cx = (const real_t **) pC;
    qp_in.Cu = (const real_t **) pD;
    qp_in.lc = (const real_t **) plg;
    qp_in.uc = (const real_t **) pug;

    qp_out.x = px;
    qp_out.u = pu;
    qp_out.pi = ppi;
    qp_out.lam = plam;
    qp_out.t = pt;

    void *workspace = 0;
    void *mem = 0;

    int_t work_space_size = 0;
    work_space_size = ocp_qp_hpmpc_calculate_workspace_size(&qp_in, &hpmpc_args);
    // printf("work_space_size = %i", work_space_size);
    v_zeros_align(&workspace, work_space_size);
    mem = ocp_qp_hpmpc_create_memory(&qp_in, &hpmpc_args);

    acados_timer timer;
    real_t timings = 0;
    real_t qp_sum_timings = 0;
    real_t qp_min_timings;
    real_t lin_min_timings;
    int_t status;

    // initialize nlp primal variables
    for (int_t i = 0; i < N; i++) {
        if (INIT_STRATEGY == 1) {
            for (int_t j = 0; j < NX; j++) w[i*(NX+NU)+j] = x0[j]*(N-i)/N;
        } else {
            for (int_t j = 0; j < NX; j++) w[i*(NX+NU)+j] = 0.0;
        }

        for (int_t j = 0; j < 2*(NBX+NBU); j++) lam_n[i*2*(NBX+NBU)+j]  = lam_init;
        for (int_t j = 0; j < 2*(NBX+NBU); j++) t_n[i*2*(NBX + NBU)+j]  = t_init;

        for (int_t j = 0; j < NU; j++) w[i*(NX+NU)+NX+j] = 0.0;
    }

    for (int_t j = 0; j < NX; j++) w[N*(NX+NU)+j] = 0.0;
    for (int_t j = 0; j < 2*NBX; j++) lam_n[N*2*(NBX+NBU)+j]  = lam_init;
    for (int_t j = 0; j < 2*NBX; j++) t_n[N*2*(NBX + NBU)+j]  = t_init;

    // initialize qp primal variables
    for (int_t j = 0; j < NU; j++) ux_in[0][j] = 0.0;
    for (int_t i = 1; i < N; i++) {
<<<<<<< HEAD
        for (int_t j = 0; j < NX; j++)  ux_in[i][j] = w[i*(NX+NU)+j];
        for (int_t j = 0; j < NU; j++)  ux_in[i][j] = w[i*(NX+NU)+NX+j];
=======
        for (int_t j = 0; j < NX; j++)  ux_in[i][j+NU] = 0.0;
        for (int_t j = 0; j < NU; j++)  ux_in[i][j] = 0.0;
>>>>>>> 946da632
    }

    for (int_t j = 0; j < NX; j++) ux_in[N][j] = 0.0;

    for ( int_t ii = 0; ii < NX; ii++ ) w[ii] = x0[ii];

    real_t closed_loop_cost = 0.0;

    real_t max_max_ss_u = 0.0;
    real_t max_max_ss_x = 0.0;
    real_t max_max_ss_l = 0.0;
    real_t max_max_ss_s = 0.0;

    for (int_t sim_iter = 0; sim_iter < NSIM; sim_iter++) {
        for (int_t j = 0; j < NX; j++) w[j] = x0[j];
<<<<<<< HEAD
        qp_min_timings = 1000000;
=======
        qp_min_timings =  1000000;
>>>>>>> 946da632
        lin_min_timings = 1000000;

        real_t max_ss_u;
        real_t max_ss_x;
        real_t max_ss_l;
        real_t max_ss_s;

        for (int_t sqp_iter = 0; sqp_iter < N_SQP_ITER; sqp_iter++) {

            max_ss_u = 0;
            max_ss_x = 0;
            max_ss_l = 0;
            max_ss_s = 0;

            for (int_t iter = 0; iter < NREP; iter++) {
                acados_tic(&timer);
                // initialize nlp dual variables
                for (int_t i = M; i < N; i++) {
                    for (int_t j  = 0; j < 2*nb[i]; j++) {
                        lam_in[i][j] = lam_n[2*(NBX + NBU)*i + j];
                        t_in[i][j] = t_n[2*(NBX + NBU)*i + j];
                    }
                }

                for (int_t j  = 0; j < 2*NBX; j++) {
                    lam_in[N][j] = lam_n[2*(NBX + NBU)*(N) + j];
                    t_in[N][j] = t_n[2*(NBX + NBU)*(N) + j];
                }

                for (int_t i = 0; i < N; i++) {
                    // Pass state and control to integrator
                    for (int_t j = 0; j < NX; j++) nmpc_sim_in.x[j] = w[i*(NX+NU)+j];
                    for (int_t j = 0; j < NU; j++) nmpc_sim_in.u[j] = w[i*(NX+NU)+NX+j];
                    sim_erk(&nmpc_sim_in, &nmpc_sim_out, &nmpc_rk_opts, 0, nmpc_erk_work);

                    // Construct QP matrices
                    for (int_t j = 0; j < nx[i]; j++) {
                        pq[i][j] = Q[j*(NX+1)]*(w[i*(NX+NU)+j]-xref[j]);
                    }
                    for (int_t j = 0; j < NU; j++) {
                        pr[i][j] = R[j*(NU+1)]*(w[i*(NX+NU)+NX+j]-uref[j]);
                    }
                    for (int_t j = 0; j < NX; j++) {
                        pb[i][j] = nmpc_sim_out.xn[j] - w[(i+1)*(NX+NU)+j];
                        for (int_t k = 0; k < nx[i]; k++) pA[i][j*NX+k] =
                            nmpc_sim_out.S_forw[j*(NX)+k];
                    }
                    for (int_t j = 0; j < NU; j++)
                        for (int_t k = 0; k < NX; k++) pB[i][j*NX+k] =
                            nmpc_sim_out.S_forw[NX*NX + NX*j+k];


                    for ( int_t j = 0; j < NBX; j++ ) plb[i][j+NBU] = x_min[j] - w[i*(NX+NU)+j];
                    for ( int_t j = 0; j < NBX; j++ ) pub[i][j+NBU] = x_max[j] - w[i*(NX+NU)+j];
                    for ( int_t j = 0; j < NBU; j++ ) plb[i][j] = u_min[j] - w[i*(NX+NU)+NX+j];
                    for ( int_t j = 0; j < NBU; j++ ) pub[i][j] = u_max[j] - w[i*(NX+NU)+NX+j];
                }

                for ( int_t j = 0; j < NBX; j++ ) plb[N][j+NBU] = x_min[j] - w[N*(NX+NU)+j];
                for ( int_t j = 0; j < NBX; j++ ) pub[N][j+NBU] = x_max[j] - w[N*(NX+NU)+j];

                for (int_t j = 0; j < NX; j++) {
                    pq[N][j] = 0;
                    for (int_t l = 0; l < NX; l++) {
                        pq[N][j] += QN[j*NX+l]*(w[N*(NX+NU)+l]-xref[l]);
                    }
                }

                // timings = acados_toc(&timer);
                // lin_sum_timings+=timings;
                // if (timings < lin_min_timings) lin_min_timings = timings;
                //
                // acados_tic(&timer);

                status = ocp_qp_hpmpc(&qp_in, &qp_out, &hpmpc_args, mem, workspace);

                timings = acados_toc(&timer);

                qp_sum_timings+=timings;
                if (timings < qp_min_timings) qp_min_timings = timings;
            }

            if (status == 1) printf("status = ACADOS_MAXITER\n");

            if (status == 2) printf("status = ACADOS_MINSTEP\n");

            // there is no x0 in the first stage
            // update max step size
            for (int_t j = 0; j < NU; j++)
                if (fabs(qp_out.u[0][j]) > max_ss_u)
                    max_ss_u = fabs(qp_out.u[0][j]);

            for (int_t j = 0; j < NU; j++) w[0*(NX+NU)+NX+j] += GAMMA*qp_out.u[0][j];

            // for (int_t j = 0; j < NX; j++) pi_n[0*NX+j] = qp_out.pi[0][j];

            // update max step size
            for (int_t j = 0; j < 2*(NBX+NBU); j++)
                if (fabs(qp_out.lam[0][j] - lam_n[0*2*(NBX+NBU)+j]) > max_ss_l)
                    max_ss_l = fabs(qp_out.lam[0][j] - lam_n[0*2*(NBX+NBU)+j]);

            for (int_t j = 0; j < 2*(NBX+NBU); j++) {
                if (PRINT_INT_STEPS)
                    printf("d_lam[0][%i] = %.3f\n", j,
                    qp_out.lam[0][j] - lam_n[0*2*(NBX+NBU)+j]);

                lam_n[0*2*(NBX+NBU)+j] =
                    lam_n[0*2*(NBX+NBU)+j] +
                    GAMMA*(qp_out.lam[0][j] - lam_n[0*2*(NBX+NBU)+j]);
            }

            // update max step size
            for (int_t j = 0; j < 2*(NBX+NBU); j++)
                if (fabs(qp_out.t[0][j] - t_n[0*2*(NBX+NBU)+j]) > max_ss_s)
                    max_ss_s = fabs(qp_out.t[0][j] - t_n[0*2*(NBX+NBU)+j]);

            for (int_t j = 0; j < 2*(NBX+NBU); j++) {
                if (PRINT_INT_STEPS)
                    printf("d_t[%i] = %.3f\n", j,
                    qp_out.t[0][j] - t_n[0*2*(NBX+NBU)+j]);

                t_n[0*2*(NBX+NBU)+j] =
                    t_n[0*2*(NBX+NBU)+j]+
                    GAMMA*(qp_out.t[0][j]-t_n[0*2*(NBX+NBU)+j]);
            }

            for (int_t i = 1; i < N; i++) {
                // update max step size
                for (int_t j = 0; j < NX; j++)
                    if (fabs(qp_out.x[i][j]) > max_ss_x)
                        max_ss_x = fabs(qp_out.x[i][j]);

                for (int_t j = 0; j < NX; j++) w[i*(NX+NU)+j] += GAMMA*qp_out.x[i][j];

                // update max step size
                for (int_t j = 0; j < NU; j++)
                    if (fabs(qp_out.u[i][j]) > max_ss_u)
                        max_ss_u = fabs(qp_out.u[i][j]);

                for (int_t j = 0; j < NU; j++) w[i*(NX+NU)+NX+j] += GAMMA*qp_out.u[i][j];
                // for (int_t j = 0; j < NX; j++) pi_n[0*NX+j] = qp_out.pi[0][j];

                // update max step size
                for (int_t j = 0; j < 2*(NBX+NBU); j++)
                    if (fabs(qp_out.lam[i][j] - lam_n[i*2*(NBX+NBU)+j]) > max_ss_l)
                        max_ss_l = fabs(qp_out.lam[i][j] - lam_n[i*2*(NBX+NBU)+j]);

                for (int_t j = 0; j < 2*(NBX+NBU); j++) {
                    if (PRINT_INT_STEPS)
                        printf("d_lam[%i][%i] = %.3f\n", i, j,
                        qp_out.lam[i][j] - lam_n[i*2*(NBX+NBU)+j]);

                    lam_n[i*2*(NBX+NBU)+j] =
                        lam_n[i*2*(NBX+NBU)+j] +
                        GAMMA*(qp_out.lam[i][j] - lam_n[i*2*(NBX+NBU)+j]);
                }

                // update max step size
                for (int_t j = 0; j < 2*(NBX+NBU); j++)
                    if (fabs(qp_out.t[i][j] - t_n[i*2*(NBX+NBU)+j]) > max_ss_s)
                        max_ss_s = fabs(qp_out.t[i][j] -t_n[i*2*(NBX+NBU)+j]);


                for (int_t j = 0; j < 2*(NBX+NBU); j++) {
                    if (PRINT_INT_STEPS)
                        printf("d_t[%i][%i] = %.3f\n", i, j,
                        qp_out.t[i][j] - t_n[i*2*(NBX+NBU)+j]);

                    t_n[i*2*(NBX+NBU)+j] =
                        t_n[i*2*(NBX+NBU)+j] +
                        GAMMA*(qp_out.t[i][j] - t_n[i*2*(NBX+NBU)+j]);
                }
            }

            // update max step size
            for (int_t j = 0; j < NX; j++)
                if (fabs(qp_out.x[N][j]) > max_ss_x)
                    max_ss_x = fabs(qp_out.x[N][j]);

            for (int_t j = 0; j < NX; j++) w[N*(NX+NU)+j] += GAMMA*qp_out.x[N][j];
            // for (int_t j = 0; j < NX; j++) pi_n[0*NX+j] = qp_out.pi[0][j];

            // update max step size
            for (int_t j = 0; j < 2*NBX; j++)
                if (fabs(qp_out.lam[N][j] - lam_n[(N)*2*(NBX+NBU)+j]) > max_ss_l)
                    max_ss_l = fabs(qp_out.lam[N][j] - lam_n[N*2*(NBX+NBU)+j]);

            for (int_t j = 0; j < 2*NBX; j++) {
                if (PRINT_INT_STEPS)
                    printf("d_lam[N][%i] = %.3f\n", j,
                    qp_out.lam[N][j] - lam_n[N*2*(NBX+NBU)+j]);

                lam_n[(N)*2*(NBX+NBU)+j] =
                lam_n[(N)*2*(NBX+NBU)+j] +
                GAMMA*(qp_out.lam[N][j] - lam_n[(N)*2*(NBX+NBU)+j]);
            }

            // update max step size
            for (int_t j = 0; j < 2*NBX; j++)
                if (fabs(qp_out.t[N][j] - t_n[(N)*2*(NBX+NBU)+j]) > max_ss_s)
                    max_ss_s = fabs(qp_out.t[N][j] - t_n[(N)*2*(NBX+NBU)+j]);

            for (int_t j = 0; j < 2*NBX; j++) {
                if (PRINT_INT_STEPS)
                printf("d_t[N][%i] = %.3f\n", j,
                qp_out.t[N][j] - t_n[N*2*(NBX+NBU)+j]);

                t_n[(N)*2*(NBX+NBU)+j] =
                t_n[(N)*2*(NBX+NBU)+j] +
                GAMMA*(qp_out.t[N][j] - t_n[(N)*2*(NBX+NBU)+j]);
            }

            if (PRINT_INT_SOL) {
                for (int_t j = 0; j < 2*(NBX+NBU); j++) {
                    printf("lam_n[0][%i] = %.3f\n", j, lam_n[0*2*(NBX+NBU)+j]);
                    printf("t_n[0][%i] = %.3f\n", j, t_n[0*2*(NBX+NBU)+j]);
                }
                for (int_t i = 1; i < N; i++) {
                    for (int_t j = 0; j < 2*(NBX+NBU); j++) {
                        printf("lam_n[%i][%i] = %.3f\n", i, j, lam_n[i*2*(NBX+NBU)+j]);
                        printf("t_n[%i][%i] = %.3f\n", i, j, t_n[i*2*(NBX+NBU)+j]);
                    }
                }
            }
        }

        if (max_ss_u > max_max_ss_u) max_max_ss_u = max_ss_u;
        if (max_ss_x > max_max_ss_x) max_max_ss_x = max_ss_x;
        if (max_ss_l > max_max_ss_l) max_max_ss_l = max_ss_l;
        if (max_ss_s > max_max_ss_s) max_max_ss_s = max_ss_s;

        if (PRINT_STATS)
            printf("max_ss_x = %.3f, max_ss_u = %.3f, max_ss_l = %.3f, max_ss_s = %.3f,\n",
            max_ss_x, max_ss_u, max_ss_l, max_ss_s);

        // store stats
        int ip_iter = hpmpc_args.out_iter;
        sim_qp_timings[sim_iter] = 1e3*qp_min_timings;
        sim_lin_timings[sim_iter] = 1e3*lin_min_timings;
        sim_ip_iters[sim_iter] =  ip_iter;

        // done with timings, store closed loop solution and

#ifdef PLOT_CL_RESULTS
        for (int_t j = 0; j < NX; j++) w_cl[sim_iter*(NX+NU) + j] = w[j];
        for (int_t j = 0; j < NU; j++) w_cl[sim_iter*(NX+NU) + NX + j] = w[j+NX];
#endif  // PLOT_CL_RESULTS

        if (SHIFT_STATES) shift_states(w, x_end, N);
        if (SHIFT_CONTROLS) shift_controls(w, u_end, N);

        // Pass state and control to integrator
        for (int_t j = 0; j < NX; j++) plant_sim_in.x[j] = w[j];
        for (int_t j = 0; j < NU; j++) plant_sim_in.u[j] = w[NX+j];
        sim_erk(&plant_sim_in, &plant_sim_out, &plant_rk_opts, 0, plant_erk_work);

        // update closed-loop cost
        for (int_t i = 0; i < NX; i++)
            closed_loop_cost+=x0[i]*Q[i*(NX+1)]*x0[i];

        for (int_t i = 0; i < NU; i++)
            closed_loop_cost+=w[NX+i]*R[i*(NU+1)]*w[NX+i];

        // update initial condition
        for (int_t j = 0; j < NX; j++) x0[j] = plant_sim_out.xn[j];
    }

    #ifdef DEBUG
        print_states_controls(&w[0], N);
    #endif  // DEBUG

    #ifdef PLOT_OL_RESULTS
        plot_states_controls(w, T);
    #endif  // PLOT_OL_RESULTS

    #ifdef PLOT_CL_RESULTS
        plot_states_controls_cl(w_cl, T);
    #endif  // PLOT_CL_RESULTS

    // compute worst-case CPU time
    real_t max_qp_time = 0;
    real_t min_lin_time = 0;
    int_t  max_ip_iters = 0;
    for (int_t i = 0; i < NSIM; i++) {
        // printf("it: %d, min qp CPU time: %.3f, min linearization CPU time:
        // %.3f, ip iters: %d\n", i, sim_qp_timings[i], sim_lin_timings[i],
        // sim_ip_iters[i]);

        printf("it: %d, min CPU time: %.3f, ip iters: %d\n", i, sim_qp_timings[i], sim_ip_iters[i]);
        if (sim_qp_timings[i] > max_qp_time) {
            max_qp_time = sim_qp_timings[i];
        }

        if (sim_lin_timings[i] > min_lin_time) {
            min_lin_time = sim_lin_timings[i];
        }

        if (sim_ip_iters[i] > max_ip_iters) {
            max_ip_iters = sim_ip_iters[i];
        }
    }

    printf("-> worst-case qp CPU time: %.3f ms per RTI.\n", max_qp_time);
    printf("-> lin CPU time: %.3f ms per RTI.\n", min_lin_time);
    printf("-> worst-case ip iterations: %d.\n", max_ip_iters);
    printf("-> closed-loop cost: %.3f\n", closed_loop_cost);
    printf("max_max_ss_x = %.3f, max_max_ss_u = %.3f, max_max_ss_l = %.3f, max_max_ss_s = %.3f,\n",
        max_max_ss_x, max_max_ss_u, max_max_ss_l, max_max_ss_s);

#ifdef LOG_CL_SOL
        FILE *fp;

        fp = fopen(LOG_NAME, "w+");
        for (int_t i = 0; i < NSIM; i++) {
            fprintf(fp, "%.3f, %.3f, %.3f, %.3f, %.3f, %.3f\n",
            i*T, w_cl[i*(NX+NU) + 0], w_cl[i*(NX+NU) + 1],
            w_cl[i*(NX+NU) + 2], w_cl[i*(NX+NU) + 3], w_cl[i*(NX+NU) + 4]);
        }
        fclose(fp);
#endif

    free(workspace);
    ocp_qp_hpmpc_free_memory(mem);

    sim_erk_destroy(nmpc_erk_work);
    free(nmpc_sim_in.x);
    free(nmpc_sim_in.u);
    free(nmpc_sim_in.S_forw);
    free(nmpc_sim_out.xn);
    free(nmpc_sim_out.S_forw);

    sim_erk_destroy(plant_erk_work);
    free(plant_sim_in.x);
    free(plant_sim_in.u);
    free(plant_sim_in.S_forw);
    free(plant_sim_out.xn);
    free(plant_sim_out.S_forw);

    // UGLY
    free(px0[0]);
    free(plb[0]);
    free(pub[0]);
    for (int_t i = 0; i < N; i++) {
        free(pA[i]);
        free(pB[i]);
        free(pb[i]);
        free(pS[i]);
        free(pq[i]);
        free(pr[i]);
        free(px[i]);
        free(pu[i]);
        free(plb[i+1]);
        free(pub[i+1]);
    }
    free(pq[N]);
    free(px[N]);

    free(A0);

    free(C0);
    free(D0);
    free(lg0);
    free(ug0);

    free(C);
    free(D);
    free(lg);
    free(ug);

    free(CN);
    free(DN);
    free(lgN);  // force all states to 0 at the last stage
    free(ugN);  // force all states to 0 at the last stage

    ii = 0;
    for (ii = 0; ii < N; ii++) {
        free(ppi[ii]);
        free(plam[ii]);
        free(pt[ii]);

        free(lam_in[ii]);
        free(t_in[ii]);
        free(ux_in[ii]);
    }

    free(plam[N]);
    free(pt[N]);

    free(lam_in[N]);
    free(t_in[N]);
    free(ux_in[N]);

    return 0;
}<|MERGE_RESOLUTION|>--- conflicted
+++ resolved
@@ -55,11 +55,7 @@
 #define PRINT_INT_STEPS 0
 #define PRINT_INT_SOL 0
 
-<<<<<<< HEAD
 // #define PLOT_CL_RESULTS
-=======
-#define PLOT_CL_RESULTS
->>>>>>> 946da632
 // #define PLOT_OL_RESULTS
 // #define FP_EXCEPTIONS
 
@@ -697,13 +693,8 @@
     // initialize qp primal variables
     for (int_t j = 0; j < NU; j++) ux_in[0][j] = 0.0;
     for (int_t i = 1; i < N; i++) {
-<<<<<<< HEAD
-        for (int_t j = 0; j < NX; j++)  ux_in[i][j] = w[i*(NX+NU)+j];
-        for (int_t j = 0; j < NU; j++)  ux_in[i][j] = w[i*(NX+NU)+NX+j];
-=======
         for (int_t j = 0; j < NX; j++)  ux_in[i][j+NU] = 0.0;
         for (int_t j = 0; j < NU; j++)  ux_in[i][j] = 0.0;
->>>>>>> 946da632
     }
 
     for (int_t j = 0; j < NX; j++) ux_in[N][j] = 0.0;
@@ -719,11 +710,7 @@
 
     for (int_t sim_iter = 0; sim_iter < NSIM; sim_iter++) {
         for (int_t j = 0; j < NX; j++) w[j] = x0[j];
-<<<<<<< HEAD
         qp_min_timings = 1000000;
-=======
-        qp_min_timings =  1000000;
->>>>>>> 946da632
         lin_min_timings = 1000000;
 
         real_t max_ss_u;
