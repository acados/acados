/*
 *    This file is part of acados.
 *
 *    acados is free software; you can redistribute it and/or
 *    modify it under the terms of the GNU Lesser General Public
 *    License as published by the Free Software Foundation; either
 *    version 3 of the License, or (at your option) any later version.
 *
 *    acados is distributed in the hope that it will be useful,
 *    but WITHOUT ANY WARRANTY; without even the implied warranty of
 *    MERCHANTABILITY or FITNESS FOR A PARTICULAR PURPOSE.  See the GNU
 *    Lesser General Public License for more details.
 *
 *    You should have received a copy of the GNU Lesser General Public
 *    License along with acados; if not, write to the Free Software Foundation,
 *    Inc., 51 Franklin Street, Fifth Floor, Boston, MA  02110-1301  USA
 *
 */

#include <math.h>
#include <stdio.h>
#include <stdlib.h>

#include "blasfeo/include/blasfeo_target.h"
#include "blasfeo/include/blasfeo_d_aux_ext_dep.h"
#include "blasfeo/include/blasfeo_i_aux_ext_dep.h"

#include "acados/ocp_qp/ocp_qp_condensing_qpoases.h"
#include "acados/ocp_qp/ocp_qp_condensing_hpipm.h"

#include "acados/sim/sim_casadi_wrapper.h"
#include "acados/sim/sim_erk_integrator.h"
#include "acados/sim/sim_lifted_irk_integrator.h"
#include "acados/utils/print.h"
#include "acados/utils/timing.h"
#include "acados/utils/types.h"
#include "examples/c/chain_model/chain_model.h"

#define NN 10
#define UMAX 2
#define PARALLEL 0

// TODO(dimitris): fix this
#define USE_QPOASES

// static void shift_states(real_t *w, real_t *x_end, int_t NN) {
//    for (int_t i = 0; i < NN; i++) {
//        for (int_t j = 0; j < NX; j++) w[i*(NX+NU)+j] = w[(i+1)*(NX+NU)+j];
//    }
//    for (int_t j = 0; j < NX; j++) w[NN*(NX+NU)+j] = x_end[j];
// }
//
// static void shift_controls(real_t *w, real_t *u_end, int_t NN) {
//    for (int_t i = 0; i < NN-1; i++) {
//        for (int_t j = 0; j < NU; j++) w[i*(NX+NU)+NX+j] = w[(i+1)*(NX+NU)+NX+j];
//    }
//    for (int_t j = 0; j < NU; j++) w[(NN-1)*(NX+NU)+NX+j] = u_end[j];
// }

// Simple SQP example for acados
int main() {
    int_t nil;
    int_t NMF_MAX = 2;  // data exist up to 9 masses
    int_t IMPL_MAX = 3;  // was originally 4, reduced to run the ctest faster

    for (int_t implicit = 1; implicit < IMPL_MAX; implicit++) {
        if (implicit == 0) {
            printf(
                "\n\n--------------------------------------------------------------------\n");
            printf(
                "------------------ Explicit Runge-Kutta of order 4 -----------------\n");
            printf(
                "--------------------------------------------------------------------\n");
        } else {
            printf(
                "\n\n--------------------------------------------------------------------\n");
            printf(
                "-------------- Lifted Implicit Runge-Kutta of order %d --------------\n",
                2 * implicit);
            printf(
                "--------------------------------------------------------------------\n");
        }

        for (int_t NMF = 1; NMF < NMF_MAX; NMF++) {
            printf("\n------------ NUMBER OF FREE MASSES =  %d ------------\n",
                   NMF);
            int_t NX = 6 * NMF;
            int_t NU = 3;
            int_t jj;

            // Problem data
            int_t N = NN;
            real_t *x0;
            real_t *w;  // states and controls stacked
            real_t *Q;
            real_t *R;
            real_t *xref;
            real_t *uref;
            int_t max_sqp_iters = 20;
            int_t max_iters = 1;
            real_t *x_end;
            real_t *u_end;
            FILE *initStates, *refStates;
            real_t feas, stepX, stepU;

            d_zeros(&x0, NX, 1);
            d_zeros(&xref, NX, 1);
            d_zeros(&uref, NU, 1);
            d_zeros(&x_end, NX, 1);
            d_zeros(&u_end, NU, 1);
            d_zeros(&w, NN * (NX + NU) + NX, 1);
            d_zeros(&Q, NX, NX);
            d_zeros(&R, NU, NU);

            switch (NMF) {
                case 1:
                    initStates = fopen(X0_NM2_FILE, "r");
                    break;
                case 2:
                    initStates = fopen(X0_NM3_FILE, "r");
                    break;
                case 3:
                    initStates = fopen(X0_NM4_FILE, "r");
                    break;
                case 4:
                    initStates = fopen(X0_NM5_FILE, "r");
                    break;
                case 5:
                    initStates = fopen(X0_NM6_FILE, "r");
                    break;
                default:
                    initStates = fopen(X0_NM7_FILE, "r");
                    break;
            }
            for (int_t i = 0; i < NX; i++) {
                nil = fscanf(initStates, "%lf", &x0[i]);
            }
            fclose(initStates);

            switch (NMF) {
                case 1:
                    refStates = fopen(XN_NM2_FILE, "r");
                    break;
                case 2:
                    refStates = fopen(XN_NM3_FILE, "r");
                    break;
                case 3:
                    refStates = fopen(XN_NM4_FILE, "r");
                    break;
                case 4:
                    refStates = fopen(XN_NM5_FILE, "r");
                    break;
                case 5:
                    refStates = fopen(XN_NM6_FILE, "r");
                    break;
                default:
                    refStates = fopen(XN_NM7_FILE, "r");
                    break;
            }
            for (int_t i = 0; i < NX; i++) {
                nil = fscanf(refStates, "%lf", &xref[i]);
            }
            fclose(refStates);

            for (int_t i = 0; i < NN; i++) {
                for (int_t j = 0; j < NX; j++) w[i * (NX + NU) + j] = xref[j];
            }
            for (int_t j = 0; j < NX; j++) w[NN * (NX + NU) + j] = xref[j];

            for (int_t i = 0; i < NX; i++) Q[i * (NX + 1)] = 1.0;
            for (int_t i = 0; i < NU; i++) R[i * (NU + 1)] = 0.01;

            // Integrator structs
            real_t T = 0.2;
            sim_in sim_in[NN];
            sim_out sim_out[NN];
            sim_info info[NN];

            sim_RK_opts rk_opts[NN];
            void *sim_work = NULL;
            sim_lifted_irk_memory irk_mem[NN];

            for (jj = 0; jj < NN; jj++) {
                sim_in[jj].num_steps = 2;
                sim_in[jj].step = T / sim_in[jj].num_steps;
                sim_in[jj].nx = NX;
                sim_in[jj].nu = NU;
                sim_in[jj].nz = 0;

                sim_in[jj].sens_forw = true;
                sim_in[jj].sens_adj = false;
                sim_in[jj].sens_hess = false;
                sim_in[jj].num_forw_sens = NX + NU;

                switch (NMF) {
                    case 1:
                        sim_in[jj].vde = &vde_chain_nm2;
<<<<<<< HEAD
                        sim_in[jj].forward_vde_wrapper = &vde_fun;
                        sim_in[jj].jac = &jac_chain_nm2;
                        sim_in[jj].jacobian_wrapper = &jac_fun;
                        break;
                    case 2:
                        sim_in[jj].vde = &vde_chain_nm3;
                        sim_in[jj].forward_vde_wrapper = &vde_fun;
                        sim_in[jj].jac = &jac_chain_nm2;
                        sim_in[jj].jacobian_wrapper = &jac_fun;
                        break;
                    case 3:
                        sim_in[jj].vde = &vde_chain_nm4;
                        sim_in[jj].forward_vde_wrapper = &vde_fun;
                        sim_in[jj].jac = &jac_chain_nm4;
                        sim_in[jj].jacobian_wrapper = &jac_fun;
=======
                        sim_in[jj].VDE_forw = &vde_impl_fun;
                        sim_in[jj].jac = &jac_chain_nm2;
                        sim_in[jj].jac_fun = &jac_impl_fun;
                        break;
                    case 2:
                        sim_in[jj].vde = &vde_chain_nm3;
                        sim_in[jj].VDE_forw = &vde_impl_fun;
                        sim_in[jj].jac = &jac_chain_nm2;
                        sim_in[jj].jac_fun = &jac_impl_fun;
                        break;
                    case 3:
                        sim_in[jj].vde = &vde_chain_nm4;
                        sim_in[jj].VDE_forw = &vde_impl_fun;
                        sim_in[jj].jac = &jac_chain_nm4;
                        sim_in[jj].jac_fun = &jac_impl_fun;
                        break;
                    case 4:
                        sim_in[jj].vde = &vde_chain_nm5;
                        sim_in[jj].VDE_forw = &vde_impl_fun;
                        sim_in[jj].jac = &jac_chain_nm5;
                        sim_in[jj].jac_fun = &jac_impl_fun;
                        break;
                    case 5:
                        sim_in[jj].vde = &vde_chain_nm6;
                        sim_in[jj].VDE_forw = &vde_impl_fun;
                        sim_in[jj].jac = &jac_chain_nm6;
                        sim_in[jj].jac_fun = &jac_impl_fun;
                        break;
                    default:
                        sim_in[jj].vde = &vde_chain_nm7;
                        sim_in[jj].VDE_forw = &vde_impl_fun;
                        sim_in[jj].jac = &jac_chain_nm7;
                        sim_in[jj].jac_fun = &jac_impl_fun;
>>>>>>> 240f7381
                        break;
                }

                sim_in[jj].x = malloc(sizeof(*sim_in[jj].x) * (NX));
                sim_in[jj].u = malloc(sizeof(*sim_in[jj].u) * (NU));
                sim_in[jj].S_forw = malloc(sizeof(*sim_in[jj].S_forw) * (NX * (NX + NU)));

                for (int_t i = 0; i < NX * (NX + NU); i++)
                    sim_in[jj].S_forw[i] = 0.0;
                for (int_t i = 0; i < NX; i++)
                    sim_in[jj].S_forw[i * (NX + 1)] = 1.0;

                sim_out[jj].xn = malloc(sizeof(*sim_out[jj].xn) * (NX));
                sim_out[jj].S_forw = malloc(sizeof(*sim_out[jj].S_forw) * (NX * (NX + NU)));
                sim_out[jj].info = &info[jj];

                int_t workspace_size;
                if (implicit > 0) {
                    sim_irk_create_arguments(&rk_opts[jj], implicit, "Gauss");
                    sim_irk_create_Newton_scheme(&rk_opts[jj], implicit, "Gauss", exact);
                    workspace_size =
                        sim_lifted_irk_calculate_workspace_size(&sim_in[jj], &rk_opts[jj]);
                    sim_lifted_irk_create_memory(&sim_in[jj], &rk_opts[jj], &irk_mem[jj]);
                } else {
                    sim_erk_create_arguments(&rk_opts[jj], 4);
                    workspace_size =
                        sim_erk_calculate_workspace_size(&sim_in[jj], &rk_opts[jj]);
                }
                if (jj == 0) sim_work = (void *)malloc(workspace_size);
            }

            int_t nx[NN + 1] = {0};
            int_t nu[NN + 1] = {0};
            int_t nb[NN + 1] = {0};
            int_t nc[NN + 1] = {0};

            nx[0] = NX;
            nu[0] = NU;
            nb[0] = NX + NU;
            nc[0] = 0;
            for (int_t i = 1; i < N; i++) {
                nx[i] = NX;
                nu[i] = NU;
                nb[i] = NU;
                nc[i] = 0;
            }
            nx[N] = NX;
            nu[N] = 0;
            nb[N] = 0;
            nc[N] = 0;

            /************************************************
             * box constraints
             ************************************************/

            int *idxb0;
            int_zeros(&idxb0, NX + NU, 1);
            real_t *lb0;
            d_zeros(&lb0, NX + NU, 1);
            real_t *ub0;
            d_zeros(&ub0, NX + NU, 1);
            for (int_t j = 0; j < NX; j++) {
                lb0[j] = x0[j];  //   xmin
                ub0[j] = x0[j];  //   xmax
                idxb0[j] = j;
            }
            for (int_t j = 0; j < NU; j++) {
                lb0[j + NX] = -UMAX;  //   umin
                ub0[j + NX] = UMAX;   //   umax
                idxb0[j + NX] = j + NX;
            }

            int_t *idxb1;
            int_zeros(&idxb1, NU, 1);
            real_t *lb1[N - 1];
            real_t *ub1[N - 1];
            for (int_t i = 0; i < N - 1; i++) {
                d_zeros(&lb1[i], NU, 1);
                d_zeros(&ub1[i], NU, 1);
                for (int_t j = 0; j < NU; j++) {
                    lb1[i][j] = -UMAX;  //   umin
                    ub1[i][j] = UMAX;   //   umax
                    idxb1[j] = j + NX;
                }
            }

            real_t *pA[N];
            real_t *pB[N];
            real_t *pb[N];
            real_t *pQ[N + 1];
            real_t *pS[N];
            real_t *pR[N];
            real_t *pq[N + 1];
            real_t *pr[N];
            real_t *px[N + 1];
            real_t *pu[N];
            real_t *ppi[N];
            real_t *plam[N + 1];
            real_t *pCx[N + 1];
            real_t *pCu[N];
            real_t *plc[N + 1];
            real_t *puc[N + 1];

            for (int_t i = 0; i < N; i++) {
                d_zeros(&pA[i], nx[i + 1], nx[i]);
                d_zeros(&pB[i], nx[i + 1], nu[i]);
                d_zeros(&pb[i], nx[i + 1], 1);
                d_zeros(&pS[i], nu[i], nx[i]);
                d_zeros(&pq[i], nx[i], 1);
                d_zeros(&pr[i], nu[i], 1);
                d_zeros(&px[i], nx[i], 1);
                d_zeros(&pu[i], nu[i], 1);
                d_zeros(&ppi[i], nx[i + 1], 1);
                d_zeros(&plam[i], 2*nb[i] + 2*nc[i], 1);
                d_zeros(&pCx[i], nc[i], nx[i]);
                d_zeros(&pCu[i], nc[i], nu[i]);
                d_zeros(&plc[i], nc[i], 1);
                d_zeros(&puc[i], nc[i], 1);
            }
            d_zeros(&pq[N], nx[N], 1);
            d_zeros(&px[N], nx[N], 1);
            d_zeros(&pCx[N], nc[N], nx[N]);
            d_zeros(&plc[N], nc[N], 1);
            d_zeros(&puc[N], nc[N], 1);

            d_zeros(&plam[N], 2*nb[N] + 2*nc[N], 1);

            real_t *hlb[N + 1];
            real_t *hub[N + 1];
            int *hidxb[N + 1];

            hlb[0] = lb0;
            hub[0] = ub0;
            hidxb[0] = idxb0;
            for (int_t i = 1; i < N; i++) {
                hlb[i] = lb1[i - 1];
                hub[i] = ub1[i - 1];
                hidxb[i] = idxb1;
            }

            // Allocate OCP QP variables
            ocp_qp_in qp_in;
            qp_in.N = N;
            ocp_qp_out qp_out;

            qp_in.nx = nx;
            qp_in.nu = nu;
            qp_in.nb = nb;
            qp_in.nc = nc;
            for (int_t i = 0; i < N; i++) {
                pQ[i] = Q;
                pR[i] = R;
            }
            pQ[N] = Q;
            qp_in.Q = (const real_t **)pQ;
            qp_in.S = (const real_t **)pS;
            qp_in.R = (const real_t **)pR;
            qp_in.q = (const real_t **)pq;
            qp_in.r = (const real_t **)pr;
            qp_in.A = (const real_t **)pA;
            qp_in.B = (const real_t **)pB;
            qp_in.b = (const real_t **)pb;
            // TODO(dimitris): rename all to p
            qp_in.lb = (const real_t **)hlb;
            qp_in.ub = (const real_t **)hub;
            qp_in.idxb = (const int **)hidxb;
            qp_in.Cx = (const real_t **)pCx;
            qp_in.Cu = (const real_t **)pCu;
            qp_in.lc = (const real_t **)plc;
            qp_in.uc = (const real_t **)puc;;
            qp_out.x = px;
            qp_out.u = pu;
            qp_out.pi = ppi;
            qp_out.lam = plam;

            // Initialize solver
            #ifdef USE_QPOASES
            ocp_qp_condensing_qpoases_args *qpsolver_args =
                ocp_qp_condensing_qpoases_create_arguments(&qp_in);
            ocp_qp_condensing_qpoases_memory *qpsolver_memory =
                ocp_qp_condensing_qpoases_create_memory(&qp_in, qpsolver_args);

            int_t qpsolver_workspace_size =
                ocp_qp_condensing_qpoases_calculate_workspace_size(&qp_in, qpsolver_args);
            #else
            ocp_qp_condensing_hpipm_args *qpsolver_args =
                ocp_qp_condensing_hpipm_create_arguments(&qp_in);
            ocp_qp_condensing_hpipm_memory *qpsolver_memory;

            int_t qpsolver_workspace_size =
                ocp_qp_condensing_hpipm_calculate_workspace_size(&qp_in, qpsolver_args);
            int_t qpsolver_memory_size =
                ocp_qp_condensing_hpipm_calculate_memory_size(&qp_in, qpsolver_args);
            void *qpsolver_mem = calloc(qpsolver_memory_size, sizeof(char));
            #endif

            void *qpsolver_work = calloc(qpsolver_workspace_size, sizeof(char));

            #ifndef USE_QPOASES
            ocp_qp_condensing_hpipm_assign_memory(&qp_in, qpsolver_args, (void **) &qpsolver_memory,
                    qpsolver_mem);
            #endif

            acados_timer timer;
            real_t timings = 0;
            real_t timings_sim = 0;
            real_t timings_la = 0;
            real_t timings_ad = 0;
            //    for (int_t iter = 0; iter < max_iters; iter++) {
            //        printf("\n------ TIME STEP %d ------\n", iter);

            acados_tic(&timer);
            for (int_t sqp_iter = 0; sqp_iter < max_sqp_iters; sqp_iter++) {
                feas = -1e10;
                stepX = -1e10;
                stepU = -1e10;

#if PARALLEL
#pragma omp parallel for
#endif

                for (int_t i = 0; i < N; i++) {
                    // Pass state and control to integrator
                    for (int_t j = 0; j < NX; j++)
                        sim_in[i].x[j] = w[i * (NX + NU) + j];
                    for (int_t j = 0; j < NU; j++)
                        sim_in[i].u[j] = w[i * (NX + NU) + NX + j];
                    if (implicit > 0) {
                        sim_lifted_irk(&sim_in[i], &sim_out[i], &rk_opts[i],
                                       &irk_mem[i], sim_work);
                    } else {
                        sim_erk(&sim_in[i], &sim_out[i], &rk_opts[i], 0,
                                sim_work);
                    }

                    for (int_t j = 0; j < NX; j++) {
                        pb[i][j] = sim_out[i].xn[j] - w[(i + 1) * (NX + NU) + j];
                        if (fabs(pb[i][j]) > feas) feas = fabs(pb[i][j]);
                        for (int_t k = 0; k < NX; k++)
                            pA[i][j * NX + k] = sim_out[i].S_forw[j * NX + k];  // COLUMN MAJOR
                                                                                // FROM CASADI
                    }
                    for (int_t j = 0; j < NU; j++)
                        for (int_t k = 0; k < NX; k++)
                            pB[i][j * NX + k] = sim_out[i].S_forw[(NX + j) * NX + k];

                    timings_sim += sim_out[i].info->CPUtime;
                    timings_la += sim_out[i].info->LAtime;
                    timings_ad += sim_out[i].info->ADtime;
                }
                for (int_t i = 0; i < N; i++) {
                    // Update bounds:
                    if (i == 0) {
                        for (int_t j = 0; j < NU; j++) {
                            lb0[NX + j] = -UMAX - w[NX + j];
                            ub0[NX + j] = UMAX - w[NX + j];
                        }
                    } else {
                        for (int_t j = 0; j < NU; j++) {
                            lb1[i - 1][j] = -UMAX - w[i * (NX + NU) + NX + j];
                            ub1[i - 1][j] = UMAX - w[i * (NX + NU) + NX + j];
                        }
                    }

                    // Construct QP matrices:
                    for (int_t j = 0; j < NX; j++)
                        pq[i][j] = Q[j * (NX + 1)] * (w[i * (NX + NU) + j] - xref[j]);

                    for (int_t j = 0; j < NU; j++)
                        pr[i][j] = R[j * (NU + 1)] * (w[i * (NX + NU) + NX + j] - uref[j]);

                }
                for (int_t j = 0; j < NX; j++) {
                    lb0[j] = (x0[j] - w[j]);
                    ub0[j] = (x0[j] - w[j]);
                }

                for (int_t j = 0; j < NX; j++)
                    pq[N][j] = Q[j * (NX + 1)] * (w[N * (NX + NU) + j] - xref[j]);

                // Set updated bounds:
                hlb[0] = lb0;
                hub[0] = ub0;
                for (int_t i = 1; i < N; i++) {
                    hlb[i] = lb1[i - 1];
                    hub[i] = ub1[i - 1];
                }

                int status = 0;

                #ifdef USE_QPOASES
                status = ocp_qp_condensing_qpoases(&qp_in, &qp_out, qpsolver_args,
                    qpsolver_memory, qpsolver_work);
                #else
                status = ocp_qp_condensing_hpipm(&qp_in, &qp_out, qpsolver_args,
                    &qpsolver_memory, qpsolver_work);
                #endif

                if (status) {
                    printf("qpOASES returned error status %d\n", status);
                    return -1;
                }
                for (int_t i = 0; i < N; i++) {
                    for (int_t j = 0; j < NX; j++) {
                        w[i * (NX + NU) + j] += qp_out.x[i][j];
                        if (fabs(qp_out.x[i][j]) > stepX)
                            stepX = fabs(qp_out.x[i][j]);
                    }
                    for (int_t j = 0; j < NU; j++) {
                        w[i * (NX + NU) + NX + j] += qp_out.u[i][j];
                        if (fabs(qp_out.u[i][j]) > stepU)
                            stepU = fabs(qp_out.u[i][j]);
                    }
                }
                for (int_t j = 0; j < NX; j++) {
                    w[N * (NX + NU) + j] += qp_out.x[N][j];
                    if (fabs(qp_out.x[N][j]) > stepX)
                        stepX = fabs(qp_out.x[N][j]);
                }

//                if (sqp_iter == max_sqp_iters - 1) {
                    fprintf(stdout,
                            "--- ITERATION %d, Infeasibility: %+.3e , step X: "
                            "%+.3e, "
                            "step U: %+.3e \n",
                            sqp_iter, feas, stepX, stepU);
//                }
            }
            //        for (int_t i = 0; i < NX; i++) x0[i] = w[NX+NU+i];
            //        shift_states(w, x_end, N);
            //        shift_controls(w, u_end, N);
            timings += acados_toc(&timer);
//    }

            printf("\nAverage of %.3f ms in the integrator,\n",
                   1e3 * timings_sim / (max_sqp_iters * max_iters));
            printf("  of which %.3f ms spent in CasADi and\n",
                   1e3 * timings_ad / (max_sqp_iters * max_iters));
            printf("  of which %.3f ms spent in BLASFEO.\n",
                   1e3 * timings_la / (max_sqp_iters * max_iters));
            printf("--Total of %.3f ms per SQP iteration.--\n",
                   1e3 * timings / (max_sqp_iters * max_iters));

            //    #ifdef DEBUG
            //    print_matrix_name("stdout", "sol", w, NX+NU, N);
            //    #endif  // DEBUG

            // TODO(dimitris): this program is leaking memory
        }
    }
    return 0 * nil;
}<|MERGE_RESOLUTION|>--- conflicted
+++ resolved
@@ -195,7 +195,6 @@
                 switch (NMF) {
                     case 1:
                         sim_in[jj].vde = &vde_chain_nm2;
-<<<<<<< HEAD
                         sim_in[jj].forward_vde_wrapper = &vde_fun;
                         sim_in[jj].jac = &jac_chain_nm2;
                         sim_in[jj].jacobian_wrapper = &jac_fun;
@@ -211,41 +210,6 @@
                         sim_in[jj].forward_vde_wrapper = &vde_fun;
                         sim_in[jj].jac = &jac_chain_nm4;
                         sim_in[jj].jacobian_wrapper = &jac_fun;
-=======
-                        sim_in[jj].VDE_forw = &vde_impl_fun;
-                        sim_in[jj].jac = &jac_chain_nm2;
-                        sim_in[jj].jac_fun = &jac_impl_fun;
-                        break;
-                    case 2:
-                        sim_in[jj].vde = &vde_chain_nm3;
-                        sim_in[jj].VDE_forw = &vde_impl_fun;
-                        sim_in[jj].jac = &jac_chain_nm2;
-                        sim_in[jj].jac_fun = &jac_impl_fun;
-                        break;
-                    case 3:
-                        sim_in[jj].vde = &vde_chain_nm4;
-                        sim_in[jj].VDE_forw = &vde_impl_fun;
-                        sim_in[jj].jac = &jac_chain_nm4;
-                        sim_in[jj].jac_fun = &jac_impl_fun;
-                        break;
-                    case 4:
-                        sim_in[jj].vde = &vde_chain_nm5;
-                        sim_in[jj].VDE_forw = &vde_impl_fun;
-                        sim_in[jj].jac = &jac_chain_nm5;
-                        sim_in[jj].jac_fun = &jac_impl_fun;
-                        break;
-                    case 5:
-                        sim_in[jj].vde = &vde_chain_nm6;
-                        sim_in[jj].VDE_forw = &vde_impl_fun;
-                        sim_in[jj].jac = &jac_chain_nm6;
-                        sim_in[jj].jac_fun = &jac_impl_fun;
-                        break;
-                    default:
-                        sim_in[jj].vde = &vde_chain_nm7;
-                        sim_in[jj].VDE_forw = &vde_impl_fun;
-                        sim_in[jj].jac = &jac_chain_nm7;
-                        sim_in[jj].jac_fun = &jac_impl_fun;
->>>>>>> 240f7381
                         break;
                 }
 
