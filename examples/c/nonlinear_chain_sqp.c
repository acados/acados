--- conflicted
+++ resolved
@@ -211,38 +211,6 @@
                         sim_in[jj].jac = &jac_chain_nm4;
                         sim_in[jj].jac_fun = &jac_impl_fun;
                         break;
-<<<<<<< HEAD
-                    // case 4:
-                    //     sim_in[jj].vde = &vde_chain_nm5;
-                    //     sim_in[jj].VDE_forw = &vde_fun;
-                    //     sim_in[jj].jac = &jac_chain_nm5;
-                    //     sim_in[jj].jac_fun = &jac_fun;
-                    //     break;
-                    // case 5:
-                    //     sim_in[jj].vde = &vde_chain_nm6;
-                    //     sim_in[jj].VDE_forw = &vde_fun;
-                    //     sim_in[jj].jac = &jac_chain_nm6;
-                    //     sim_in[jj].jac_fun = &jac_fun;
-                    //     break;
-                    // case 6:
-                    //     sim_in[jj].vde = &vde_chain_nm7;
-                    //     sim_in[jj].VDE_forw = &vde_fun;
-                    //     sim_in[jj].jac = &jac_chain_nm7;
-                    //     sim_in[jj].jac_fun = &jac_fun;
-                    //     break;
-                    // case 7:
-                    //     sim_in[jj].vde = &vde_chain_nm8;
-                    //     sim_in[jj].VDE_forw = &vde_fun;
-                    //     sim_in[jj].jac = &jac_chain_nm8;
-                    //     sim_in[jj].jac_fun = &jac_fun;
-                    //     break;
-                    // default:
-                    //     sim_in[jj].vde = &vde_chain_nm9;
-                    //     sim_in[jj].VDE_forw = &vde_fun;
-                    //     sim_in[jj].jac = &jac_chain_nm9;
-                    //     sim_in[jj].jac_fun = &jac_fun;
-                    //     break;
-=======
                     case 4:
                         sim_in[jj].vde = &vde_chain_nm5;
                         sim_in[jj].VDE_forw = &vde_impl_fun;
@@ -261,7 +229,6 @@
                         sim_in[jj].jac = &jac_chain_nm7;
                         sim_in[jj].jac_fun = &jac_impl_fun;
                         break;
->>>>>>> 83e95e61
                 }
 
                 sim_in[jj].x = malloc(sizeof(*sim_in[jj].x) * (NX));
