--- conflicted
+++ resolved
@@ -142,31 +142,17 @@
         sim_solver.set('xdot', xdot0);
         sim_solver.set('z', z0);
     elseif (strcmp(method, 'irk_gnsf'))
-<<<<<<< HEAD
-        y_in = sim.sim.model.dyn_gnsf_L_x * x0 ...
-                + sim.sim.model.dyn_gnsf_L_xdot * xdot0 ...
-                + sim.sim.model.dyn_gnsf_L_z * z0;
-        u_hat = sim.sim.model.dyn_gnsf_L_u * u;
+        y_in = sim_solver.sim.model.dyn_gnsf_L_x * x0 ...
+                + sim_solver.sim.model.dyn_gnsf_L_xdot * xdot0 ...
+                + sim_solver.sim.model.dyn_gnsf_L_z * z0;
+        u_hat = sim_solver.sim.model.dyn_gnsf_L_u * u;
         phi_fun = Function([model_name,'_gnsf_phi_fun'],...
-                        {sim.sim.model.sym_gnsf_y, sim.sim.model.sym_gnsf_uhat},...
-                            {sim.sim.model.dyn_gnsf_expr_phi(:)});
+                        {sim_solver.sim.model.sym_gnsf_y, sim_solver.sim.model.sym_gnsf_uhat},...
+                            {sim_solver.sim.model.dyn_gnsf_expr_phi(:)});
 
         phi_guess = full( phi_fun( y_in, u_hat ) );
-        n_out = sim.sim.dims.gnsf_nout;
-        sim.set('phi_guess', zeros(n_out,1));
-=======
-        y_in = sim_solver.model_struct.dyn_gnsf_L_x * x0 ...
-                + sim_solver.model_struct.dyn_gnsf_L_xdot * xdot0 ...
-                + sim_solver.model_struct.dyn_gnsf_L_z * z0;
-        u_hat = sim_solver.model_struct.dyn_gnsf_L_u * u;
-        phi_fun = Function([model_name,'_gnsf_phi_fun'],...
-                        {sim_solver.model_struct.sym_gnsf_y, sim_solver.model_struct.sym_gnsf_uhat},...
-                            {sim_solver.model_struct.dyn_gnsf_expr_phi(:)}); % sim_solver.model_struct.sym_p
-
-        phi_guess = full( phi_fun( y_in, u_hat ) );
-        n_out = sim_solver.model_struct.dim_gnsf_nout;
+        n_out = sim_solver.sim.dims.gnsf_nout;
         sim_solver.set('phi_guess', zeros(n_out,1));
->>>>>>> 89339d8d
     end
 
 	% solve
