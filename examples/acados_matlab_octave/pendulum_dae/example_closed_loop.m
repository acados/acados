--- conflicted
+++ resolved
@@ -190,18 +190,9 @@
     ocp_model.set('constr_lg_e', lg_e);
     ocp_model.set('constr_ug_e', ug_e);
 else
-<<<<<<< HEAD
 	ocp_model.set('constr_Jbu', Jbu);
 	ocp_model.set('constr_lbu', lbu);
 	ocp_model.set('constr_ubu', ubu);
-=======
-%    ocp_model.set('constr_Jbx', Jbx);
-%    ocp_model.set('constr_lbx', lbx);
-%    ocp_model.set('constr_ubx', ubx);
-    ocp_model.set('constr_Jbu', Jbu);
-    ocp_model.set('constr_lbu', lbu);
-    ocp_model.set('constr_ubu', ubu);
->>>>>>> 89339d8d
 end
 
 
@@ -229,12 +220,8 @@
 ocp_opts.set('sim_method_newton_iter', ocp_sim_method_newton_iter);
 
 %% acados ocp
-<<<<<<< HEAD
-ocp = acados_ocp(ocp_model, ocp_opts);
-=======
 ocp_solver = acados_ocp(ocp_model, ocp_opts);
 
->>>>>>> 89339d8d
 ocp_model.set('name', model_name);
 
 %% acados sim model
@@ -317,12 +304,7 @@
         ocp_solver.set('init_xdot', xdot_traj_init);
     end
 
-<<<<<<< HEAD
-	ocp.solve();
-=======
     ocp_solver.solve();
-    ocp_solver.print('stat');
->>>>>>> 89339d8d
 
     status = ocp_solver.get('status');
     sqp_iter(ii) = ocp_solver.get('sqp_iter');
@@ -351,37 +333,20 @@
         sim_solver.set('z', z0);
     elseif (strcmp(sim_method, 'irk_gnsf'))
         import casadi.*
-<<<<<<< HEAD
-        x01_gnsf = x0(sim.sim.model.dyn_gnsf_idx_perm_x(1:sim.sim.dims.gnsf_nx1));
-        x01_dot_gnsf = xdot0(sim.sim.model.dyn_gnsf_idx_perm_x(1:sim.sim.dims.gnsf_nx1));
-        z0_gnsf = z0(sim.sim.model.dyn_gnsf_idx_perm_z( 1:sim.sim.dims.gnsf_nz1 ));
-        y_in = sim.sim.model.dyn_gnsf_L_x * x01_gnsf ...
-                + sim.sim.model.dyn_gnsf_L_xdot * x01_dot_gnsf ...
-                + sim.sim.model.dyn_gnsf_L_z * z0_gnsf;
-        u_hat = sim.sim.model.dyn_gnsf_L_u * u_sim(:,ii);
+        x01_gnsf = x0(sim_solver.sim.model.dyn_gnsf_idx_perm_x(1:sim_solver.sim.dims.gnsf_nx1));
+        x01_dot_gnsf = xdot0(sim_solver.sim.model.dyn_gnsf_idx_perm_x(1:sim_solver.sim.dims.gnsf_nx1));
+        z0_gnsf = z0(sim_solver.sim.model.dyn_gnsf_idx_perm_z( 1:sim_solver.sim.dims.gnsf_nz1 ));
+        y_in = sim_solver.sim.model.dyn_gnsf_L_x * x01_gnsf ...
+                + sim_solver.sim.model.dyn_gnsf_L_xdot * x01_dot_gnsf ...
+                + sim_solver.sim.model.dyn_gnsf_L_z * z0_gnsf;
+        u_hat = sim_solver.sim.model.dyn_gnsf_L_u * u_sim(:,ii);
         phi_fun = Function([model_name,'_gnsf_phi_fun'],...
-                        {sim.sim.model.sym_gnsf_y, sim.sim.model.sym_gnsf_uhat},...
-                            {sim.sim.model.dyn_gnsf_expr_phi(:)});
+                        {sim_solver.sim.model.sym_gnsf_y, sim_solver.sim.model.sym_gnsf_uhat},...
+                            {sim_solver.sim.model.dyn_gnsf_expr_phi(:)});
 
         phi_guess = full( phi_fun( y_in, u_hat ) );
-        n_out = sim.sim.dims.gnsf_nout;
-        sim.set('phi_guess', zeros(n_out,1));
-=======
-        x01_gnsf = x0(sim_solver.model_struct.dyn_gnsf_idx_perm_x(1:sim_solver.model_struct.dim_gnsf_nx1));
-        x01_dot_gnsf = xdot0(sim_solver.model_struct.dyn_gnsf_idx_perm_x(1:sim_solver.model_struct.dim_gnsf_nx1));
-        z0_gnsf = z0(sim_solver.model_struct.dyn_gnsf_idx_perm_z( 1:sim_solver.model_struct.dim_gnsf_nz1 ));
-        y_in = sim_solver.model_struct.dyn_gnsf_L_x * x01_gnsf ...
-                + sim_solver.model_struct.dyn_gnsf_L_xdot * x01_dot_gnsf ...
-                + sim_solver.model_struct.dyn_gnsf_L_z * z0_gnsf;
-        u_hat = sim_solver.model_struct.dyn_gnsf_L_u * u_sim(:,ii);
-        phi_fun = Function([model_name,'_gnsf_phi_fun'],...
-                        {sim_solver.model_struct.sym_gnsf_y, sim_solver.model_struct.sym_gnsf_uhat},...
-                            {sim_solver.model_struct.dyn_gnsf_expr_phi(:)}); % sim_solver.model_struct.sym_p
-
-        phi_guess = full( phi_fun( y_in, u_hat ) );
-        n_out = sim_solver.model_struct.dim_gnsf_nout;
+        n_out = sim_solver.sim.dims.gnsf_nout;
         sim_solver.set('phi_guess', zeros(n_out,1));
->>>>>>> 89339d8d
     end
 
     sim_solver.set('x', x_sim(:,ii));     % set initial state
