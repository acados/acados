--- conflicted
+++ resolved
@@ -285,18 +285,11 @@
     fprintf('\nstatus = %d, sqp_iter = %d, time_tot = %f [ms] (time_lin = %f [ms], time_qp_sol = %f [ms])\n', status(k), sqp_iter(k), time_tot(k)*1e3, time_lin(k)*1e3, time_qp_sol(k)*1e3);
 
 	% Get solution for initialization of next NLP
-<<<<<<< HEAD
-	x_traj = ocp.get('x');
-	u_traj = ocp.get('u');
-
-=======
 	x_traj = ocp_solver.get('x');
 	u_traj = ocp_solver.get('u');
-    
->>>>>>> 89339d8d
+
 	% Shift trajectory for initialization
 	x_traj_init = [x_traj(:,2:end), x_traj(:,end)];
-	u_traj_init = [u_traj(:,2:end), u_traj(:,end)];
 
 	% Get solution for simulation
 	u_history(:,k) = ocp_solver.get('u', 0);
