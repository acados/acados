--- conflicted
+++ resolved
@@ -60,18 +60,6 @@
 x_sim(:,1) = x0;
 
 for n=1:N_sim
-<<<<<<< HEAD
-
-	% set initial state
-	sim.set('x', x_sim(:,n));
-
-	% solve
-	sim.solve();
-
-	% get simulated state
-	x_sim(:,n+1) = sim.get('xn');
-
-=======
 
     % set initial state
     sim_solver.set('x', x_sim(:,n));
@@ -82,7 +70,6 @@
     % get simulated state
     x_sim(:,n+1) = sim_solver.get('xn');
 
->>>>>>> 89339d8d
     % unmodeled step change in x(4)
     if n == iter_step
         x_sim(end, n+1) = x_sim(end, n+1) + step;
@@ -148,16 +135,7 @@
     subplot(length(States), 1, i); hold on; grid on;
 
     plot(ts(model.N+1:end-1), abs(x_est(i,:) - x_sim(i, model.N+1:end-1)));
-<<<<<<< HEAD
 
     ylabel(States{i});
     xlabel('t [s]');
-end
-
-
-=======
-
-    ylabel(States{i});
-    xlabel('t [s]');
-end
->>>>>>> 89339d8d
+end