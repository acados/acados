%
% Copyright (c) The acados authors.
%
% This file is part of acados.
%
% The 2-Clause BSD License
%
% Redistribution and use in source and binary forms, with or without
% modification, are permitted provided that the following conditions are met:
%
% 1. Redistributions of source code must retain the above copyright notice,
% this list of conditions and the following disclaimer.
%
% 2. Redistributions in binary form must reproduce the above copyright notice,
% this list of conditions and the following disclaimer in the documentation
% and/or other materials provided with the distribution.
%
% THIS SOFTWARE IS PROVIDED BY THE COPYRIGHT HOLDERS AND CONTRIBUTORS "AS IS"
% AND ANY EXPRESS OR IMPLIED WARRANTIES, INCLUDING, BUT NOT LIMITED TO, THE
% IMPLIED WARRANTIES OF MERCHANTABILITY AND FITNESS FOR A PARTICULAR PURPOSE
% ARE DISCLAIMED. IN NO EVENT SHALL THE COPYRIGHT HOLDER OR CONTRIBUTORS BE
% LIABLE FOR ANY DIRECT, INDIRECT, INCIDENTAL, SPECIAL, EXEMPLARY, OR
% CONSEQUENTIAL DAMAGES (INCLUDING, BUT NOT LIMITED TO, PROCUREMENT OF
% SUBSTITUTE GOODS OR SERVICES; LOSS OF USE, DATA, OR PROFITS; OR BUSINESS
% INTERRUPTION) HOWEVER CAUSED AND ON ANY THEORY OF LIABILITY, WHETHER IN
% CONTRACT, STRICT LIABILITY, OR TORT (INCLUDING NEGLIGENCE OR OTHERWISE)
% ARISING IN ANY WAY OUT OF THE USE OF THIS SOFTWARE, EVEN IF ADVISED OF THE
% POSSIBILITY OF SUCH DAMAGE.;

%

%% test of native matlab interface
clear all; clc;

% check that env.sh has been run
env_run = getenv('ENV_RUN');
if (~strcmp(env_run, 'true'))
	error('env.sh has not been sourced! Before executing this example, run: source env.sh');
end

%% arguments
compile_interface = 'true'; %'auto';
codgen_model = 'true';
gnsf_detect_struct = 'true';

% discretization
N = 100;
h = 0.01;

nlp_solver = 'sqp';
%nlp_solver = 'sqp_rti';
%nlp_solver_exact_hessian = 'false';
nlp_solver_exact_hessian = 'true';
%regularize_method = 'no_regularize';
%regularize_method = 'project';
regularize_method = 'project_reduc_hess';
%regularize_method = 'mirror';
%regularize_method = 'convexify';
nlp_solver_max_iter = 20; %100;
nlp_solver_tol_stat = 1e-8;
nlp_solver_tol_eq   = 1e-8;
nlp_solver_tol_ineq = 1e-8;
nlp_solver_tol_comp = 1e-8;
nlp_solver_ext_qp_res = 1;
qp_solver = 'partial_condensing_hpipm';
%qp_solver = 'full_condensing_hpipm';
%qp_solver = 'full_condensing_qpoases';
qp_solver_cond_N = 5;
qp_solver_cond_ric_alg = 0;
qp_solver_ric_alg = 0;
qp_solver_warm_start = 2;
qp_solver_max_iter = 100;
%sim_method = 'erk';
sim_method = 'irk';
%sim_method = 'irk_gnsf';
sim_method_num_stages = 4;
sim_method_num_steps = 3;
cost_type = 'linear_ls';
%cost_type = 'ext_cost';
model_name = 'ocp_pendulum';


%% create model entries
model = pendulum_on_cart_model();

% dims
T = N*h; % horizon length time
nx = model.nx;
nu = model.nu;
ny = nu+nx; % number of outputs in lagrange term
ny_e = nx; % number of outputs in mayer term
if 0
	nbx = 0;
	nbu = nu;
	ng = 0;
	ng_e = 0;
	nh = 0;
	nh_e = 0;
else
	nbx = 0;
	nbu = 0;
	ng = 0;
	ng_e = 0;
	nh = nu;
	nh_e = 0;
end

% cost
Vu = zeros(ny, nu); for ii=1:nu Vu(ii,ii)=1.0; end % input-to-output matrix in lagrange term
Vx = zeros(ny, nx); for ii=1:nx Vx(nu+ii,ii)=1.0; end % state-to-output matrix in lagrange term
Vx_e = zeros(ny_e, nx); for ii=1:nx Vx_e(ii,ii)=1.0; end % state-to-output matrix in mayer term
W = eye(ny); % weight matrix in lagrange term
for ii=1:nu W(ii,ii)=1e-2; end
for ii=nu+1:nu+nx/2 W(ii,ii)=1e3; end
for ii=nu+nx/2+1:nu+nx W(ii,ii)=1e-2; end
W_e = W(nu+1:nu+nx, nu+1:nu+nx); % weight matrix in mayer term
yr = zeros(ny, 1); % output reference in lagrange term
yr_e = zeros(ny_e, 1); % output reference in mayer term

% constraints
x0 = [0; pi; 0; 0];
%Jbx = zeros(nbx, nx); for ii=1:nbx Jbx(ii,ii)=1.0; end
%lbx = -4*ones(nbx, 1);
%ubx =  4*ones(nbx, 1);
Jbu = zeros(nbu, nu); for ii=1:nbu Jbu(ii,ii)=1.0; end
lbu = -80*ones(nu, 1);
ubu =  80*ones(nu, 1);


%% acados ocp model
ocp_model = acados_ocp_model();
ocp_model.set('name', model_name);
ocp_model.set('T', T);

% symbolics
ocp_model.set('sym_x', model.sym_x);
if isfield(model, 'sym_u')
	ocp_model.set('sym_u', model.sym_u);
end
if isfield(model, 'sym_xdot')
	ocp_model.set('sym_xdot', model.sym_xdot);
end
% cost
ocp_model.set('cost_type', cost_type);
ocp_model.set('cost_type_e', cost_type);
%if (strcmp(cost_type, 'linear_ls'))
	ocp_model.set('cost_Vu', Vu);
	ocp_model.set('cost_Vx', Vx);
	ocp_model.set('cost_Vx_e', Vx_e);
	ocp_model.set('cost_W', W);
	ocp_model.set('cost_W_e', W_e);
	ocp_model.set('cost_y_ref', yr);
	ocp_model.set('cost_y_ref_e', yr_e);
%else % if (strcmp(cost_type, 'ext_cost'))
%	ocp_model.set('cost_expr_ext_cost', model.expr_ext_cost);
%	ocp_model.set('cost_expr_ext_cost_e', model.expr_ext_cost_e);
%end
% dynamics
if (strcmp(sim_method, 'erk'))
	ocp_model.set('dyn_type', 'explicit');
	ocp_model.set('dyn_expr_f', model.dyn_expr_f_expl);
else % irk irk_gnsf
	ocp_model.set('dyn_type', 'implicit');
	ocp_model.set('dyn_expr_f', model.dyn_expr_f_impl);
end
% constraints
ocp_model.set('constr_x0', x0);
if (ng>0)
	ocp_model.set('constr_C', C);
	ocp_model.set('constr_D', D);
	ocp_model.set('constr_lg', lg);
	ocp_model.set('constr_ug', ug);
	ocp_model.set('constr_C_e', C_e);
	ocp_model.set('constr_lg_e', lg_e);
	ocp_model.set('constr_ug_e', ug_e);
elseif (nh>0)
	ocp_model.set('constr_expr_h_0', model.constr_expr_h);
	ocp_model.set('constr_lh_0', lbu);
	ocp_model.set('constr_uh_0', ubu);
	ocp_model.set('constr_expr_h', model.constr_expr_h);
	ocp_model.set('constr_lh', lbu);
	ocp_model.set('constr_uh', ubu);
%	ocp_model.set('constr_expr_h_e', model.expr_h_e);
%	ocp_model.set('constr_lh_e', lh_e);
%	ocp_model.set('constr_uh_e', uh_e);
else
%	ocp_model.set('constr_Jbx', Jbx);
%	ocp_model.set('constr_lbx', lbx);
%	ocp_model.set('constr_ubx', ubx);
	ocp_model.set('constr_Jbu', Jbu);
	ocp_model.set('constr_lbu', lbu);
	ocp_model.set('constr_ubu', ubu);
end

%% acados ocp opts
ocp_opts = acados_ocp_opts();
ocp_opts.set('compile_interface', compile_interface);
ocp_opts.set('codgen_model', codgen_model);
ocp_opts.set('param_scheme_N', N);
ocp_opts.set('nlp_solver', nlp_solver);
ocp_opts.set('nlp_solver_exact_hessian', nlp_solver_exact_hessian);
ocp_opts.set('regularize_method', regularize_method);
ocp_opts.set('nlp_solver_ext_qp_res', nlp_solver_ext_qp_res);
if (strcmp(nlp_solver, 'sqp'))
	ocp_opts.set('nlp_solver_max_iter', nlp_solver_max_iter);
	ocp_opts.set('nlp_solver_tol_stat', nlp_solver_tol_stat);
	ocp_opts.set('nlp_solver_tol_eq', nlp_solver_tol_eq);
	ocp_opts.set('nlp_solver_tol_ineq', nlp_solver_tol_ineq);
	ocp_opts.set('nlp_solver_tol_comp', nlp_solver_tol_comp);
end
ocp_opts.set('qp_solver', qp_solver);
ocp_opts.set('qp_solver_cond_ric_alg', qp_solver_cond_ric_alg);
ocp_opts.set('qp_solver_warm_start', qp_solver_warm_start);
ocp_opts.set('qp_solver_iter_max', qp_solver_max_iter);
if (~isempty(strfind(qp_solver, 'partial_condensing')))
	ocp_opts.set('qp_solver_cond_N', qp_solver_cond_N);
end
if (strcmp(qp_solver, 'partial_condensing_hpipm'))
	ocp_opts.set('qp_solver_ric_alg', qp_solver_ric_alg);
end
ocp_opts.set('sim_method', sim_method);
ocp_opts.set('sim_method_num_stages', sim_method_num_stages);
ocp_opts.set('sim_method_num_steps', sim_method_num_steps);
if (strcmp(sim_method, 'irk_gnsf'))
	ocp_opts.set('gnsf_detect_struct', gnsf_detect_struct);
end

%% acados ocp
% create ocp
<<<<<<< HEAD
ocp = acados_ocp(ocp_model, ocp_opts);
=======
ocp_solver = acados_ocp(ocp_model, ocp_opts);
%ocp_solver.model_struct

>>>>>>> 89339d8d

% set trajectory initialization
%x_traj_init = zeros(nx, N+1);
%for ii=1:N x_traj_init(:,ii) = [0; pi; 0; 0]; end
x_traj_init = [linspace(0, 0, N+1); linspace(pi, 0, N+1); linspace(0, 0, N+1); linspace(0, 0, N+1)];

u_traj_init = zeros(nu, N);

% if not set, the trajectory is initialized with the previous solution
ocp_solver.set('init_x', x_traj_init);
ocp_solver.set('init_u', u_traj_init);

% change number of sqp iterations
%ocp_solver.set('nlp_solver_max_iter', 20);

% solve
tic;

% solve ocp
ocp_solver.solve();

time_ext = toc;
% TODO: add getter for internal timing
fprintf(['time for ocp_solver.solve (matlab tic-toc): ', num2str(time_ext), ' s\n'])

% get solution
u = ocp_solver.get('u');
x = ocp_solver.get('x');

%% evaluation
status = ocp_solver.get('status');
sqp_iter = ocp_solver.get('sqp_iter');
time_tot = ocp_solver.get('time_tot');
time_lin = ocp_solver.get('time_lin');
time_reg = ocp_solver.get('time_reg');
time_qp_sol = ocp_solver.get('time_qp_sol');

fprintf('\nstatus = %d, sqp_iter = %d, time_ext = %f [ms], time_int = %f [ms] (time_lin = %f [ms], time_qp_sol = %f [ms], time_reg = %f [ms])\n', status, sqp_iter, time_ext*1e3, time_tot*1e3, time_lin*1e3, time_qp_sol*1e3, time_reg*1e3);

ocp_solver.print('stat');


%% figures

for ii=1:N+1
	x_cur = x(:,ii);
%	visualize;
end

figure;
subplot(2,1,1);
plot(0:N, x);
xlim([0 N]);
legend('p', 'theta', 'v', 'omega');
subplot(2,1,2);
plot(0:N-1, u);
xlim([0 N]);
legend('F');

stat = ocp_solver.get('stat');
if (strcmp(nlp_solver, 'sqp'))
	figure;
 	plot([0: size(stat,1)-1], log10(stat(:,2)), 'r-x');
 	hold on
 	plot([0: size(stat,1)-1], log10(stat(:,3)), 'b-x');
 	plot([0: size(stat,1)-1], log10(stat(:,4)), 'g-x');
 	plot([0: size(stat,1)-1], log10(stat(:,5)), 'k-x');
%	semilogy(0: size(stat,1)-1, stat(:,2), 'r-x');
%	hold on
%	semilogy(0: size(stat,1)-1, stat(:,3), 'b-x');
%	semilogy(0: size(stat,1)-1, stat(:,4), 'g-x');
%	semilogy(0: size(stat,1)-1, stat(:,5), 'k-x');
    hold off
	xlabel('iter')
	ylabel('res')
    legend('res stat', 'res eq', 'res ineq', 'res compl');
end


if status==0
	fprintf('\nsuccess!\n\n');
else
	fprintf('\nsolution failed!\n\n');
end


if is_octave()
    waitforbuttonpress;
end<|MERGE_RESOLUTION|>--- conflicted
+++ resolved
@@ -227,13 +227,8 @@
 
 %% acados ocp
 % create ocp
-<<<<<<< HEAD
-ocp = acados_ocp(ocp_model, ocp_opts);
-=======
 ocp_solver = acados_ocp(ocp_model, ocp_opts);
-%ocp_solver.model_struct
-
->>>>>>> 89339d8d
+
 
 % set trajectory initialization
 %x_traj_init = zeros(nx, N+1);
