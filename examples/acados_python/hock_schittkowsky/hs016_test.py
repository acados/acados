#
# Copyright (c) The acados authors.
#
# This file is part of acados.
#
# The 2-Clause BSD License
#
# Redistribution and use in source and binary forms, with or without
# modification, are permitted provided that the following conditions are met:
#
# 1. Redistributions of source code must retain the above copyright notice,
# this list of conditions and the following disclaimer.
#
# 2. Redistributions in binary form must reproduce the above copyright notice,
# this list of conditions and the following disclaimer in the documentation
# and/or other materials provided with the distribution.
#
# THIS SOFTWARE IS PROVIDED BY THE COPYRIGHT HOLDERS AND CONTRIBUTORS "AS IS"
# AND ANY EXPRESS OR IMPLIED WARRANTIES, INCLUDING, BUT NOT LIMITED TO, THE
# IMPLIED WARRANTIES OF MERCHANTABILITY AND FITNESS FOR A PARTICULAR PURPOSE
# ARE DISCLAIMED. IN NO EVENT SHALL THE COPYRIGHT HOLDER OR CONTRIBUTORS BE
# LIABLE FOR ANY DIRECT, INDIRECT, INCIDENTAL, SPECIAL, EXEMPLARY, OR
# CONSEQUENTIAL DAMAGES (INCLUDING, BUT NOT LIMITED TO, PROCUREMENT OF
# SUBSTITUTE GOODS OR SERVICES; LOSS OF USE, DATA, OR PROFITS; OR BUSINESS
# INTERRUPTION) HOWEVER CAUSED AND ON ANY THEORY OF LIABILITY, WHETHER IN
# CONTRACT, STRICT LIABILITY, OR TORT (INCLUDING NEGLIGENCE OR OTHERWISE)
# ARISING IN ANY WAY OUT OF THE USE OF THIS SOFTWARE, EVEN IF ADVISED OF THE
# POSSIBILITY OF SUCH DAMAGE.;
#

from acados_template import AcadosOcp, AcadosOcpSolver, AcadosModel, ACADOS_INFTY, AcadosOcpFlattenedIterate
import numpy as np
from casadi import *
from matplotlib import pyplot as plt
from itertools import product


def solve_problem(qp_solver: str = 'FULL_CONDENSING_HPIPM', scale_qp_constraints: bool = False):

    # create ocp object to formulate the OCP
    ocp = AcadosOcp()

    # set model
    model = AcadosModel()
    x = SX.sym('x', 2)

    # dynamics: identity
    model.disc_dyn_expr = x
    model.x = x
    model.name = f'hs_016'
    ocp.model = model


    # cost
    ocp.cost.cost_type_e = 'EXTERNAL'
    ocp.model.cost_expr_ext_cost_e = 100*(x[1] - x[0]**2)**2 + (1 - x[0])**2

    # constraints
    ocp.model.con_h_expr_e = vertcat(x[0]**2 + x[1], x[0] + x[1]**2)
    ocp.constraints.lh_e = np.array([0.0, 0.0])
    ocp.constraints.uh_e = np.array([ACADOS_INFTY, ACADOS_INFTY])

    # add bounds on x;
    ocp.constraints.idxbx_e = np.arange(2)
    ocp.constraints.ubx_e = np.array([0.5, 1.0])
    ocp.constraints.lbx_e = np.array([-0.5, -ACADOS_INFTY])

    # set options
    ocp.solver_options.N_horizon = 0
    ocp.solver_options.qp_solver = qp_solver
    ocp.solver_options.qp_solver_mu0 = 1e3
    ocp.solver_options.hessian_approx = 'EXACT'
    ocp.solver_options.regularize_method = 'MIRROR'
    ocp.solver_options.print_level = 1
    ocp.solver_options.nlp_solver_max_iter = 1000
    ocp.solver_options.qp_solver_iter_max = 1000

    # Search direction
    ocp.solver_options.nlp_solver_type = 'SQP_WITH_FEASIBLE_QP'

    # Globalization
    ocp.solver_options.globalization = 'FUNNEL_L1PEN_LINESEARCH'
    ocp.solver_options.globalization_full_step_dual = True
    ocp.solver_options.globalization_funnel_use_merit_fun_only = False

<<<<<<< HEAD
    # Scaling
    if scale_qp_constraints:
        # Scaling
        ocp.solver_options.qpscaling_type = 'OBJECTIVE_GERSHGORIN'
        ocp.solver_options.qpscaling_scale_qp_objective = False
        ocp.solver_options.qpscaling_scale_qp_constraints = True
=======
    ocp.code_export_directory = f'c_generated_code_{model.name}'
>>>>>>> dd7827a5

    ocp_solver = AcadosOcpSolver(ocp, json_file=f'{model.name}.json')

    # initialize solver
    xinit = np.array([-2, 1])
    ocp_solver.set(0, "x", xinit)

    # solve
    status = ocp_solver.solve()

    # get solution
    assert status == 0, f"Solver failed with status {status}"

    sol = ocp_solver.store_iterate_to_flat_obj()

    return sol


def main():
    sol_list = []
    for qp_solver in ['FULL_CONDENSING_HPIPM', 'PARTIAL_CONDENSING_HPIPM']:
        print(f"Solving with {qp_solver}...")
        sol = solve_problem(qp_solver)
        sol_list.append(sol)

    ref_sol = sol_list[0]
    for i, sol in enumerate(sol_list[1:]):
        if not AcadosOcpFlattenedIterate.allclose(ref_sol, sol):
            raise ValueError(f"Solution does not match reference close enough!")
        else:
            print(f"Solution {i+1} matches reference solution.")

    print(f"Solving with PARTIAL_CONDENSING_HPIPM and constraint scaling")
    sol = solve_problem('PARTIAL_CONDENSING_HPIPM', True)

if __name__ == '__main__':
    main()<|MERGE_RESOLUTION|>--- conflicted
+++ resolved
@@ -83,16 +83,13 @@
     ocp.solver_options.globalization_full_step_dual = True
     ocp.solver_options.globalization_funnel_use_merit_fun_only = False
 
-<<<<<<< HEAD
     # Scaling
     if scale_qp_constraints:
         # Scaling
         ocp.solver_options.qpscaling_type = 'OBJECTIVE_GERSHGORIN'
         ocp.solver_options.qpscaling_scale_qp_objective = False
         ocp.solver_options.qpscaling_scale_qp_constraints = True
-=======
     ocp.code_export_directory = f'c_generated_code_{model.name}'
->>>>>>> dd7827a5
 
     ocp_solver = AcadosOcpSolver(ocp, json_file=f'{model.name}.json')
 
