--- conflicted
+++ resolved
@@ -229,10 +229,6 @@
     int *nbxe = qp_in->dim->nbxe;
     int *nbue = qp_in->dim->nbue;
     int *nge = qp_in->dim->nge;
-<<<<<<< HEAD
-
-=======
->>>>>>> 70ecb7fa
 
 #if 1
     printf("BAbt =\n");
