/*
 * Copyright (c) The acados authors.
 *
 * This file is part of acados.
 *
 * The 2-Clause BSD License
 *
 * Redistribution and use in source and binary forms, with or without
 * modification, are permitted provided that the following conditions are met:
 *
 * 1. Redistributions of source code must retain the above copyright notice,
 * this list of conditions and the following disclaimer.
 *
 * 2. Redistributions in binary form must reproduce the above copyright notice,
 * this list of conditions and the following disclaimer in the documentation
 * and/or other materials provided with the distribution.
 *
 * THIS SOFTWARE IS PROVIDED BY THE COPYRIGHT HOLDERS AND CONTRIBUTORS "AS IS"
 * AND ANY EXPRESS OR IMPLIED WARRANTIES, INCLUDING, BUT NOT LIMITED TO, THE
 * IMPLIED WARRANTIES OF MERCHANTABILITY AND FITNESS FOR A PARTICULAR PURPOSE
 * ARE DISCLAIMED. IN NO EVENT SHALL THE COPYRIGHT HOLDER OR CONTRIBUTORS BE
 * LIABLE FOR ANY DIRECT, INDIRECT, INCIDENTAL, SPECIAL, EXEMPLARY, OR
 * CONSEQUENTIAL DAMAGES (INCLUDING, BUT NOT LIMITED TO, PROCUREMENT OF
 * SUBSTITUTE GOODS OR SERVICES; LOSS OF USE, DATA, OR PROFITS; OR BUSINESS
 * INTERRUPTION) HOWEVER CAUSED AND ON ANY THEORY OF LIABILITY, WHETHER IN
 * CONTRACT, STRICT LIABILITY, OR TORT (INCLUDING NEGLIGENCE OR OTHERWISE)
 * ARISING IN ANY WAY OUT OF THE USE OF THIS SOFTWARE, EVEN IF ADVISED OF THE
 * POSSIBILITY OF SUCH DAMAGE.;
 */


#ifndef ACADOS_UTILS_TYPES_H_
#define ACADOS_UTILS_TYPES_H_

/* Symbol visibility in DLLs */
#ifndef ACADOS_SYMBOL_EXPORT
  #if defined(_WIN32) || defined(__WIN32__) || defined(__CYGWIN__)
    #if defined(STATIC_LINKED)
      #define ACADOS_SYMBOL_EXPORT
    #else
      #define ACADOS_SYMBOL_EXPORT __declspec(dllexport)
    #endif
  #elif defined(__GNUC__) && ((__GNUC__ >= 4) || (__GNUC__ == 3 && __GNUC_MINOR__ >= 4))
    #define ACADOS_SYMBOL_EXPORT __attribute__ ((visibility ("default")))
  #else
    #define ACADOS_SYMBOL_EXPORT
  #endif
#endif

#ifdef __cplusplus
extern "C" {
#endif

#include <stdbool.h>
#include <stddef.h>

#define MAX_STR_LEN 256
#define ACADOS_EPS 1e-12
#define ACADOS_INFTY 1e10
#define UNUSED(x) ((void)(x))



typedef double real_t;
typedef int int_t;
typedef size_t acados_size_t;


typedef int (*casadi_function_t)(const double** arg, double** res, int* iw, double* w, void* mem);



// enum of return values
enum return_values
{
<<<<<<< HEAD
    ACADOS_SUCCESS,
    ACADOS_NAN_DETECTED,
    ACADOS_MAXITER,
    ACADOS_MINSTEP,
    ACADOS_QP_FAILURE,
    ACADOS_READY,
    ACADOS_UNBOUNDED,
    ACADOS_TIMEOUT,
    ACADOS_INFEASIBLE,
=======
    ACADOS_SUCCESS = 0,
    ACADOS_NAN_DETECTED = 1,
    ACADOS_MAXITER = 2,
    ACADOS_MINSTEP = 3,
    ACADOS_QP_FAILURE = 4,
    ACADOS_READY = 5,
    ACADOS_UNBOUNDED = 6,
    ACADOS_TIMEOUT = 7,
>>>>>>> 38257ec2
};


/// Types of the cost function.
typedef enum
{
    LINEAR_LS,
    NONLINEAR_LS,
    CONVEX_OVER_NONLINEAR,
    EXTERNAL,
    INVALID_COST,
} ocp_nlp_cost_t;


/// Types of the timeout heuristic.
typedef enum
{
  MAX_CALL,
  MAX_OVERALL,
  LAST,
  AVERAGE,
  ZERO,
} ocp_nlp_timeout_heuristic_t;



#ifdef __cplusplus
} /* extern "C" */
#endif

#endif  // ACADOS_UTILS_TYPES_H_<|MERGE_RESOLUTION|>--- conflicted
+++ resolved
@@ -73,17 +73,6 @@
 // enum of return values
 enum return_values
 {
-<<<<<<< HEAD
-    ACADOS_SUCCESS,
-    ACADOS_NAN_DETECTED,
-    ACADOS_MAXITER,
-    ACADOS_MINSTEP,
-    ACADOS_QP_FAILURE,
-    ACADOS_READY,
-    ACADOS_UNBOUNDED,
-    ACADOS_TIMEOUT,
-    ACADOS_INFEASIBLE,
-=======
     ACADOS_SUCCESS = 0,
     ACADOS_NAN_DETECTED = 1,
     ACADOS_MAXITER = 2,
@@ -92,7 +81,7 @@
     ACADOS_READY = 5,
     ACADOS_UNBOUNDED = 6,
     ACADOS_TIMEOUT = 7,
->>>>>>> 38257ec2
+    ACADOS_INFEASIBLE = 8,
 };
 
 
