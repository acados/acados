--- conflicted
+++ resolved
@@ -187,24 +187,15 @@
     return;
 }
 
-<<<<<<< HEAD
-// column vector: assume sparsity_in[1] = 1 !!!
-// TODO(all): detect if dense from number of elements per column !!!
-=======
 
 
 // column vector: assume sparsity_in[1] = 1 !!! or empty vector;
 // TODO detect if dense from number of elements per column !!!
->>>>>>> dd75b445
 static void d_cvt_casadi_to_dvec(double *in, int *sparsity_in, struct blasfeo_dvec *out)
 {
     int idx;
 
-<<<<<<< HEAD
-    assert(sparsity_in[1] == 1);
-=======
 	assert((sparsity_in[1]==1) | (sparsity_in[0] == 0) | (sparsity_in[1] == 0));
->>>>>>> dd75b445
 
     int n = sparsity_in[0];
     int dense = sparsity_in[2];
@@ -231,24 +222,15 @@
     return;
 }
 
-<<<<<<< HEAD
-// column vector: assume sparsity_in[1] = 1 !!!
-// TODO(all): detect if dense from number of elements per column !!!
-=======
 
 
 // column vector: assume sparsity_in[1] = 1 !!! or empty vector;
 // TODO detect if dense from number of elements per column !!!
->>>>>>> dd75b445
 static void d_cvt_dvec_to_casadi(struct blasfeo_dvec *in, double *out, int *sparsity_out)
 {
     int idx;
 
-<<<<<<< HEAD
-    assert(sparsity_out[1] == 1);
-=======
 	assert((sparsity_out[1]==1) | (sparsity_out[0] == 0) | (sparsity_out[1] == 0));
->>>>>>> dd75b445
 
     int n = sparsity_out[0];
     int dense = sparsity_out[2];
@@ -420,24 +402,15 @@
     return;
 }
 
-<<<<<<< HEAD
-// column vector: assume sparsity_in[1] = 1 !!!
-// TODO(all): detect if dense from number of elements per column !!!
-=======
 
 
 // column vector: assume sparsity_in[1] = 1 !!! or empty vector;
 // TODO detect if dense from number of elements per column !!!
->>>>>>> dd75b445
 static void d_cvt_casadi_to_dvec_args(double *in, int *sparsity_in, struct blasfeo_dvec_args *out)
 {
     int idx;
 
-<<<<<<< HEAD
-    assert(sparsity_in[1] == 1);
-=======
 	assert((sparsity_in[1]==1) | (sparsity_in[0] == 0) | (sparsity_in[1] == 0));
->>>>>>> dd75b445
 
     int n = sparsity_in[0];
     int dense = sparsity_in[2];
@@ -467,26 +440,16 @@
     return;
 }
 
-<<<<<<< HEAD
-// column vector: assume sparsity_in[1] = 1 !!!
-// TODO(all): detect if dense from number of elements per column !!!
-=======
 
 
 // column vector: assume sparsity_in[1] = 1 !!! or empty vector;
 // TODO detect if dense from number of elements per column !!!
->>>>>>> dd75b445
 static void d_cvt_dvec_args_to_casadi(struct blasfeo_dvec_args *in, double *out, int *sparsity_out)
 {
     int idx;
 
-<<<<<<< HEAD
-    assert(sparsity_out[1] == 1);
-
-=======
 	assert((sparsity_out[1]==1) | (sparsity_out[0] == 0) | (sparsity_out[1] == 0));
 	
->>>>>>> dd75b445
     int n = sparsity_out[0];
     int dense = sparsity_out[2];
 
