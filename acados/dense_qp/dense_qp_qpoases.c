/*
 *    This file is part of acados.
 *
 *    acados is free software; you can redistribute it and/or
 *    modify it under the terms of the GNU Lesser General Public
 *    License as published by the Free Software Foundation; either
 *    version 3 of the License, or (at your option) any later version.
 *
 *    acados is distributed in the hope that it will be useful,
 *    but WITHOUT ANY WARRANTY; without even the implied warranty of
 *    MERCHANTABILITY or FITNESS FOR A PARTICULAR PURPOSE.  See the GNU
 *    Lesser General Public License for more details.
 *
 *    You should have received a copy of the GNU Lesser General Public
 *    License along with acados; if not, write to the Free Software Foundation,
 *    Inc., 51 Franklin Street, Fifth Floor, Boston, MA  02110-1301  USA
 *
 */

// external
#include <assert.h>
// blasfeo
#include "blasfeo/include/blasfeo_d_aux.h"
#include "blasfeo/include/blasfeo_d_blas.h"

/* Ignore compiler warnings from qpOASES */
#if defined(__clang__)
#pragma clang diagnostic push
#pragma clang diagnostic ignored "-Wtautological-pointer-compare"
#pragma clang diagnostic ignored "-Wunused-parameter"
#pragma clang diagnostic ignored "-Wunused-function"
#include "qpOASES_e/QProblem.h"
#include "qpOASES_e/QProblemB.h"
#pragma clang diagnostic pop
#elif defined(__GNUC__)
#if __GNUC__ >= 6
#pragma GCC diagnostic push
#pragma GCC diagnostic ignored "-Wunused-but-set-parameter"
#pragma GCC diagnostic ignored "-Wunused-parameter"
#pragma GCC diagnostic ignored "-Wunused-function"
#include "qpOASES_e/QProblem.h"
#include "qpOASES_e/QProblemB.h"
#pragma GCC diagnostic pop
#else
#pragma GCC diagnostic ignored "-Wunused-parameter"
#pragma GCC diagnostic ignored "-Wunused-function"
#include "qpOASES_e/QProblem.h"
#include "qpOASES_e/QProblemB.h"
#endif
#else
#include "qpOASES_e/QProblem.h"
#include "qpOASES_e/QProblemB.h"
#endif

// acados
#include "acados/dense_qp/dense_qp_common.h"
#include "acados/dense_qp/dense_qp_qpoases.h"
#include "acados/utils/mem.h"
#include "acados/utils/timing.h"
#include "acados/utils/print.h"

#include "acados_c/dense_qp_interface.h"

/************************************************
 * opts
 ************************************************/

int dense_qp_qpoases_opts_calculate_size(void *config_, dense_qp_dims *dims)
{
    int size = 0;
    size += sizeof(dense_qp_qpoases_opts);

    return size;
}

void *dense_qp_qpoases_opts_assign(void *config_, dense_qp_dims *dims, void *raw_memory)
{
    dense_qp_qpoases_opts *opts;

    char *c_ptr = (char *) raw_memory;

    opts = (dense_qp_qpoases_opts *) c_ptr;
    c_ptr += sizeof(dense_qp_qpoases_opts);

    assert((char *) raw_memory + dense_qp_qpoases_opts_calculate_size(config_, dims) == c_ptr);

    return (void *) opts;
}

void dense_qp_qpoases_opts_initialize_default(void *config_, dense_qp_dims *dims, void *opts_)
{
    dense_qp_qpoases_opts *opts = (dense_qp_qpoases_opts *) opts_;

    opts->max_cputime = 1000.0;
    opts->warm_start = 1;
    opts->max_nwsr = 1000;
    opts->use_precomputed_cholesky = 0;
    opts->hotstart = 0;
    opts->set_acado_opts = 1;
    opts->compute_t = 1;

    return;
}

void dense_qp_qpoases_opts_update(void *config_, dense_qp_dims *dims, void *opts_)
{
    //    dense_qp_qpoases_opts *opts = (dense_qp_qpoases_opts *)opts_;

    return;
}

/************************************************
 * memory
 ************************************************/

int dense_qp_qpoases_memory_calculate_size(void *config_, dense_qp_dims *dims, void *opts_)
{
    dense_qp_dims dims_stacked;

    int nv  = dims->nv;
    int ne  = dims->ne;
    int ng  = dims->ng;
    int nb  = dims->nb;
    int nsb = dims->nsb;
    int nsg = dims->nsg;
    int ns  = dims->ns;

    int nv2 = nv + 2*ns;
    int ng2 = (ns > 0) ? 2*(ng + nsb) : ng;
    int nb2 = nb - nsb + 2 * ns;

    // size in bytes
    int size = sizeof(dense_qp_qpoases_memory);

    size += 1 * nv * nv * sizeof(double);      // H
    size += 1 * nv2 * nv2 * sizeof(double);    // HH
    size += 1 * nv2 * nv2 * sizeof(double);    // R
    size += 1 * nv2 * ne * sizeof(double);      // A
    size += 1 * nv * ng * sizeof(double);      // C
    size += 1 * nv2 * ng2 * sizeof(double);    // CC
    size += 1 * nv * sizeof(double);           // g
    size += 1 * nv2 * sizeof(double);          // gg
    size += 2 * nv2 * sizeof(double);          // d_lb d_ub
    size += 1 * ne * sizeof(double);           // b
    size += 2 * nb2 * sizeof(double);          // d_lb0 d_ub0
    size += 2 * ng * sizeof(double);           // d_lg0 d_ug0
    size += 2 * ng2 * sizeof(double);          // d_lg d_ug
    size += 1 * nb * sizeof(int);              // idxb
    size += 1 * nb2 * sizeof(int);             // idxb_stacked
    size += 1 * ns * sizeof(int);              // idxs
    size += 1 * nv2 * sizeof(double);          // prim_sol
    size += 1 * (nv2 + ng2) * sizeof(double);  // dual_sol
    size += 6 * ns * sizeof(double);           // Zl, Zu, zl, zu, d_ls, d_us

    if (ns > 0)
    {
        dense_qp_stack_slacks_dims(dims, &dims_stacked);
        size += dense_qp_in_calculate_size(config_, &dims_stacked);
    }

    if (ng > 0 || ns > 0)  // QProblem
        size += QProblem_calculateMemorySize(nv2, ng2);
    else  // QProblemB
        size += QProblemB_calculateMemorySize(nv);

    make_int_multiple_of(8, &size);

    return size;
}

void *dense_qp_qpoases_memory_assign(void *config_, dense_qp_dims *dims, void *opts_,
                                     void *raw_memory)
{
    dense_qp_qpoases_memory *mem;
    dense_qp_dims dims_stacked;

    int nv  = dims->nv;
    int ne  = dims->ne;
    int ng  = dims->ng;
    int nb  = dims->nb;
    int nsb = dims->nsb;
    int nsg = dims->nsg;
    int ns  = dims->ns;

    int nv2 = nv + 2*ns;
    int ng2 = (ns > 0) ? 2*(ng + nsb) : ng;
    int nb2 = nb - nsb + 2 * ns;

    // char pointer
    char *c_ptr = (char *) raw_memory;

    mem = (dense_qp_qpoases_memory *) c_ptr;
    c_ptr += sizeof(dense_qp_qpoases_memory);

    assert((size_t) c_ptr % 8 == 0 && "memory not 8-byte aligned!");

    if (ns > 0)
    {
        dense_qp_stack_slacks_dims(dims, &dims_stacked);
        mem->qp_stacked = dense_qp_in_assign(config_, &dims_stacked, c_ptr);
        c_ptr += dense_qp_in_calculate_size(config_, &dims_stacked);
    }
    else
    {
        mem->qp_stacked = NULL;
    }

    assert((size_t) c_ptr % 8 == 0 && "memory not 8-byte aligned!");

    assign_and_advance_double(nv * nv, &mem->H, &c_ptr);
    assign_and_advance_double(nv2 * nv2, &mem->HH, &c_ptr);
    assign_and_advance_double(nv2 * nv2, &mem->R, &c_ptr);
    assign_and_advance_double(nv2 * ne, &mem->A, &c_ptr);
    assign_and_advance_double(nv * ng, &mem->C, &c_ptr);
    assign_and_advance_double(nv2 * ng2, &mem->CC, &c_ptr);
    assign_and_advance_double(nv, &mem->g, &c_ptr);
    assign_and_advance_double(nv2, &mem->gg, &c_ptr);
    assign_and_advance_double(ne, &mem->b, &c_ptr);
    assign_and_advance_double(nb2, &mem->d_lb0, &c_ptr);
    assign_and_advance_double(nb2, &mem->d_ub0, &c_ptr);
    assign_and_advance_double(nv2, &mem->d_lb, &c_ptr);
    assign_and_advance_double(nv2, &mem->d_ub, &c_ptr);
    assign_and_advance_double(ng, &mem->d_lg0, &c_ptr);
    assign_and_advance_double(ng, &mem->d_ug0, &c_ptr);
    assign_and_advance_double(ng2, &mem->d_lg, &c_ptr);
    assign_and_advance_double(ng2, &mem->d_ug, &c_ptr);
    assign_and_advance_double(ns, &mem->d_ls, &c_ptr);
    assign_and_advance_double(ns, &mem->d_us, &c_ptr);
    assign_and_advance_double(ns, &mem->Zl, &c_ptr);
    assign_and_advance_double(ns, &mem->Zu, &c_ptr);
    assign_and_advance_double(ns, &mem->zl, &c_ptr);
    assign_and_advance_double(ns, &mem->zu, &c_ptr);
    assign_and_advance_double(nv2, &mem->prim_sol, &c_ptr);
    assign_and_advance_double(nv2 + ng2, &mem->dual_sol, &c_ptr);

    // TODO(dimitris): update assign syntax in qpOASES
    assert((size_t) c_ptr % 8 == 0 && "double not 8-byte aligned!");

    if (ng > 0 || ns > 0)
    {  // QProblem
        QProblem_assignMemory(nv2, ng2, (QProblem **) &(mem->QP), c_ptr);
        c_ptr += QProblem_calculateMemorySize(nv2, ng2);
    }
    else
    {  // QProblemB
        QProblemB_assignMemory(nv, (QProblemB **) &(mem->QPB), c_ptr);
        c_ptr += QProblemB_calculateMemorySize(nv);
    }

    assign_and_advance_int(nb, &mem->idxb, &c_ptr);
    assign_and_advance_int(nb2, &mem->idxb_stacked, &c_ptr);
    assign_and_advance_int(ns, &mem->idxs, &c_ptr);

    assert((char *) raw_memory + dense_qp_qpoases_memory_calculate_size(config_, dims, opts_) >=
           c_ptr);

    // assign default values to fields stored in the memory
    mem->first_it = 1;  // only used if hotstart (only constant data matrices) is enabled

    return mem;
}

/************************************************
 * workspcae
 ************************************************/

int dense_qp_qpoases_workspace_calculate_size(void *config_, dense_qp_dims *dims, void *opts_)
{
    return 0;
}

/************************************************
 * functions
 ************************************************/

int dense_qp_qpoases(void *config_, dense_qp_in *qp_in, dense_qp_out *qp_out, void *opts_,
                     void *memory_, void *work_)
{
    dense_qp_info *info = (dense_qp_info *) qp_out->misc;
    acados_timer tot_timer, qp_timer, interface_timer;

    acados_tic(&tot_timer);
    acados_tic(&interface_timer);
    info->t_computed = 0;

    // cast structures
    dense_qp_qpoases_opts *opts = (dense_qp_qpoases_opts *) opts_;
    dense_qp_qpoases_memory *memory = (dense_qp_qpoases_memory *) memory_;

    // extract qpoases data
    double *H = memory->H;
    double *HH = memory->HH;
    double *A = memory->A;
    double *C = memory->C;
    double *CC = memory->CC;
    double *g = memory->g;
    double *gg = memory->gg;
    double *b = memory->b;
    double *d_lb0 = memory->d_lb0;
    double *d_ub0 = memory->d_ub0;
    double *d_lb = memory->d_lb;
    double *d_ub = memory->d_ub;
    double *d_lg0 = memory->d_lg0;
    double *d_ug0 = memory->d_ug0;
    double *d_lg = memory->d_lg;
    double *d_ug = memory->d_ug;
    double *Zl = memory->Zl;
    double *Zu = memory->Zu;
    double *zl = memory->zl;
    double *zu = memory->zu;
    double *d_ls = memory->d_ls;
    double *d_us = memory->d_us;
    int *idxb = memory->idxb;
    int *idxb_stacked = memory->idxb_stacked;
    int *idxs = memory->idxs;
    double *prim_sol = memory->prim_sol;
    double *dual_sol = memory->dual_sol;
    QProblemB *QPB = memory->QPB;
    QProblem *QP = memory->QP;
    dense_qp_in *qp_stacked = memory->qp_stacked;

    // extract dense qp size
    int nv  = qp_in->dim->nv;
    int ne  = qp_in->dim->ne;
    int ng  = qp_in->dim->ng;
    int nb  = qp_in->dim->nb;
    int nsb = qp_in->dim->nsb;
    int nsg = qp_in->dim->nsg;
    int ns  = qp_in->dim->ns;

    int nv2 = nv + 2*ns;
    int ng2 = (ns > 0) ? 2*(ng + nsb) : ng;
    int nb2 = nb - nsb + 2 * ns;

    // fill in the upper triangular of H in dense_qp
    blasfeo_dtrtr_l(nv, qp_in->Hv, 0, 0, qp_in->Hv, 0, 0);

    // extract data from qp_in in row-major
    d_cvt_dense_qp_to_rowmaj(qp_in, H, g, A, b, idxb, d_lb0, d_ub0, C, d_lg0, d_ug0,
                                 Zl, Zu, zl, zu, idxs, d_ls, d_us);

    // reorder box constraints bounds
    for (int ii = 0; ii < nv2; ii++)
    {
        d_lb[ii] = -QPOASES_INFTY;
        d_ub[ii] = +QPOASES_INFTY;
    }

    if (ns > 0)
    {
        dense_qp_stack_slacks(qp_in, qp_stacked);

    #if 0
        dense_qp_solver_plan plan;
        plan.qp_solver = DENSE_QP_HPIPM;

        qp_solver_config *config = dense_qp_config_create(&plan);
        void *opts = dense_qp_opts_create(config, qp_stacked->dim);
        dense_qp_out *out = dense_qp_out_create(config, qp_stacked->dim);
        dense_qp_solver *qp_solver = dense_qp_create(config, qp_stacked->dim, opts);
        int acados_return = dense_qp_solve(qp_solver, qp_stacked, out);

        printf("v=\n");
        blasfeo_print_exp_tran_dvec(nv2, out->v, 0);

        printf("lam=\n");
        blasfeo_print_exp_tran_dvec(2*qp_stacked->dim->nb + 2*qp_stacked->dim->ng, out->lam, 0);

        double res[4];
        dense_qp_inf_norm_residuals(qp_stacked->dim, qp_stacked, out, res);
        printf("\ninf norm res: %e, %e, %e, %e\n\n", res[0], res[1], res[2], res[3]);

        exit(1);
    #endif

        d_cvt_dense_qp_to_rowmaj(qp_stacked, HH, gg, A, b, idxb_stacked, d_lb0, d_ub0, CC, d_lg, d_ug,
                                NULL, NULL, NULL, NULL, NULL, NULL, NULL);

        for (int ii = 0; ii < nb2; ii++)
        {
            d_lb[idxb_stacked[ii]] = d_lb0[ii];
            d_ub[idxb_stacked[ii]] = d_ub0[ii];
        }
    }
    else
    {
        for (int ii = 0; ii < nb; ii++)
        {
            d_lb[idxb[ii]] = d_lb0[ii];
            d_ub[idxb[ii]] = d_ub0[ii];
        }
    }

    // printf("d_lb =\n");
    // for (int ii = 0; ii < nv2; ii++) printf("%e\n", d_lb[ii]);

    // printf("d_ub =\n");
    // for (int ii = 0; ii < nv2; ii++) printf("%e\n", d_ub[ii]);

    // cholesky factorization of H
    // blasfeo_dpotrf_l(nvd, qpd->Hv, 0, 0, sR, 0, 0);

    // fill in upper triangular of R
    // blasfeo_dtrtr_l(nvd, sR, 0, 0, sR, 0, 0);

    // extract R
    // blasfeo_unpack_dmat(nvd, nvd, sR, 0, 0, R, nvd);

    info->interface_time = acados_toc(&interface_timer);
    acados_tic(&qp_timer);

    // solve dense qp
    int nwsr = opts->max_nwsr;
    double cputime = opts->max_cputime;

    int qpoases_status = 0;
    if (opts->hotstart == 1)
    {  // only to be used with fixed data matrices!
        if (ng > 0 || ns > 0)
        {  // QProblem
            if (memory->first_it == 1)
            {
<<<<<<< HEAD
                QProblemCON(QP, nv2, ng2, HST_POSDEF);
                QProblem_setPrintLevel(QP, PL_MEDIUM);
                // QProblem_setPrintLevel(QP, PL_DEBUG_ITER);
=======
                QProblemCON(QP, nvd, ngd, HST_POSDEF);
>>>>>>> 6ea44426
                if (opts->set_acado_opts)
                {
                    static Options options;
                    Options_setToMPC(&options);
                    QProblem_setOptions(QP, options);
                }

                qpoases_status = (ns > 0) ?
                    QProblem_init(QP, HH, gg, CC, d_lb, d_ub, d_lg, d_ug, &nwsr, &cputime) :
                    QProblem_init(QP, H, g, C, d_lb, d_ub, d_lg0, d_ug0, &nwsr, &cputime);
                memory->first_it = 0;

                QProblem_getPrimalSolution(QP, prim_sol);
                QProblem_getDualSolution(QP, dual_sol);
            }
            else
            {
                qpoases_status = (ns > 0) ?
                    QProblem_hotstart(QP, gg, d_lb, d_ub, d_lg, d_ug, &nwsr, &cputime) :
                    QProblem_hotstart(QP, g, d_lb, d_ub, d_lg0, d_ug0, &nwsr, &cputime);

                QProblem_getPrimalSolution(QP, prim_sol);
                QProblem_getDualSolution(QP, dual_sol);
            }
        }
        else
        {
            if (memory->first_it == 1)
            {
<<<<<<< HEAD
                QProblemBCON(QPB, nv, HST_POSDEF);
                QProblemB_setPrintLevel(QPB, PL_MEDIUM);
                // QProblemB_setPrintLevel(QPB, PL_DEBUG_ITER);
=======
                QProblemBCON(QPB, nvd, HST_POSDEF);
>>>>>>> 6ea44426
                if (opts->set_acado_opts)
                {
                    static Options options;
                    Options_setToMPC(&options);
                    QProblem_setOptions(QP, options);
                }
                QProblemB_init(QPB, H, g, d_lb, d_ub, &nwsr, &cputime);
                memory->first_it = 0;

                QProblemB_getPrimalSolution(QPB, prim_sol);
                QProblemB_getDualSolution(QPB, dual_sol);
            }
            else
            {
                QProblemB_hotstart(QPB, g, d_lb, d_ub, &nwsr, &cputime);

                QProblemB_getPrimalSolution(QPB, prim_sol);
                QProblemB_getDualSolution(QPB, dual_sol);
            }
        }
    }
    else
    {  // hotstart = 0
        if (ng > 0 || ns > 0)
        {
<<<<<<< HEAD
            QProblemCON(QP, nv2, ng2, HST_POSDEF);
            // QProblem_setPrintLevel(QP, PL_HIGH);
            QProblem_setPrintLevel(QP, PL_DEBUG_ITER);
            QProblem_printProperties(QP);
=======
            QProblemCON(QP, nvd, ngd, HST_POSDEF);
>>>>>>> 6ea44426
            if (opts->use_precomputed_cholesky == 1)
            {
                // static Options options;
                // Options_setToDefault( &options );
                // options.initialStatusBounds = ST_INACTIVE;
                // QProblem_setOptions( QP, options );

                qpoases_status = (ns > 0) ?
                    QProblem_initW(QP, HH, gg, CC, d_lb, d_ub, d_lg, d_ug, &nwsr, &cputime,
                                   /* primal_sol */ NULL, /* dual sol */ NULL,
                                   /* guessed bounds */ NULL, /* guessed constraints */ NULL,
                                   /* R */ memory->R) :
                    QProblem_initW(QP, H, g, C, d_lb, d_ub, d_lg0, d_ug0, &nwsr, &cputime,
                                   /* primal_sol */ NULL, /* dual sol */ NULL,
                                   /* guessed bounds */ NULL, /* guessed constraints */ NULL,
                                   /* R */ memory->R);  // NOTE(dimitris): can pass either NULL or 0
            }
            else
            {
                if (opts->set_acado_opts)
                {
                    static Options options;
                    Options_setToMPC(&options);
                    QProblem_setOptions(QP, options);
                }
                if (opts->warm_start)
                {
                    qpoases_status = (ns > 0) ?
                        QProblem_initW(QP, HH, gg, CC, d_lb, d_ub, d_lg, d_ug, &nwsr,
                                       &cputime, NULL, dual_sol, NULL, NULL, NULL) :
                        QProblem_initW(QP, H, g, C, d_lb, d_ub, d_lg0, d_ug0, &nwsr,
                                       &cputime, NULL, dual_sol, NULL, NULL, NULL);
                }
                else
                {
                    qpoases_status = (ns > 0) ?
                        QProblem_init(QP, HH, gg, CC, d_lb, d_ub, d_lg, d_ug, &nwsr, &cputime) :
                        QProblem_init(QP, H, g, C, d_lb, d_ub, d_lg0, d_ug0, &nwsr, &cputime);
                }
            }
            QProblem_getPrimalSolution(QP, prim_sol);
            QProblem_getDualSolution(QP, dual_sol);
        }
        else
        {  // QProblemB
<<<<<<< HEAD
            QProblemBCON(QPB, nv, HST_POSDEF);
            // QProblemB_setPrintLevel(QPB, PL_MEDIUM);
            QProblemB_setPrintLevel(QPB, PL_DEBUG_ITER);
            QProblemB_printProperties(QPB);
=======
            QProblemBCON(QPB, nvd, HST_POSDEF);
>>>>>>> 6ea44426
            if (opts->use_precomputed_cholesky == 1)
            {
                // static Options options;
                // Options_setToDefault( &options );
                // options.initialStatusBounds = ST_INACTIVE;
                // QProblemB_setOptions( QPB, options );
                qpoases_status = QProblemB_initW(QPB, H, g, d_lb, d_ub, &nwsr, &cputime,
                                                 /* primal_sol */ NULL, /* dual sol */ NULL,
                                                 /* guessed bounds */ NULL,
                                                 /* R */ memory->R);
            }
            else
            {
                if (opts->set_acado_opts)
                {
                    static Options options;
                    Options_setToMPC(&options);
                    QProblemB_setOptions(QPB, options);
                }
                if (opts->warm_start)
                {
                    qpoases_status = QProblemB_initW(QPB, H, g, d_lb, d_ub, &nwsr, &cputime,
                                                     /* primal sol */ NULL, /* dual sol */ dual_sol,
                                                     /* guessed bounds */ NULL,
                                                     /* R */ NULL);
                }
                else
                {
                    qpoases_status = QProblemB_init(QPB, H, g, d_lb, d_ub, &nwsr, &cputime);
                }
            }
            QProblemB_getPrimalSolution(QPB, prim_sol);
            QProblemB_getDualSolution(QPB, dual_sol);
        }
    }

<<<<<<< HEAD
    // printf("dual_sol=\n");
    // for (int ii = 0; ii < nv2 + ng2; ii++) printf("%e\t", dual_sol[ii]);
    // printf("\n");

=======
>>>>>>> 6ea44426
    // save solution statistics to memory
    memory->cputime = cputime;
    memory->nwsr = nwsr;
    info->solve_QP_time = acados_toc(&qp_timer);

    acados_tic(&interface_timer);
    // copy prim_sol and dual_sol to qpd_sol
    blasfeo_pack_dvec(nv2, prim_sol, qp_out->v, 0);
    for (int ii = 0; ii < 2 * nb + 2 * ng + 2 * ns; ii++) qp_out->lam->pa[ii] = 0.0;
    for (int ii = 0; ii < nb; ii++)
    {
        if (dual_sol[idxb[ii]] >= 0.0)
            qp_out->lam->pa[ii] = dual_sol[idxb[ii]];
        else
            qp_out->lam->pa[nb + ng + ii] = -dual_sol[idxb[ii]];
    }

    int k = 0;
    for (int ii = 0; ii < ns; ii++)
    {
        int js = idxs[ii];

        if (js < nb)
        {
            // dual variables for softened upper box constraints
            if (dual_sol[nv2 + 2*ng + k] <= 0.0)
                qp_out->lam->pa[nb + ng + js] = -dual_sol[nv2 + 2*ng + k];

            // dual variables for softened lower box constraints
            if (dual_sol[nv2 + 2*ng + nsb + k] <= 0.0)
                qp_out->lam->pa[js] = -dual_sol[nv2 + 2*ng + nsb + k];

            k++;
        }

        // dual variables for sl >= d_ls
        if (dual_sol[nv + ii] >= 0)
            qp_out->lam->pa[2*nb + 2*ng + ii] = dual_sol[nv + ii];

        // dual variables for su >= d_us
        if (dual_sol[nv + ns + ii] >= 0)
            qp_out->lam->pa[2*nb + 2*ng + ns + ii] = dual_sol[nv + ns + ii];
    }

    for (int ii = 0; ii < ng; ii++)
    {
        // dual variables for upper general constraints
        if (dual_sol[nv2 + ii] <= 0.0)
            qp_out->lam->pa[nb + ii] = -dual_sol[nv2 + ii];

        // dual variables for lower general constraints
        if (dual_sol[nv2 + ng + ii] <= 0.0)
            qp_out->lam->pa[2 * nb + ng + ii] = -dual_sol[nv2 + ng + ii];
    }
    info->interface_time += acados_toc(&interface_timer);
    info->total_time = acados_toc(&tot_timer);
    info->num_iter = nwsr;

    // compute slacks
    if (opts->compute_t)
    {
        dense_qp_compute_t(qp_in, qp_out);
        info->t_computed = 1;
    }

    double res[4];
    dense_qp_inf_norm_residuals(qp_in->dim, qp_in, qp_out, res);
    printf("\ninf norm res: %e, %e, %e, %e\n\n", res[0], res[1], res[2], res[3]);

    printf("status = %d\n", qpoases_status);

#if 1
    int nbd = qp_stacked->dim->nb;
    int ngd = qp_stacked->dim->ng;
    int nvd = qp_stacked->dim->nv;

    dense_qp_out *out = dense_qp_out_create(config_, qp_stacked->dim);
    blasfeo_pack_dvec(nvd, prim_sol, out->v, 0);
    for (int ii = 0; ii < 2 * nbd + 2 * ngd; ii++) out->lam->pa[ii] = 0.0;
    for (int ii = 0; ii < nbd; ii++)
    {
        if (dual_sol[idxb_stacked[ii]] >= 0.0)
            out->lam->pa[ii] = dual_sol[idxb_stacked[ii]];
        else
            out->lam->pa[nbd + ngd + ii] = -dual_sol[idxb_stacked[ii]];
    }
    for (int ii = 0; ii < ngd; ii++)
    {
        if (dual_sol[nvd + ii] >= 0.0)
            out->lam->pa[nbd + ii] = dual_sol[nvd + ii];
        else
            out->lam->pa[2 * nbd + ngd + ii] = -dual_sol[nvd + ii];
    }

    blasfeo_print_exp_tran_dvec(nvd, out->v, 0);
    blasfeo_print_exp_tran_dvec(2*nbd+2*ngd, out->lam, 0);

    dense_qp_compute_t(qp_stacked, out);

    dense_qp_inf_norm_residuals(qp_stacked->dim, qp_stacked, out, res);
    printf("\ninf norm res: %e, %e, %e, %e\n\n", res[0], res[1], res[2], res[3]);

    exit(1);
#endif

    int acados_status = qpoases_status;
    if (qpoases_status == SUCCESSFUL_RETURN) acados_status = ACADOS_SUCCESS;
    if (qpoases_status == RET_MAX_NWSR_REACHED) acados_status = ACADOS_MAXITER;
    return acados_status;
}

void dense_qp_qpoases_config_initialize_default(void *config_)
{
    qp_solver_config *config = config_;

    config->opts_calculate_size = (int (*)(void *, void *)) & dense_qp_qpoases_opts_calculate_size;
    config->opts_assign = (void *(*) (void *, void *, void *) ) & dense_qp_qpoases_opts_assign;
    config->opts_initialize_default =
        (void (*)(void *, void *, void *)) & dense_qp_qpoases_opts_initialize_default;
    config->opts_update = (void (*)(void *, void *, void *)) & dense_qp_qpoases_opts_update;
    config->memory_calculate_size =
        (int (*)(void *, void *, void *)) & dense_qp_qpoases_memory_calculate_size;
    config->memory_assign =
        (void *(*) (void *, void *, void *, void *) ) & dense_qp_qpoases_memory_assign;
    config->workspace_calculate_size =
        (int (*)(void *, void *, void *)) & dense_qp_qpoases_workspace_calculate_size;
    config->evaluate = (int (*)(void *, void *, void *, void *, void *, void *)) & dense_qp_qpoases;

    return;
}<|MERGE_RESOLUTION|>--- conflicted
+++ resolved
@@ -420,13 +420,9 @@
         {  // QProblem
             if (memory->first_it == 1)
             {
-<<<<<<< HEAD
                 QProblemCON(QP, nv2, ng2, HST_POSDEF);
                 QProblem_setPrintLevel(QP, PL_MEDIUM);
                 // QProblem_setPrintLevel(QP, PL_DEBUG_ITER);
-=======
-                QProblemCON(QP, nvd, ngd, HST_POSDEF);
->>>>>>> 6ea44426
                 if (opts->set_acado_opts)
                 {
                     static Options options;
@@ -456,13 +452,9 @@
         {
             if (memory->first_it == 1)
             {
-<<<<<<< HEAD
                 QProblemBCON(QPB, nv, HST_POSDEF);
                 QProblemB_setPrintLevel(QPB, PL_MEDIUM);
                 // QProblemB_setPrintLevel(QPB, PL_DEBUG_ITER);
-=======
-                QProblemBCON(QPB, nvd, HST_POSDEF);
->>>>>>> 6ea44426
                 if (opts->set_acado_opts)
                 {
                     static Options options;
@@ -488,14 +480,10 @@
     {  // hotstart = 0
         if (ng > 0 || ns > 0)
         {
-<<<<<<< HEAD
             QProblemCON(QP, nv2, ng2, HST_POSDEF);
             // QProblem_setPrintLevel(QP, PL_HIGH);
             QProblem_setPrintLevel(QP, PL_DEBUG_ITER);
             QProblem_printProperties(QP);
-=======
-            QProblemCON(QP, nvd, ngd, HST_POSDEF);
->>>>>>> 6ea44426
             if (opts->use_precomputed_cholesky == 1)
             {
                 // static Options options;
@@ -541,14 +529,10 @@
         }
         else
         {  // QProblemB
-<<<<<<< HEAD
             QProblemBCON(QPB, nv, HST_POSDEF);
             // QProblemB_setPrintLevel(QPB, PL_MEDIUM);
             QProblemB_setPrintLevel(QPB, PL_DEBUG_ITER);
             QProblemB_printProperties(QPB);
-=======
-            QProblemBCON(QPB, nvd, HST_POSDEF);
->>>>>>> 6ea44426
             if (opts->use_precomputed_cholesky == 1)
             {
                 // static Options options;
@@ -585,13 +569,10 @@
         }
     }
 
-<<<<<<< HEAD
     // printf("dual_sol=\n");
     // for (int ii = 0; ii < nv2 + ng2; ii++) printf("%e\t", dual_sol[ii]);
     // printf("\n");
 
-=======
->>>>>>> 6ea44426
     // save solution statistics to memory
     memory->cputime = cputime;
     memory->nwsr = nwsr;
