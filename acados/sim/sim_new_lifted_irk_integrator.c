--- conflicted
+++ resolved
@@ -30,12 +30,6 @@
 
 #include "acados/sim/sim_common.h"
 
-<<<<<<< HEAD
-#include "external/blasfeo/include/blasfeo_d_aux.h"
-#include "external/blasfeo/include/blasfeo_d_aux_ext_dep.h"
-#include "external/blasfeo/include/blasfeo_d_blas.h"
-#include "external/blasfeo/include/blasfeo_v_aux_ext_dep.h"
-=======
 #include "blasfeo/include/blasfeo_target.h"
 #include "blasfeo/include/blasfeo_common.h"
 #include "blasfeo/include/blasfeo_d_aux.h"
@@ -90,7 +84,6 @@
     sim_new_lifted_irk_dims *dims = (sim_new_lifted_irk_dims *) dims_;
     *nu = dims->nu;
 }
->>>>>>> dd75b445
 
 /************************************************
  * model
@@ -105,13 +98,9 @@
     return size;
 }
 
-<<<<<<< HEAD
-void *sim_new_lifted_irk_model_assign(void *config, sim_dims *dims, void *raw_memory)
-=======
 
 
 void *sim_new_lifted_irk_model_assign(void *config, void *dims, void *raw_memory)
->>>>>>> dd75b445
 {
     char *c_ptr = (char *)raw_memory;
 
@@ -132,28 +121,8 @@
         case IMPL_ODE_FUN:
             model->impl_ode_fun = (external_function_generic *)fun;
             break;
-<<<<<<< HEAD
-        case IMPL_ODE_JAC_X:
-            model->impl_ode_jac_x = (external_function_generic *)fun;
-            break;
-        case IMPL_ODE_JAC_XDOT:
-            model->impl_ode_jac_xdot = (external_function_generic *)fun;
-            break;
-        case IMPL_ODE_JAC_U:
-            model->impl_ode_jac_u = (external_function_generic *)fun;
-            break;
-        case IMPL_ODE_FUN_JAC_X_XDOT:
-            model->impl_ode_fun_jac_x_xdot = (external_function_generic *)fun;
-            break;
-        case IMPL_ODE_JAC_X_XDOT_U:
-            model->impl_ode_jac_x_xdot_u = (external_function_generic *)fun;
-            break;
-        case IMPL_ODE_JAC_X_U:
-            model->impl_ode_jac_x_u = (external_function_generic *)fun;
-=======
         case IMPL_ODE_FUN_JAC_X_XDOT_U:
             model->impl_ode_fun_jac_x_xdot_u = (external_function_generic *) fun;
->>>>>>> dd75b445
             break;
         default:
             return ACADOS_FAILURE;
@@ -187,13 +156,9 @@
     return size;
 }
 
-<<<<<<< HEAD
-void *sim_new_lifted_irk_opts_assign(void *config_, sim_dims *dims, void *raw_memory)
-=======
 
 
 void *sim_new_lifted_irk_opts_assign(void *config_, void *dims, void *raw_memory)
->>>>>>> dd75b445
 {
     int ns_max = NS_MAX;
 
@@ -220,13 +185,6 @@
     return (void *)opts;
 }
 
-<<<<<<< HEAD
-void sim_new_lifted_irk_opts_initialize_default(void *config_, sim_dims *dims, void *opts_)
-{
-    sim_rk_opts *opts = opts_;
-
-    opts->ns = 3;  // GL 3
-=======
 
 
 void sim_new_lifted_irk_opts_initialize_default(void *config_, void *dims_, void *opts_)
@@ -237,7 +195,6 @@
     int nx = dims->nx;
     int nu = dims->nu;
 	opts->ns = 3; // GL 3
->>>>>>> dd75b445
     int ns = opts->ns;
 
     assert(ns <= NS_MAX && "ns > NS_MAX!");
@@ -264,13 +221,9 @@
     return;
 }
 
-<<<<<<< HEAD
-void sim_new_lifted_irk_opts_update(void *config_, sim_dims *dims, void *opts_)
-=======
 
 
 void sim_new_lifted_irk_opts_update(void *config_, void *dims, void *opts_)
->>>>>>> dd75b445
 {
     sim_rk_opts *opts = opts_;
 
@@ -296,12 +249,8 @@
 
 int sim_new_lifted_irk_memory_calculate_size(void *config, void *dims_, void *opts_)
 {
-<<<<<<< HEAD
-    sim_rk_opts *opts = opts_;
-=======
 	sim_rk_opts *opts = opts_;
     sim_new_lifted_irk_dims* dims = (sim_new_lifted_irk_dims *) dims_;
->>>>>>> dd75b445
 
     int ns = opts->ns;
 
@@ -312,17 +261,6 @@
 
     int size = sizeof(sim_new_lifted_irk_memory);
 
-<<<<<<< HEAD
-    size += 3 * sizeof(struct blasfeo_dmat);  // JGK, JGf, JKf
-    size += 1 * sizeof(struct blasfeo_dvec);  // K
-    size += 2 * sizeof(struct blasfeo_dvec);  // x, u
-
-    size += blasfeo_memsize_dmat(nx * ns, nx * ns);      // JGK
-    size += 2 * blasfeo_memsize_dmat(nx * ns, nx + nu);  // JGf, JKf
-    size += 1 * blasfeo_memsize_dvec(nx * ns);           // K
-    size += 1 * blasfeo_memsize_dvec(nx);                // x
-    size += 1 * blasfeo_memsize_dvec(nu);                // u
-=======
     size += 1*sizeof(struct blasfeo_dmat); // S_forw
     size += 3*sizeof(struct blasfeo_dmat); // JGK, JGf, JKf
     size += 1*sizeof(struct blasfeo_dvec); // K
@@ -334,7 +272,6 @@
     size += 1*blasfeo_memsize_dvec(nx*ns); // K
     size += 1*blasfeo_memsize_dvec(nx);    // x
     size += 1*blasfeo_memsize_dvec(nu);    // u
->>>>>>> dd75b445
 
     make_int_multiple_of(64, &size);
     size += 1 * 64;
@@ -342,13 +279,6 @@
     return size;
 }
 
-<<<<<<< HEAD
-void *sim_new_lifted_irk_memory_assign(void *config, sim_dims *dims, void *opts_, void *raw_memory)
-{
-    char *c_ptr = (char *)raw_memory;
-
-    sim_rk_opts *opts = opts_;
-=======
 
 
 void *sim_new_lifted_irk_memory_assign(void *config, void *dims_, void *opts_, void *raw_memory)
@@ -357,7 +287,6 @@
 
 	sim_rk_opts *opts = opts_;
     sim_new_lifted_irk_dims* dims = (sim_new_lifted_irk_dims *) dims_;
->>>>>>> dd75b445
 
     int ns = opts->ns;
 
@@ -392,18 +321,11 @@
 
     align_char_to(64, &c_ptr);
 
-<<<<<<< HEAD
-    assign_and_advance_blasfeo_dmat_mem(nx * ns, nx * ns, memory->JGK, &c_ptr);
-    assign_and_advance_blasfeo_dmat_mem(nx * ns, nx + nu, memory->JGf, &c_ptr);
-    assign_and_advance_blasfeo_dmat_mem(nx * ns, nx + nu, memory->JKf, &c_ptr);
-    blasfeo_dgese(nx * ns, nx + nu, 0.0, memory->JKf, 0, 0);
-=======
     assign_and_advance_blasfeo_dmat_mem(nx, nx+nu, memory->S_forw, &c_ptr);
     assign_and_advance_blasfeo_dmat_mem(nx*ns, nx*ns, memory->JGK, &c_ptr);
     assign_and_advance_blasfeo_dmat_mem(nx*ns, nx+nu, memory->JGf, &c_ptr);
     assign_and_advance_blasfeo_dmat_mem(nx*ns, nx+nu, memory->JKf, &c_ptr);
     blasfeo_dgese(nx*ns, nx+nu, 0.0, memory->JKf, 0, 0);
->>>>>>> dd75b445
 
     assign_and_advance_blasfeo_dvec_mem(nx * ns, memory->K, &c_ptr);
     blasfeo_dvecse(nx * ns, 0.0, memory->K, 0);
@@ -427,12 +349,8 @@
 
 int sim_new_lifted_irk_workspace_calculate_size(void *config_, void *dims_, void *opts_)
 {
-<<<<<<< HEAD
-    sim_rk_opts *opts = opts_;
-=======
 	sim_rk_opts *opts = opts_;
     sim_new_lifted_irk_dims* dims = (sim_new_lifted_irk_dims *) dims_;
->>>>>>> dd75b445
 
     int ns = opts->ns;
 
@@ -443,34 +361,6 @@
 
     int size = sizeof(sim_new_lifted_irk_workspace);
 
-<<<<<<< HEAD
-    size += 1 * sizeof(struct blasfeo_dmat);      // S_forw
-    size += steps * sizeof(struct blasfeo_dmat);  // JG_traj
-
-    size += 3 * sizeof(struct blasfeo_dvec);          // rG, xt, xn
-    size += 2 * sizeof(struct blasfeo_dvec);          // lambda, lambdaK
-    size += 2 * steps * sizeof(struct blasfeo_dvec);  // **xn_traj, **K_traj;
-    size += 1 * sizeof(struct blasfeo_dvec);          // w ([x; u])
-
-    size += blasfeo_memsize_dmat(nx, nx + nu);               // S_forw
-    size += steps * blasfeo_memsize_dmat(nx * ns, nx * ns);  // for JG_traj
-
-    size += 1 * blasfeo_memsize_dvec(nx * ns);      // K
-    size += 2 * blasfeo_memsize_dvec(nx);           // xt, x
-    size += blasfeo_memsize_dvec(nx + nu);          // lambda
-    size += blasfeo_memsize_dvec(nx * ns);          // lambdaK
-    size += blasfeo_memsize_dvec(nx + nu);          // w
-    size += steps * blasfeo_memsize_dvec(nx);       // for xn_traj
-    size += steps * blasfeo_memsize_dvec(nx * ns);  // for K_traj
-
-    size += nx * sizeof(double);                  //  rGt
-    size += nx * (2 * nx + nu) * sizeof(double);  // jac_out
-    size += nx * nx * sizeof(double);             // Jt
-    size += (2 * nx + nu) * sizeof(double);       // ode_args
-    size += (nx + nu) * sizeof(double);           // S_adj_w
-
-    size += nx * ns * sizeof(int);  // ipiv
-=======
     size += steps*sizeof(struct blasfeo_dmat); // JG_traj 
     size+= 3*sizeof(struct blasfeo_dmat); // J_temp_x, J_temp_xdot, J_temp_u
 
@@ -489,7 +379,6 @@
     size += steps * blasfeo_memsize_dvec(nx*ns); // for K_traj
 
     size += nx *ns * sizeof(int); // ipiv
->>>>>>> dd75b445
 
     make_int_multiple_of(64, &size);
     size += 1 * 64;
@@ -497,19 +386,12 @@
     return size;
 }
 
-<<<<<<< HEAD
-static void *sim_new_lifted_irk_workspace_cast(void *config_, sim_dims *dims, void *opts_,
-                                               void *raw_memory)
-{
-    sim_rk_opts *opts = opts_;
-=======
 
 
 static void *sim_new_lifted_irk_cast_workspace(void *config_, void *dims_, void *opts_, void *raw_memory)
 {
 	sim_rk_opts *opts = opts_;
     sim_new_lifted_irk_dims* dims = (sim_new_lifted_irk_dims *) dims_;
->>>>>>> dd75b445
 
     int ns = opts->ns;
 
@@ -549,30 +431,17 @@
 
     align_char_to(64, &c_ptr);
 
-<<<<<<< HEAD
-    assign_and_advance_blasfeo_dmat_mem(nx, nx + nu, workspace->S_forw, &c_ptr);
-    for (int i = 0; i < steps; i++)
-    {
-        assign_and_advance_blasfeo_dmat_mem(nx * ns, nx * ns, &workspace->JG_traj[i], &c_ptr);
-=======
     assign_and_advance_blasfeo_dmat_mem(nx, nx, workspace->J_temp_x, &c_ptr);
     assign_and_advance_blasfeo_dmat_mem(nx, nx, workspace->J_temp_xdot, &c_ptr);
     assign_and_advance_blasfeo_dmat_mem(nx, nu, workspace->J_temp_u, &c_ptr);
     for (int i=0;i<steps;i++){
         assign_and_advance_blasfeo_dmat_mem(nx*ns, nx*ns, &workspace->JG_traj[i], &c_ptr);
->>>>>>> dd75b445
     }
 
     assign_and_advance_blasfeo_dvec_mem(nx * ns, workspace->rG, &c_ptr);
     assign_and_advance_blasfeo_dvec_mem(nx, workspace->xt, &c_ptr);
     assign_and_advance_blasfeo_dvec_mem(nx, workspace->xn, &c_ptr);
-<<<<<<< HEAD
-    assign_and_advance_blasfeo_dvec_mem(nx + nu, workspace->w, &c_ptr);
-    assign_and_advance_blasfeo_dvec_mem(nx + nu, workspace->lambda, &c_ptr);
-    assign_and_advance_blasfeo_dvec_mem(nx * ns, workspace->lambdaK, &c_ptr);
-=======
     assign_and_advance_blasfeo_dvec_mem(nx+nu, workspace->w, &c_ptr);
->>>>>>> dd75b445
 
     for (int i = 0; i < steps; i++)
     {
@@ -582,17 +451,10 @@
 
     // assign_and_advance_double(nx, &workspace->rGt, &c_ptr);
 
-<<<<<<< HEAD
-    assign_and_advance_double(nx * (2 * nx + nu), &workspace->jac_out, &c_ptr);
-    assign_and_advance_double(nx * nx, &workspace->Jt, &c_ptr);
-    assign_and_advance_double(2 * nx + nu, &workspace->ode_args, &c_ptr);
-    assign_and_advance_double(nx + nu, &workspace->S_adj_w, &c_ptr);
-=======
     // assign_and_advance_double(nx * (2*nx+nu), &workspace->jac_out, &c_ptr);
     // assign_and_advance_double(nx * nx, &workspace->Jt, &c_ptr);
     // assign_and_advance_double(2*nx + nu, &workspace->ode_args, &c_ptr);
     // assign_and_advance_double(nx + nu, &workspace->S_adj_w, &c_ptr);
->>>>>>> dd75b445
 
     assign_and_advance_int(nx * ns, &workspace->ipiv, &c_ptr);
 
@@ -616,18 +478,11 @@
 
     int ns = opts->ns;
 
-<<<<<<< HEAD
-    sim_dims *dims = in->dims;
-    sim_new_lifted_irk_workspace *workspace =
-        (sim_new_lifted_irk_workspace *)sim_new_lifted_irk_workspace_cast(config, dims, opts,
-                                                                          work_);
-=======
     void *dims_ = in->dims;
     sim_new_lifted_irk_dims* dims = (sim_new_lifted_irk_dims *) dims_;
 
     sim_new_lifted_irk_workspace *workspace = (sim_new_lifted_irk_workspace *)
         sim_new_lifted_irk_cast_workspace(config, dims, opts, work_);
->>>>>>> dd75b445
 
     sim_new_lifted_irk_memory *memory = (sim_new_lifted_irk_memory *)mem_;
 
@@ -653,15 +508,6 @@
     double step = in->T / num_steps;
     int update_sens = memory->update_sens;
 
-<<<<<<< HEAD
-    double *rGt = workspace->rGt;
-    double *jac_out = workspace->jac_out;
-    double *Jt = workspace->Jt;
-    double *ode_args = workspace->ode_args;
-    int *ipiv = workspace->ipiv;
-    struct blasfeo_dmat *JGK = memory->JGK;
-    struct blasfeo_dmat *S_forw = workspace->S_forw;
-=======
     int *ipiv = workspace->ipiv;
 	struct blasfeo_dmat *JGK = memory->JGK;
     struct blasfeo_dmat *S_forw = memory->S_forw;
@@ -670,7 +516,6 @@
     struct blasfeo_dmat *J_temp_xdot = workspace->J_temp_xdot;
     struct blasfeo_dmat *J_temp_u = workspace->J_temp_u;
 	
->>>>>>> dd75b445
     struct blasfeo_dvec *rG = workspace->rG;
     struct blasfeo_dvec *K = memory->K;
     struct blasfeo_dmat *JGf = memory->JGf;
@@ -683,12 +528,6 @@
     double *x_out = out->xn;
     double *S_forw_out = out->S_forw;
 
-<<<<<<< HEAD
-    ext_fun_arg_t ext_fun_type_in[5];
-    void *ext_fun_in[5];  // XXX large enough ?
-    ext_fun_arg_t ext_fun_type_out[5];
-    void *ext_fun_out[5];  // XXX large enough ?
-=======
     struct blasfeo_dvec_args ext_fun_in_K;
 
 	ext_fun_arg_t ext_fun_type_in[3];
@@ -697,7 +536,6 @@
     struct blasfeo_dvec_args ext_fun_out_rG;
 	ext_fun_arg_t ext_fun_type_out[5];
 	void *ext_fun_out[5]; 
->>>>>>> dd75b445
 
     new_lifted_irk_model *model = in->model;
 
@@ -721,34 +559,11 @@
     blasfeo_dvecse(nx*ns, 0.0, rG, 0);
 
     // TODO(dimitris): shouldn't this be NF instead of nx+nu??
-<<<<<<< HEAD
-    blasfeo_pack_dmat(nx, nx + nu, S_forw_in, nx, S_forw, 0, 0);
-    // blasfeo_print_dmat(nx, nx+nu, S_forw, 0, 0);
-=======
     blasfeo_pack_dmat(nx, nx+nu, S_forw_in, nx, S_forw, 0, 0);
->>>>>>> dd75b445
 
     blasfeo_dvecse(nx * ns, 0.0, rG, 0);
     blasfeo_pack_dvec(nx, x, xn, 0);
 
-<<<<<<< HEAD
-    blasfeo_dvecse(nx * ns, 0.0, lambdaK, 0);
-
-    for (kk = 0; kk < nx; kk++) S_adj_in[kk] = in->S_adj[kk];
-    for (kk = 0; kk < nu; kk++) S_adj_in[nx + kk] = 0.0;
-    blasfeo_pack_dvec(nx + nu, S_adj_in, lambda, 0);
-
-    for (kk = 0; kk < 2 * nx; kk++)  // initialize x,xdot with zeros
-        ode_args[kk] = 0.0;
-    for (kk = 0; kk < nu; kk++)  // set controls
-        ode_args[2 * nx + kk] = u[kk];
-
-    for (kk = 0; kk < nx; kk++) rGt[kk] = 0.0;
-    for (kk = 0; kk < nx * (2 * nx + nu); kk++) jac_out[kk] = 0.0;
-    for (kk = 0; kk < nx * nx; kk++) Jt[kk] = 0.0;
-
-=======
->>>>>>> dd75b445
     // start the loop
     acados_tic(&timer);
     for (ss = 0; ss < num_steps; ss++)
@@ -776,88 +591,20 @@
                 // take x(n); copy a strvec into a strvec
                 blasfeo_dveccp(nx, xn, 0, xt, 0);
 
-<<<<<<< HEAD
-                for (jj = 0; jj < ns; jj++)
-                {  // jj-th col of tableau
-                    a = A_mat[ii + ns * jj];
-                    if (a != 0)
-                    {  // xt = xt + T_int * a[i,j]*K_j
-=======
                 for(jj=0; jj<ns; jj++)
                 { // jj-th col of tableau
                     a = A_mat[ii+ns*jj];
                     if(a!=0)
                     {           
                         // xt = xt + T_int * a[i,j]*K_j
->>>>>>> dd75b445
                         a *= step;
                         blasfeo_daxpy(nx, a, K, jj * nx, xt, 0, xt, 0);
                     }
                 }
-<<<<<<< HEAD
-                // put xn+sum kj into first nx elements of ode_arg
-                blasfeo_unpack_dvec(nx, xt, 0, ode_args);
-
-                // put ki into the next nx elements of ode_args
-                blasfeo_unpack_dvec(nx, K, ii * nx, ode_args + nx);
-=======
->>>>>>> dd75b445
 
                 if ( !update_sens ) {
                 // compute the residual of implicit ode at time t_ii, store value in rGt
                 acados_tic(&timer_ad);
-<<<<<<< HEAD
-                ext_fun_type_in[0] = COLMAJ;
-                ext_fun_in[0] = ode_args + 0;  // x: nx
-                ext_fun_type_in[1] = COLMAJ;
-                ext_fun_in[1] = ode_args + nx;  // dx: nx
-                ext_fun_type_in[2] = COLMAJ;
-                ext_fun_in[2] = ode_args + nx + nx;  // u: nu
-
-                ext_fun_type_out[0] = COLMAJ;
-                ext_fun_out[0] = rGt + 0;  // fun: nx
-
-                model->impl_ode_fun->evaluate(model->impl_ode_fun, ext_fun_type_in, ext_fun_in,
-                                              ext_fun_type_out, ext_fun_out);
-                timing_ad += acados_toc(&timer_ad);
-
-                // fill in elements of rG  - store values rGt on (ii*nx)th position of rG
-                blasfeo_pack_dvec(nx, rGt, rG, ii * nx);
-
-                if (update_sens)
-                {
-                    // compute the jacobian of implicit ode
-                    acados_tic(&timer_ad);
-                    ext_fun_type_in[0] = COLMAJ;
-                    ext_fun_in[0] = ode_args + 0;  // x: nx
-                    ext_fun_type_in[1] = COLMAJ;
-                    ext_fun_in[1] = ode_args + nx;  // dx: nx
-                    ext_fun_type_in[2] = COLMAJ;
-                    ext_fun_in[2] = ode_args + nx + nx;  // u: nu
-
-                    ext_fun_type_out[0] = COLMAJ;
-                    ext_fun_out[0] = jac_out + 0;  // fun: nx
-                    ext_fun_type_out[1] = COLMAJ;
-                    ext_fun_out[1] = jac_out + nx;  // jac_x: nx*nx
-                    ext_fun_type_out[2] = COLMAJ;
-                    ext_fun_out[2] = jac_out + nx + nx * nx;  // jac_xdot: nx*nx
-
-                    model->impl_ode_fun_jac_x_xdot->evaluate(model->impl_ode_fun_jac_x_xdot,
-                                                             ext_fun_type_in, ext_fun_in,
-                                                             ext_fun_type_out, ext_fun_out);
-
-                    timing_ad += acados_toc(&timer_ad);
-                    blasfeo_pack_dvec(nx, jac_out, rG, ii * nx);
-
-                    // compute the blocks of JGK
-                    for (jj = 0; jj < ns; jj++)
-                    {  // compute the block (ii,jj)th block = Jt
-                        a = A_mat[ii + ns * jj];
-                        if (a != 0)
-                        {
-                            a *= step;
-                            for (kk = 0; kk < nx * nx; kk++) Jt[kk] = a * jac_out[kk + nx];
-=======
 
                 ext_fun_type_in[0] = BLASFEO_DVEC;
                 ext_fun_in[0] = xt;                     // x: nx
@@ -919,63 +666,13 @@
                         {
                             a *= step;
                             blasfeo_dgead(nx, nx, a, J_temp_x, 0, 0, JGK, ii*nx, jj*nx);
->>>>>>> dd75b445
                         }
                         if (jj == ii)
                         {
-<<<<<<< HEAD
-                            for (kk = 0; kk < nx * nx; kk++) Jt[kk] += jac_out[nx * (nx + 1) + kk];
-                            // Jt[kk] += jac_out[nx*nx+kk];
-                        }
-                        // fill in the ii-th, jj-th block of JGK
-                        blasfeo_pack_dmat(nx, nx, Jt, nx, JGK, ii * nx, jj * nx);
-                    }  // end jj
-
-                    blasfeo_dveccp(nx, xn, 0, xt, 0);
-                    for (jj = 0; jj < ns; jj++)
-                    {
-                        a = A_mat[ii + ns * jj];
-                        if (a != 0)
-                        {
-                            a *= step;
-                            blasfeo_daxpy(nx, a, K, jj * nx, xt, 0, xt, 0);
-                        }
-                    }
-
-                    blasfeo_unpack_dvec(nx, xt, 0, ode_args);
-                    blasfeo_unpack_dvec(nx, K, ii * nx, ode_args + nx);
-
-                    acados_tic(&timer_ad);
-
-                    ext_fun_type_in[0] = COLMAJ;
-                    ext_fun_in[0] = ode_args + 0;  // x: nx
-                    ext_fun_type_in[1] = COLMAJ;
-                    ext_fun_in[1] = ode_args + nx;  // dx: nx
-                    ext_fun_type_in[2] = COLMAJ;
-                    ext_fun_in[2] = ode_args + nx + nx;  // u: nu
-
-                    ext_fun_type_out[0] = COLMAJ;
-                    ext_fun_out[0] = jac_out + 0;  // jac_x: nx*nx
-                    ext_fun_type_out[1] = COLMAJ;
-                    ext_fun_out[1] = jac_out + nx * nx;  // jac_xdot: nx*nx
-                    ext_fun_type_out[2] = COLMAJ;
-                    ext_fun_out[2] = jac_out + nx * nx + nx * nx;  // jac_u: nx*nu
-
-                    model->impl_ode_jac_x_xdot_u->evaluate(model->impl_ode_jac_x_xdot_u,
-                                                           ext_fun_type_in, ext_fun_in,
-                                                           ext_fun_type_out, ext_fun_out);
-
-                    timing_ad += acados_toc(&timer_ad);
-                    // extract Jacobian of G wrt x
-                    blasfeo_pack_dmat(nx, nx, jac_out, nx, JGf, ii * nx, 0);
-                    // extract Jacobian of G wrt u
-                    blasfeo_pack_dmat(nx, nu, jac_out + 2 * nx * nx, nx, JGf, ii * nx, nx);
-=======
                             blasfeo_dgead(nx, nx, 1, J_temp_xdot, 0, 0, JGK, ii*nx, jj*nx);
                         }
                     } // end jj
 
->>>>>>> dd75b445
                 }
             }  // end ii
         }
@@ -1049,10 +746,6 @@
     config->model_calculate_size = &sim_new_lifted_irk_model_calculate_size;
     config->model_assign = &sim_new_lifted_irk_model_assign;
     config->model_set_function = &sim_new_lifted_irk_model_set_function;
-<<<<<<< HEAD
-
-    return;
-=======
     config->dims_calculate_size = &sim_new_lifted_irk_dims_calculate_size;
     config->dims_assign = &sim_new_lifted_irk_dims_assign;
     config->set_nx = &sim_new_lifted_irk_set_nx;
@@ -1061,5 +754,4 @@
     config->get_nu = &sim_new_lifted_irk_get_nu;
 	return;
 
->>>>>>> dd75b445
 }