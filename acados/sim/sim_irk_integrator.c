/*
 * Copyright 2019 Gianluca Frison, Dimitris Kouzoupis, Robin Verschueren,
 * Andrea Zanelli, Niels van Duijkeren, Jonathan Frey, Tommaso Sartor,
 * Branimir Novoselnik, Rien Quirynen, Rezart Qelibari, Dang Doan,
 * Jonas Koenemann, Yutao Chen, Tobias Schöls, Jonas Schlagenhauf, Moritz Diehl
 *
 * This file is part of acados.
 *
 * The 2-Clause BSD License
 *
 * Redistribution and use in source and binary forms, with or without
 * modification, are permitted provided that the following conditions are met:
 *
 * 1. Redistributions of source code must retain the above copyright notice,
 * this list of conditions and the following disclaimer.
 *
 * 2. Redistributions in binary form must reproduce the above copyright notice,
 * this list of conditions and the following disclaimer in the documentation
 * and/or other materials provided with the distribution.
 *
 * THIS SOFTWARE IS PROVIDED BY THE COPYRIGHT HOLDERS AND CONTRIBUTORS "AS IS"
 * AND ANY EXPRESS OR IMPLIED WARRANTIES, INCLUDING, BUT NOT LIMITED TO, THE
 * IMPLIED WARRANTIES OF MERCHANTABILITY AND FITNESS FOR A PARTICULAR PURPOSE
 * ARE DISCLAIMED. IN NO EVENT SHALL THE COPYRIGHT HOLDER OR CONTRIBUTORS BE
 * LIABLE FOR ANY DIRECT, INDIRECT, INCIDENTAL, SPECIAL, EXEMPLARY, OR
 * CONSEQUENTIAL DAMAGES (INCLUDING, BUT NOT LIMITED TO, PROCUREMENT OF
 * SUBSTITUTE GOODS OR SERVICES; LOSS OF USE, DATA, OR PROFITS; OR BUSINESS
 * INTERRUPTION) HOWEVER CAUSED AND ON ANY THEORY OF LIABILITY, WHETHER IN
 * CONTRACT, STRICT LIABILITY, OR TORT (INCLUDING NEGLIGENCE OR OTHERWISE)
 * ARISING IN ANY WAY OUT OF THE USE OF THIS SOFTWARE, EVEN IF ADVISED OF THE
 * POSSIBILITY OF SUCH DAMAGE.;
 */


#include "acados/sim/sim_irk_integrator.h"

// standard
#include <assert.h>
#include <stdio.h>
#include <stdlib.h>
#include <string.h>
// acados
#include "acados/utils/mem.h"
#include "acados/utils/print.h"
#include "acados/utils/math.h"

#include "acados/sim/sim_common.h"

#include "blasfeo/include/blasfeo_d_aux.h"
#include "blasfeo/include/blasfeo_d_blas.h"



#define CASADI_HESS_MULT 0



/************************************************
 * dims
 ************************************************/

int sim_irk_dims_calculate_size()
{
    int size = sizeof(sim_irk_dims);

    return size;
}

void *sim_irk_dims_assign(void *config_, void *raw_memory)
{
    char *c_ptr = raw_memory;

    sim_irk_dims *dims = (sim_irk_dims *) c_ptr;
    c_ptr += sizeof(sim_irk_dims);

    dims->nx = 0;
    dims->nu = 0;
    dims->nz = 0;

    assert((char *) raw_memory + sim_irk_dims_calculate_size() >= c_ptr);

    return dims;
}



void sim_irk_dims_set(void *config_, void *dims_, const char *field, const int *value)
{
    sim_irk_dims *dims = dims_;

    if (!strcmp(field, "nx"))
    {
        dims->nx = *value;
    }
    else if (!strcmp(field, "nu"))
    {
        dims->nu = *value;
    }
    else if (!strcmp(field, "nz"))
    {
        dims->nz = *value;
    }
    else
    {
        printf("\nerror: sim_irk_dims_set: field not available: %s\n", field);
        exit(1);
    }
}



void sim_irk_dims_get(void *config_, void *dims_, const char *field, int *value)
{
    sim_irk_dims *dims = dims_;

    if (!strcmp(field, "nx"))
    {
        *value = dims->nx;
    }
    else if (!strcmp(field, "nu"))
    {
        *value = dims->nu;
    }
    else if (!strcmp(field, "nz"))
    {
        *value = dims->nz;
    }
    else
    {
        printf("\nerror: sim_irk_dims_get: field not available: %s\n", field);
        exit(1);
    }
}



/************************************************
 * model
 ************************************************/

int sim_irk_model_calculate_size(void *config, void *dims)
{
    int size = 0;

    size += sizeof(irk_model);

    return size;
}



void *sim_irk_model_assign(void *config, void *dims, void *raw_memory)
{
    char *c_ptr = (char *) raw_memory;

    irk_model *data = (irk_model *) c_ptr;
    c_ptr += sizeof(irk_model);

    assert((char *) raw_memory + sim_irk_model_calculate_size(config, dims) >= c_ptr);

    return data;
}



int sim_irk_model_set(void *model_, const char *field, void *value)
{
    irk_model *model = model_;

    if (!strcmp(field, "impl_ode_fun"))
    {
        model->impl_ode_fun = value;
    }
    else if (!strcmp(field, "impl_ode_fun_jac_x_xdot"))
    {
        // TODO(oj): remove this case and fix dependencies
        model->impl_ode_fun_jac_x_xdot_z = value;
    }
    else if (!strcmp(field, "impl_ode_fun_jac_x_xdot_z"))
    {
        model->impl_ode_fun_jac_x_xdot_z = value;
    }
    else if (!strcmp(field, "impl_ode_jac_x_xdot_u"))
    {
        // TODO(oj): remove this and update with z everywhere
        model->impl_ode_jac_x_xdot_u_z = value;
    }
    else if (!strcmp(field, "impl_ode_jac_x_xdot_u_z"))
    {
        model->impl_ode_jac_x_xdot_u_z = value;
    }
    else if (!strcmp(field, "impl_ode_hes") | !strcmp(field, "impl_ode_hess"))
    {
        model->impl_ode_hess = value;
    }
    else
    {
        printf("\nerror: sim_irk_model_set: wrong field: %s\n", field);
        exit(1);
    }

    return ACADOS_SUCCESS;
}



/************************************************
 * opts
 ************************************************/

int sim_irk_opts_calculate_size(void *config_, void *dims)
{
    int ns_max = NS_MAX;

    int size = 0;

    size += sizeof(sim_opts);

    size += ns_max * ns_max * sizeof(double);  // A_mat
    size += ns_max * sizeof(double);           // b_vec
    size += ns_max * sizeof(double);           // c_vec

    int tmp0 = gauss_nodes_work_calculate_size(ns_max);
    int tmp1 = butcher_table_work_calculate_size(ns_max);
    int work_size = tmp0 > tmp1 ? tmp0 : tmp1;
    size += work_size;  // work

    make_int_multiple_of(8, &size);
    size += 1 * 8;

    return size;
}

void *sim_irk_opts_assign(void *config_, void *dims, void *raw_memory)
{
    int ns_max = NS_MAX;

    char *c_ptr = (char *) raw_memory;

    sim_opts *opts = (sim_opts *) c_ptr;
    c_ptr += sizeof(sim_opts);

    align_char_to(8, &c_ptr);

    assign_and_advance_double(ns_max * ns_max, &opts->A_mat, &c_ptr);
    assign_and_advance_double(ns_max, &opts->b_vec, &c_ptr);
    assign_and_advance_double(ns_max, &opts->c_vec, &c_ptr);

    // work
    int tmp0 = gauss_nodes_work_calculate_size(ns_max);
    int tmp1 = butcher_table_work_calculate_size(ns_max);
    int work_size = tmp0 > tmp1 ? tmp0 : tmp1;
    opts->work = c_ptr;
    c_ptr += work_size;

    assert((char *) raw_memory + sim_irk_opts_calculate_size(config_, dims) >= c_ptr);

    return (void *) opts;
}

void sim_irk_opts_initialize_default(void *config_, void *dims_, void *opts_)
{
    sim_irk_dims *dims = (sim_irk_dims *) dims_;
    sim_opts *opts = opts_;

    opts->ns = 3;  // GL 3
    int ns = opts->ns;

    assert(ns <= NS_MAX && "ns > NS_MAX!");

    // set tableau size
    opts->tableau_size = opts->ns;

    // gauss collocation nodes
    gauss_nodes(ns, opts->c_vec, opts->work);

    // butcher tableau
    butcher_table(ns, opts->c_vec, opts->b_vec, opts->A_mat, opts->work);

    // default options
    opts->newton_iter = 3;
    opts->scheme = NULL;
    opts->num_steps = 2;
    opts->num_forw_sens = dims->nx + dims->nu;
    opts->sens_forw = true;
    opts->sens_adj = false;
    opts->sens_hess = false;
    opts->jac_reuse = true;

    if (dims->nz > 0) {
        opts->output_z = true;
        opts->sens_algebraic = true;
    } else {
        opts->output_z = false;
        opts->sens_algebraic = false;
    }

    return;
}

void sim_irk_opts_update(void *config_, void *dims, void *opts_)
{
    sim_opts *opts = opts_;

    int ns = opts->ns;

    assert(ns <= NS_MAX && "ns > NS_MAX!");

    // set tableau size
    opts->tableau_size = opts->ns;

    // gauss collocation nodes
    gauss_nodes(ns, opts->c_vec, opts->work);

    // butcher tableau
    butcher_table(ns, opts->c_vec, opts->b_vec, opts->A_mat, opts->work);

    return;
}


int sim_irk_opts_set(void *config_, void *opts_, const char *field, void *value)
{
    sim_opts *opts = (sim_opts *) opts_;
    return sim_opts_set_(opts, field, value);
}

/************************************************
 * memory
 ************************************************/

int sim_irk_memory_calculate_size(void *config, void *dims_, void *opts_)
{
    // typecast
    sim_irk_dims *dims = (sim_irk_dims *) dims_;
    // sim_opts *opts = opts_;

    // necessary integers
    int nx = dims->nx;
    int nz = dims->nz;

    int size = sizeof(sim_irk_memory);

    size += nx * sizeof(double); // xdot
    size += nz * sizeof(double); // z
    size += 8;  // corresponds to memory alignment

    return size;
}


void *sim_irk_memory_assign(void *config, void *dims_, void *opts_, void *raw_memory)
{
    char *c_ptr = (char *) raw_memory;

    // typecast
    sim_irk_dims *dims = (sim_irk_dims *) dims_;
    // sim_opts *opts = opts_;

    // necessary integers
    int nx = dims->nx;
    int nz = dims->nz;

    // struct
    sim_irk_memory *mem = (sim_irk_memory *) c_ptr;
    c_ptr += sizeof(sim_irk_memory);

    align_char_to(8, &c_ptr);

    // assign doubles
    assign_and_advance_double(nz, &mem->z, &c_ptr);
    assign_and_advance_double(nx, &mem->xdot, &c_ptr);

    // initialization of xdot, z is 0 if not changed
    for (int ii = 0; ii < nx; ii++)
        mem->xdot[ii] = 0.0;
    for (int ii = 0; ii < nz; ii++)
        mem->z[ii] = 0.0;

    return mem;
}


int sim_irk_memory_set(void *config_, void *dims_, void *mem_, const char *field, void *value)
{
    sim_config *config = config_;
    sim_irk_memory *mem = (sim_irk_memory *) mem_;

    int status = ACADOS_SUCCESS;

    if (!strcmp(field, "xdot"))
    {
        int nx;
        config->dims_get(config_, dims_, "nx", &nx);
        double *xdot = value;
        for (int ii=0; ii < nx; ii++)
            mem->xdot[ii] = xdot[ii];
    }
    else if (!strcmp(field, "z"))
    {
        int nz;
        config->dims_get(config_, dims_, "nz", &nz);
        double *z = value;
        for (int ii=0; ii < nz; ii++)
            mem->z[ii] = z[ii];
    }
    else if (!strcmp(field, "guesses_blasfeo"))
    {
        int nx, nz;
        config->dims_get(config_, dims_, "nx", &nx);
        config->dims_get(config_, dims_, "nz", &nz);

        struct blasfeo_dvec *sim_guess = (struct blasfeo_dvec *) value;
        blasfeo_unpack_dvec(nx, sim_guess, 0, mem->xdot);
        blasfeo_unpack_dvec(nz, sim_guess, nx, mem->z);
    }
    else
    {
        printf("sim_irk_memory_set: field %s is not supported! \n", field);
        exit(1);
    }

    return status;
}


int sim_irk_memory_set_to_zero(void *config_, void * dims_, void *opts_, void *mem_, const char *field)
{
    sim_config *config = config_;
    sim_irk_memory *mem = (sim_irk_memory *) mem_;

    int status = ACADOS_SUCCESS;

    if (!strcmp(field, "guesses"))
    {
        int nx, nz;
        config->dims_get(config_, dims_, "nz", &nz);
        config->dims_get(config_, dims_, "nx", &nx);
        for (int ii=0; ii < nz; ii++)
            mem->z[ii] = 0.0;
        for (int ii=0; ii < nx; ii++)
            mem->xdot[ii] = 0.0;
    }
    else
    {
        printf("sim_irk_memory_set: field %s is not supported! \n", field);
        exit(1);
    }

    return status;
}


/************************************************
 * workspace
 ************************************************/

int sim_irk_workspace_calculate_size(void *config_, void *dims_, void *opts_)
{
    sim_irk_dims *dims = (sim_irk_dims *) dims_;
    sim_opts *opts = opts_;

    int ns = opts->ns;

    int nx = dims->nx;
    int nu = dims->nu;
    int nz = dims->nz;

    int nK = (nx + nz) * ns;

    int steps = opts->num_steps;

    int size = sizeof(sim_irk_workspace);

    if (opts->sens_algebraic || opts->output_z){
        size += (nx + nz) * sizeof(int);    // ipiv_one_stage
        size += ns * sizeof(double);        // Z_work
    }

    /* blasfeo structs */
    size += 4 * sizeof(struct blasfeo_dvec);          // rG, K, xt, xn

    if (opts->sens_adj || opts->sens_hess){
        size += 2 * steps * sizeof(struct blasfeo_dvec);  // **xn_traj, **K_traj
    }

    size += 2 * sizeof(struct blasfeo_dvec);  // lambda, lambdaK
    if (!opts->sens_hess)
    {
        size += 4 * sizeof(struct blasfeo_dmat);  // dG_dxu, dG_dK, dK_dxu, S_forw
    }
    else
    {
        size += (4 * steps + 1) * sizeof(struct blasfeo_dmat);  // dG_dxu, dG_dK, dK_dxu, S_forw
    }

    /* blasfeo mem */
    size += blasfeo_memsize_dvec(nK);   // K
    size += blasfeo_memsize_dvec(nK);   // rG
    size += 3 * blasfeo_memsize_dvec(nx);           // xt, xn, xtdot
    size += 1 * blasfeo_memsize_dvec(nx + nu);      // lambda
    size += 1 * blasfeo_memsize_dvec(nK);           // lambdaK

    if (!opts->sens_hess){
        size += 1 * blasfeo_memsize_dmat(nK, nx + nu);  // dG_dxu
        size += 1 * blasfeo_memsize_dmat(nK, nK);       // dG_dK
        size += 1 * blasfeo_memsize_dmat(nK, nx + nu);  // dK_dxu
        size += 1 * blasfeo_memsize_dmat(nx, nx + nu);  // S_forw
        size += nK * sizeof(int);  // ipiv
    }
    else
    {
        size += steps * blasfeo_memsize_dmat(nK, nx + nu);      // dG_dxu
        size += steps * blasfeo_memsize_dmat(nK, nK);           // dG_dK
        size += steps * blasfeo_memsize_dmat(nK, nx + nu);      // dK_dxu
        size += (steps + 1) * blasfeo_memsize_dmat(nx, nx + nu);      // S_forw
        size += steps * nK * sizeof(int);  // ipiv

#if CASADI_HESS_MULT
        size += 1 * blasfeo_memsize_dmat(nx + nu, nx + nu);  // f_hess
        size += 1 * blasfeo_memsize_dmat(2*nx+nz+nu, nx+nu);  // dxkzu_dw0
#else
        size += 1 * blasfeo_memsize_dmat(2*nx+nz+nu, 2*nx+nz+nu);  // f_hess
        size += 2 * blasfeo_memsize_dmat(2*nx+nz+nu, nx+nu);  // dxkzu_dw0, tmp_dxkzu_dw0
#endif
        size += 1 * blasfeo_memsize_dmat(nx + nu, nx + nu);  // Hess
    }

    if ( opts->sens_adj || opts->sens_hess ){
        size += steps * blasfeo_memsize_dvec(nx);       // for xn_traj
        size += steps * blasfeo_memsize_dvec(nK);       // for K_traj
    }

    size += 2 * blasfeo_memsize_dmat(nx + nz, nx);  // df_dx, df_dxdot
    size += blasfeo_memsize_dmat(nx + nz, nu);      // df_du
    size += blasfeo_memsize_dmat(nx + nz, nz);      // df_dz

    if (opts->sens_algebraic){
        size += blasfeo_memsize_dmat(nx + nz, nx + nz);  // df_dxdotz
        size += blasfeo_memsize_dmat(nx + nz, nx + nu);  // dk0_dxu
    }

    size += 1 * 8; // initial alignment
    make_int_multiple_of(64, &size);
    size += 1 * 64;

    return size;
}

static void *sim_irk_workspace_cast(void *config_, void *dims_, void *opts_, void *raw_memory)
{
    sim_opts *opts = opts_;
    sim_irk_dims *dims = (sim_irk_dims *) dims_;

    int ns = opts->ns;

    int nx = dims->nx;
    int nu = dims->nu;
    int nz = dims->nz;
    int nK = (nx + nz) * ns;

    int steps = opts->num_steps;

    char *c_ptr = (char *) raw_memory;

    // initial align
    align_char_to(8, &c_ptr);

    sim_irk_workspace *workspace = (sim_irk_workspace *) c_ptr;
    c_ptr += sizeof(sim_irk_workspace);

    if ( opts->sens_adj || opts->sens_hess ){
        assign_and_advance_blasfeo_dvec_structs(steps, &workspace->xn_traj, &c_ptr);
        assign_and_advance_blasfeo_dvec_structs(steps, &workspace->K_traj, &c_ptr);
    }

    assign_and_advance_blasfeo_dvec_structs(1, &workspace->rG, &c_ptr);
    assign_and_advance_blasfeo_dvec_structs(1, &workspace->K, &c_ptr);
    assign_and_advance_blasfeo_dvec_structs(1, &workspace->lambda, &c_ptr);
    assign_and_advance_blasfeo_dvec_structs(1, &workspace->lambdaK, &c_ptr);

    // dG_dxu, dG_dK, dK_dxu, S_forw
    if (!opts->sens_hess){
        assign_and_advance_blasfeo_dmat_structs(1, &workspace->dG_dxu, &c_ptr);
        assign_and_advance_blasfeo_dmat_structs(1, &workspace->dG_dK, &c_ptr);
        assign_and_advance_blasfeo_dmat_structs(1, &workspace->dK_dxu, &c_ptr);
        assign_and_advance_blasfeo_dmat_structs(1, &workspace->S_forw, &c_ptr);
    } else {
        assign_and_advance_blasfeo_dmat_structs(steps, &workspace->dG_dxu, &c_ptr);
        assign_and_advance_blasfeo_dmat_structs(steps, &workspace->dG_dK, &c_ptr);
        assign_and_advance_blasfeo_dmat_structs(steps, &workspace->dK_dxu, &c_ptr);
        assign_and_advance_blasfeo_dmat_structs(steps + 1, &workspace->S_forw, &c_ptr);
    }
    assign_and_advance_blasfeo_dvec_structs(1, &workspace->xt, &c_ptr);
    assign_and_advance_blasfeo_dvec_structs(1, &workspace->xn, &c_ptr);

    /* algin c_ptr to 64 blasfeo_dmat_mem has to be assigned directly after that  */
    align_char_to(64, &c_ptr);

    if (!opts->sens_hess){
        assign_and_advance_blasfeo_dmat_mem(nK, nx + nu, workspace->dG_dxu, &c_ptr);
        assign_and_advance_blasfeo_dmat_mem(nK, nK,      workspace->dG_dK, &c_ptr);
        assign_and_advance_blasfeo_dmat_mem(nK, nx + nu, workspace->dK_dxu, &c_ptr);
        assign_and_advance_blasfeo_dmat_mem(nx, nx + nu, workspace->S_forw, &c_ptr);
    }
    else
    {
        for (int ii = 0; ii < steps; ii++) {
            assign_and_advance_blasfeo_dmat_mem(nK, nx + nu, &workspace->dG_dxu[ii], &c_ptr);
            assign_and_advance_blasfeo_dmat_mem(nK, nK, &workspace->dG_dK[ii], &c_ptr);
            assign_and_advance_blasfeo_dmat_mem(nK, nx + nu, &workspace->dK_dxu[ii], &c_ptr);
            assign_and_advance_blasfeo_dmat_mem(nx, nx + nu, &workspace->S_forw[ii], &c_ptr);
        }
        assign_and_advance_blasfeo_dmat_mem(nx, nx + nu, &workspace->S_forw[steps], &c_ptr);
#if CASADI_HESS_MULT
        assign_and_advance_blasfeo_dmat_mem(nx + nu, nx + nu, &workspace->f_hess, &c_ptr);
        assign_and_advance_blasfeo_dmat_mem(2*nx + nu + nz, nx + nu, &workspace->dxkzu_dw0, &c_ptr);
#else
        assign_and_advance_blasfeo_dmat_mem(2*nx+nz+nu, 2*nx+nz+nu, &workspace->f_hess, &c_ptr);
        assign_and_advance_blasfeo_dmat_mem(2*nx+nz+nu, nx+nu, &workspace->dxkzu_dw0, &c_ptr);
        assign_and_advance_blasfeo_dmat_mem(2*nx+nz+nu, nx+nu, &workspace->tmp_dxkzu_dw0, &c_ptr);
#endif
        assign_and_advance_blasfeo_dmat_mem(nx + nu, nx + nu, &workspace->Hess, &c_ptr);
    }

    assign_and_advance_blasfeo_dmat_mem(nx + nz, nx, &workspace->df_dx, &c_ptr);
    assign_and_advance_blasfeo_dmat_mem(nx + nz, nx, &workspace->df_dxdot, &c_ptr);
    assign_and_advance_blasfeo_dmat_mem(nx + nz, nu, &workspace->df_du, &c_ptr);
    assign_and_advance_blasfeo_dmat_mem(nx + nz, nz, &workspace->df_dz, &c_ptr);

    if (opts->sens_algebraic){
        assign_and_advance_blasfeo_dmat_mem(nx + nz, nx + nz, &workspace->df_dxdotz, &c_ptr);
        assign_and_advance_blasfeo_dmat_mem(nx + nz, nx + nu, &workspace->dk0_dxu, &c_ptr);
    }

    assign_and_advance_blasfeo_dvec_mem(nK, workspace->rG, &c_ptr);
    assign_and_advance_blasfeo_dvec_mem(nK, workspace->K, &c_ptr);
    assign_and_advance_blasfeo_dvec_mem(nx, workspace->xt, &c_ptr);
    assign_and_advance_blasfeo_dvec_mem(nx, workspace->xn, &c_ptr);
    assign_and_advance_blasfeo_dvec_mem(nx, &workspace->xtdot, &c_ptr);
    assign_and_advance_blasfeo_dvec_mem(nx + nu, workspace->lambda, &c_ptr);
    assign_and_advance_blasfeo_dvec_mem(nK, workspace->lambdaK, &c_ptr);


    if ( opts->sens_adj || opts->sens_hess ){
        for (int i = 0; i < steps; i++)
        {
            assign_and_advance_blasfeo_dvec_mem(nx, &workspace->xn_traj[i], &c_ptr);
            assign_and_advance_blasfeo_dvec_mem(nK, &workspace->K_traj[i], &c_ptr);
        }
    }

    if (opts->sens_algebraic || opts->output_z){
        assign_and_advance_double(ns, &workspace->Z_work, &c_ptr);
        assign_and_advance_int((nx + nz), &workspace->ipiv_one_stage, &c_ptr);
    }

    if (!opts->sens_hess){
        assign_and_advance_int(nK, &workspace->ipiv, &c_ptr);
    } else {
        assign_and_advance_int(steps * nK, &workspace->ipiv, &c_ptr);
    }

    // printf("\npointer moved - size calculated = %d bytes\n", c_ptr- (char*)raw_memory -
    // sim_irk_calculate_workspace_size(dims, opts_));

    assert((char *) raw_memory + sim_irk_workspace_calculate_size(config_, dims, opts_) >= c_ptr);

    return (void *) workspace;
}



int sim_irk_precompute(void *config_, sim_in *in, sim_out *out, void *opts_, void *mem_,
                       void *work_)
{
    return ACADOS_SUCCESS;
}



/************************************************
 * integrator
 ************************************************/

int sim_irk(void *config_, sim_in *in, sim_out *out, void *opts_, void *mem_, void *work_)
{
	// Get variables from workspace, etc; -- 
    // cast pointers
    sim_config *config = config_;
    sim_opts *opts = opts_;

    if ( opts->ns != opts->tableau_size )
    {
        printf("Error in sim_irk: the Butcher tableau size does not match ns");
        exit(1);
    }
    int ns = opts->ns;

    void *dims_ = in->dims;
    sim_irk_dims *dims = (sim_irk_dims *) dims_;
    sim_irk_workspace *workspace =
        (sim_irk_workspace *) sim_irk_workspace_cast(config, dims, opts, work_);

    sim_irk_memory *mem = (sim_irk_memory *) mem_;

    irk_model *model = in->model;

    int nx = dims->nx;
    int nu = dims->nu;
    int nz = dims->nz;

    int nK = (nx + nz) * ns;

    double *u = in->u;

    int newton_iter = opts->newton_iter;
    double *A_mat = opts->A_mat;
    double *b_vec = opts->b_vec;
    int num_steps = opts->num_steps;
    double step = in->T / num_steps;

    int *ipiv = workspace->ipiv;
    int *ipiv_one_stage = workspace->ipiv_one_stage;
    double *Z_work = workspace->Z_work;

    struct blasfeo_dmat *dG_dK = workspace->dG_dK;
    struct blasfeo_dvec *rG = workspace->rG;
    struct blasfeo_dvec *K = workspace->K;
    struct blasfeo_dmat *dG_dxu = workspace->dG_dxu;
    struct blasfeo_dmat *dK_dxu = workspace->dK_dxu;
    struct blasfeo_dvec *xt = workspace->xt;
    struct blasfeo_dvec *xtdot = &workspace->xtdot;

    struct blasfeo_dvec *xn = workspace->xn;
    struct blasfeo_dmat *S_forw = workspace->S_forw;

    struct blasfeo_dmat *df_dx = &workspace->df_dx;
    struct blasfeo_dmat *df_dxdot = &workspace->df_dxdot;
    struct blasfeo_dmat *df_du = &workspace->df_du;
    struct blasfeo_dmat *df_dz = &workspace->df_dz;
    struct blasfeo_dmat *f_hess = &workspace->f_hess;
    struct blasfeo_dmat *dxkzu_dw0 = &workspace->dxkzu_dw0;
    struct blasfeo_dmat *tmp_dxkzu_dw0 = &workspace->tmp_dxkzu_dw0;

    struct blasfeo_dmat *df_dxdotz = &workspace->df_dxdotz;
    struct blasfeo_dmat *dk0_dxu = &workspace->dk0_dxu;

    // for adjoint
    struct blasfeo_dvec *lambda = workspace->lambda;
    struct blasfeo_dvec *lambdaK = workspace->lambdaK;
    struct blasfeo_dvec *xn_traj = workspace->xn_traj;
    struct blasfeo_dvec *K_traj = workspace->K_traj;

    // for hessians only
    struct blasfeo_dmat *Hess = &workspace->Hess;

    double *x_out = out->xn;
    double *S_forw_out = out->S_forw;
    double *S_adj_out = out->S_adj;
    double *S_algebraic = out->S_algebraic;

	// declare
    acados_timer timer, timer_ad, timer_la;

    double a;
    struct blasfeo_dmat *dG_dK_ss;
    struct blasfeo_dmat *dG_dxu_ss;
    struct blasfeo_dmat *dK_dxu_ss;
    struct blasfeo_dmat *S_forw_ss = S_forw;
    int *ipiv_ss;


	// SET FUNCTION IN- & OUTPUT TYPES
    // INPUT: impl_ode
    ext_fun_arg_t impl_ode_type_in[4];
    void *impl_ode_in[4];

    impl_ode_type_in[0] = BLASFEO_DVEC;       // xt
    impl_ode_type_in[1] = BLASFEO_DVEC_ARGS;  // k_i
    impl_ode_type_in[2] = COLMAJ;             // u
    impl_ode_type_in[3] = BLASFEO_DVEC_ARGS;  // z_i

    struct blasfeo_dvec_args impl_ode_xdot_in;
    struct blasfeo_dvec_args impl_ode_z_in;

    impl_ode_in[0] = xt;  				// 1st input is always xt
    impl_ode_in[1] = &impl_ode_xdot_in;	// 2nd input is part of K[ss], 
										// always update impl_ode_xdot_in
    impl_ode_in[2] = u;     			// 3rd input is u (always)
    impl_ode_in[3] = &impl_ode_z_in;    // 4th input is part of Z[ss]

    // OUTPUT:
    // impl_ode_fun
    ext_fun_arg_t impl_ode_fun_type_out[1];
    void *impl_ode_fun_out[1];
    impl_ode_fun_type_out[0] = BLASFEO_DVEC_ARGS;

    struct blasfeo_dvec_args impl_ode_res_out;
    impl_ode_res_out.x = rG;

    impl_ode_fun_out[0] = &impl_ode_res_out;

    // impl_ode_fun_jac_x_xdot_z
    ext_fun_arg_t impl_ode_fun_jac_x_xdot_z_type_out[4];
    void *impl_ode_fun_jac_x_xdot_z_out[4];
    impl_ode_fun_jac_x_xdot_z_type_out[0] = BLASFEO_DVEC_ARGS;
    impl_ode_fun_jac_x_xdot_z_out[0] = &impl_ode_res_out;
    impl_ode_fun_jac_x_xdot_z_type_out[1] = BLASFEO_DMAT;
    impl_ode_fun_jac_x_xdot_z_out[1] = df_dx;
    impl_ode_fun_jac_x_xdot_z_type_out[2] = BLASFEO_DMAT;
    impl_ode_fun_jac_x_xdot_z_out[2] = df_dxdot;
    impl_ode_fun_jac_x_xdot_z_type_out[3] = BLASFEO_DMAT;
    impl_ode_fun_jac_x_xdot_z_out[3] = df_dz;

    // impl_ode_jac_x_xdot_u_z
    ext_fun_arg_t impl_ode_jac_x_xdot_u_z_type_out[4];
    void *impl_ode_jac_x_xdot_u_z_out[4];
    impl_ode_jac_x_xdot_u_z_type_out[0] = BLASFEO_DMAT;
    impl_ode_jac_x_xdot_u_z_out[0] = df_dx;
    impl_ode_jac_x_xdot_u_z_type_out[1] = BLASFEO_DMAT;
    impl_ode_jac_x_xdot_u_z_out[1] = df_dxdot;
    impl_ode_jac_x_xdot_u_z_type_out[2] = BLASFEO_DMAT;
    impl_ode_jac_x_xdot_u_z_out[2] = df_du;
    impl_ode_jac_x_xdot_u_z_type_out[3] = BLASFEO_DMAT;
    impl_ode_jac_x_xdot_u_z_out[3] = df_dz;

    // impl_ode_hess
    // INPUT: impl_ode_hess
    ext_fun_arg_t impl_ode_hess_type_in[6];
    void *impl_ode_hess_in[6];

    struct blasfeo_dvec_args impl_ode_hess_lambda_in;

    impl_ode_hess_type_in[0] = BLASFEO_DVEC;       	// xt
    impl_ode_hess_in[0] = xt;                      	// 1st input is always xt
    impl_ode_hess_type_in[1] = BLASFEO_DVEC_ARGS;  	// k_i
    impl_ode_hess_in[1] =  &impl_ode_xdot_in;      	// 2nd input is part of K[ss]
    impl_ode_hess_type_in[2] = COLMAJ;             	// u
    impl_ode_hess_in[2] = u;                       	// 3rd input is u (always)
    impl_ode_hess_type_in[3] = BLASFEO_DVEC_ARGS;  	// z_i
    impl_ode_hess_in[3] = &impl_ode_z_in;          	// 4th input is part of Z[ss]
    impl_ode_hess_type_in[4] = BLASFEO_DVEC_ARGS;  	// lambdaK component, direction
    impl_ode_hess_in[4] = &impl_ode_hess_lambda_in; // 5th input is part of lambdaK[ss]
#if CASADI_HESS_MULT
    impl_ode_hess_type_in[5] = BLASFEO_DMAT;        // dxkzu_dw0
    impl_ode_hess_in[5] = dxkzu_dw0;                // 6th input is dxkzu_w0
#endif

    // OUTPUT
    ext_fun_arg_t impl_ode_hess_type_out[1];
    void *impl_ode_hess_out[1];
    impl_ode_hess_type_out[0] = BLASFEO_DMAT;
    impl_ode_hess_out[0] = f_hess;
//    impl_ode_hess_out[0] = tmp_dxkzu_dw0;


	/* Initialize & Pack */
    // initialize
    double timing_ad = 0.0;
    double timing_la = 0.0;
    blasfeo_dvecse(nK, 0.0, lambdaK, 0);
    if (opts->sens_hess){
        blasfeo_dgese(nx + nu, nx + nu, 0.0, Hess, 0, 0);
    }

    // pack
    blasfeo_pack_dvec(nx, in->x, xn, 0);
    blasfeo_pack_dmat(nx, nx + nu, in->S_forw, nx, S_forw, 0, 0);
    blasfeo_pack_dvec(nx + nu, in->S_adj, lambda, 0); // TODO set to zero u-part ???

    // initialize integration variables
    for (int i = 0; i < ns; ++i)
    {
        // state derivatives
        blasfeo_pack_dvec(nx, mem->xdot, K, nx*i);
        // algebraic variables
        blasfeo_pack_dvec(nz, mem->z, K, nx*ns + i*nz);
    }
    // printf("sim_irk: K initialization\n");
    // blasfeo_print_exp_dvec(nK, K, 0);
    // exit(1);

    // TODO(dimitris, FreyJo): implement NF (number of forward sensis) properly, instead of nx+nu?

	/************************************************
	* Forward Sweep 
	*       - (simulation & forward sensitivities)
	************************************************/
    // set input for forward sweep
    impl_ode_xdot_in.x = K;
    impl_ode_z_in.x = K;

    // start the loop
    acados_tic(&timer);
    for (int ss = 0; ss < num_steps; ss++)
    {
        // decide whether results from forward sensitivity propagation are stored,
        // or if memory has to be reused --> set pointers accordingly
        if (opts->sens_hess){
            dK_dxu_ss = &dK_dxu[ss];
            dG_dK_ss = &dG_dK[ss];
            dG_dxu_ss = &dG_dxu[ss];
            ipiv_ss = &ipiv[ss*nK];
            S_forw_ss = &S_forw[ss+1];
            // copy current S_forw into S_forw_ss
            blasfeo_dgecp(nx, nx + nu, &S_forw[ss], 0, 0, S_forw_ss, 0, 0);

            // copy last jacobian factorization into dG_dK_ss
            if (ss > 0 && opts->jac_reuse) {
                blasfeo_dgecp(nK, nK, &dG_dK[ss-1], 0, 0, dG_dK_ss, 0, 0);
                for (int ii = 0; ii < nK; ii++) {
                    ipiv_ss[ii] = ipiv[nK*(ss-1) + ii];
                }
            }
        }
        else
        {
            dK_dxu_ss = dK_dxu;
            dG_dK_ss = dG_dK;
            dG_dxu_ss = dG_dxu;
            ipiv_ss = ipiv;
            S_forw_ss = S_forw;
        }

        if ( opts->sens_adj || opts->sens_hess )  // store current xn
            blasfeo_dveccp(nx, xn, 0, &xn_traj[ss], 0);

        for (int iter = 0; iter < newton_iter; iter++)
        {
            if ((opts->jac_reuse && (ss == 0) && (iter == 0)) || (!opts->jac_reuse))
            {
                // if new jacobian gets computed, initialize dG_dK_ss with zeros
                blasfeo_dgese(nK, nK, 0.0, dG_dK_ss, 0, 0);
            }

            for (int ii = 0; ii < ns; ii++)
            {  // ii-th row of tableau
                // take x(n); copy a strvec into a strvec
                blasfeo_dveccp(nx, xn, 0, xt, 0);

                for (int jj = 0; jj < ns; jj++)
                {  // jj-th col of tableau
                    // TODO(oj): precompute A_mat * step;
                    a = A_mat[ii + ns * jj] * step;
                    // xt = xt + T_int * a[i,j]*K_j
                    blasfeo_daxpy(nx, a, K, jj * nx, xt, 0, xt, 0);
                }
                impl_ode_xdot_in.xi = ii * nx;  // use k_i of K = (k_1,..., k_{ns},z_1,..., z_{ns})
                impl_ode_z_in.xi    = ns * nx + ii * nz;
                                              // use z_i of K = (k_1,..., k_{ns},z_1,..., z_{ns})
                impl_ode_res_out.xi = ii * (nx + nz);  // store output in this position of rG

                // compute the residual of implicit ode at time t_ii
                if ((opts->jac_reuse && (ss == 0) && (iter == 0)) || (!opts->jac_reuse))
                {   // evaluate the ode function & jacobian w.r.t. x, xdot;
                    // &  compute jacobian dG_dK_ss;
                    acados_tic(&timer_ad);
                    model->impl_ode_fun_jac_x_xdot_z->evaluate(
                        model->impl_ode_fun_jac_x_xdot_z, impl_ode_type_in, impl_ode_in,
                        impl_ode_fun_jac_x_xdot_z_type_out, impl_ode_fun_jac_x_xdot_z_out);
                    timing_ad += acados_toc(&timer_ad);

                    // compute the blocks of dG_dK_ss
                    for (int jj = 0; jj < ns; jj++)
                    {  // compute the block (ii,jj)th block of dG_dK_ss
                        a = A_mat[ii + ns * jj] * step;
                        blasfeo_dgead(nx + nz, nx, a, df_dx, 0, 0,
                                            dG_dK_ss, ii * (nx + nz), jj * nx);
                        if (jj == ii)
                        {
                            blasfeo_dgead(nx + nz, nx, 1, df_dxdot, 0, 0,
                                          dG_dK_ss, ii * (nx + nz), jj * nx);
                            blasfeo_dgead(nx + nz, nz, 1, df_dz,    0, 0,
                                          dG_dK_ss, ii * (nx + nz), (nx * ns) + jj * nz);
                        }
                    }  // end jj
                }
                else // only eval function (without jacobian)
                {
                    acados_tic(&timer_ad);
                    model->impl_ode_fun->evaluate(model->impl_ode_fun, impl_ode_type_in,
                                                  impl_ode_in, impl_ode_fun_type_out,
                                                  impl_ode_fun_out);
                    timing_ad += acados_toc(&timer_ad);
                }
            }  // end ii

            acados_tic(&timer_la);
            // DGETRF computes an LU factorization of a general M-by-N matrix A
            // using partial pivoting with row interchanges.
            // printf("dG_dK_ss = (IRK) \n");
            // blasfeo_print_exp_dmat((nz+nx) *ns, (nz+nx) *ns, dG_dK_ss, 0, 0);
            if ((opts->jac_reuse && (ss == 0) && (iter == 0)) || (!opts->jac_reuse))
            {
                blasfeo_dgetrf_rp(nK, nK, dG_dK_ss, 0, 0, dG_dK_ss, 0, 0, ipiv_ss);
            }

            // permute also the r.h.s
            blasfeo_dvecpe(nK, ipiv_ss, rG, 0);

            // solve dG_dK_ss * y = rG, dG_dK_ss on the (l)eft, (l)ower-trian, (n)o-trans
            // (u)nit trian
            blasfeo_dtrsv_lnu(nK, dG_dK_ss, 0, 0, rG, 0, rG, 0);

            // solve dG_dK_ss * x = rG, dG_dK_ss on the (l)eft, (u)pper-trian, (n)o-trans
            // (n)o unit trian , and store x in rG
            blasfeo_dtrsv_unn(nK, dG_dK_ss, 0, 0, rG, 0, rG, 0);

            timing_la += acados_toc(&timer_la);

            // scale and add a generic strmat into a generic strmat // K = K - rG, where rG is
            // [DeltaK, DeltaZ]
            blasfeo_daxpy(nK, -1.0, rG, 0, K, 0, K, 0);
        }

        if ( opts->sens_adj || opts->sens_hess )
        {
            blasfeo_dveccp(nK, K, 0, &K_traj[ss], 0);
        }

        // evaluate forward sensitivities
        if ( opts->sens_forw || opts->sens_hess )
        {
            blasfeo_dgese(nK, nK, 0.0, dG_dK_ss, 0, 0);
			// initialize dG_dK_ss with zeros
            // evaluate dG_dK_ss(xn,Kn)
            for (int ii = 0; ii < ns; ii++)
            {
                impl_ode_xdot_in.xi = ii * nx;  // use k_i of K = (k_1,..., k_{ns},z_1,..., z_{ns})
                impl_ode_z_in.xi    = ns * nx + ii * nz;
                                                // use z_i of K = (k_1,..., k_{ns},z_1,..., z_{ns})
                blasfeo_dveccp(nx, xn, 0, xt, 0);

                for (int jj = 0; jj < ns; jj++)
                {
                    a = A_mat[ii + ns * jj] * step;
                    // xt = xt + T_int * a[i,j]*K_j
                    blasfeo_daxpy(nx, a, K, jj * nx, xt, 0, xt, 0);
                }

                acados_tic(&timer_ad);
                model->impl_ode_jac_x_xdot_u_z->evaluate(
                    model->impl_ode_jac_x_xdot_u_z, impl_ode_type_in, impl_ode_in,
                    impl_ode_jac_x_xdot_u_z_type_out, impl_ode_jac_x_xdot_u_z_out);
                timing_ad += acados_toc(&timer_ad);

                blasfeo_dgecp(nx + nz, nx, df_dx, 0, 0, dG_dxu_ss, ii * (nx + nz), 0);
                blasfeo_dgecp(nx + nz, nu, df_du, 0, 0, dG_dxu_ss, ii * (nx + nz), nx);

                // compute the blocks of dG_dK_ss
                for (int jj = 0; jj < ns; jj++)
                {  // compute the block (ii,jj)th block of dG_dK_ss
                    a = A_mat[ii + ns * jj] * step;
                    blasfeo_dgead(nx + nz, nx, a, df_dx, 0, 0,
                                        dG_dK_ss, ii * (nx + nz), jj * nx);
                    if (jj == ii)
                    {
                        blasfeo_dgead(nx + nz, nx, 1, df_dxdot, 0, 0,
                                        dG_dK_ss, ii * (nx + nz), jj * nx);
                        blasfeo_dgead(nx + nz, nz, 1, df_dz,    0, 0,
                                        dG_dK_ss, ii * (nx + nz), (nx * ns) + jj * nz);
                    }
                }  // end jj
            }  // end ii

            // factorize dG_dK_ss
            acados_tic(&timer_la);
            blasfeo_dgetrf_rp(nK, nK, dG_dK_ss, 0, 0, dG_dK_ss, 0, 0, ipiv_ss);
            timing_la += acados_toc(&timer_la);

            // obtain dK_dxu
            // set up right hand side
            if (in->identity_seed && ss == 0) // omit matrix multiplication for identity seed
                blasfeo_dgecp(nK, nx + nu, dG_dxu_ss, 0, 0, dK_dxu_ss, 0, 0);
            else
            {
                // dK_dw = 0 * dK_dw + 1 * dG_dx * S_forw_old
                blasfeo_dgemm_nn(nK, nx + nu, nx, 1.0, dG_dxu_ss, 0, 0, S_forw_ss, 0,
                                    0, 0.0, dK_dxu_ss, 0, 0, dK_dxu_ss, 0, 0);
                // printf("dG_dxu = \n");
                // blasfeo_print_exp_dmat(nx + nz, nx+nu, dG_dxu_ss, 0, 0);
                // dK_du = dK_du + 1 * dG_du
                blasfeo_dgead(nK, nu, 1.0, dG_dxu_ss, 0, nx, dK_dxu_ss, 0, nx);
            }
            // solve linear system
            acados_tic(&timer_la);
            blasfeo_drowpe(nK, ipiv_ss, dK_dxu_ss);
            blasfeo_dtrsm_llnu(nK, nx + nu, 1.0, dG_dK_ss, 0, 0, dK_dxu_ss, 0, 0, dK_dxu_ss, 0, 0);
            blasfeo_dtrsm_lunn(nK, nx + nu, 1.0, dG_dK_ss, 0, 0, dK_dxu_ss, 0, 0, dK_dxu_ss, 0, 0);
            timing_la += acados_toc(&timer_la);

            // printf("dK_dxu (solved) = (IRK, ss = %d) \n", ss);
            // blasfeo_print_exp_dmat(nK, nx + nu, dK_dxu_ss, 0, 0);

            // update forward sensitivity
            // NOTE(oj): dK_dxu_ss is actually -dK_dxu_ss, because alpha = -1.0
            // was not supported by blasfeos backsolve initially.
            for (int jj = 0; jj < ns; jj++)
                blasfeo_dgead(nx, nx + nu, -step * b_vec[jj], dK_dxu_ss, jj * nx, 0,
                                                     S_forw_ss, 0, 0);
        }  // end if sens_forw || sens_hess 


        // obtain x(n+1)
        for (int ii = 0; ii < ns; ii++){
            blasfeo_daxpy(nx, step * b_vec[ii], K, ii * nx, xn, 0, xn, 0);
        }

        // algebraic variables output and corresponding sensitivity propagation
        if (ss == 0)
        {
            // generate z output
            if ((opts->output_z || opts->sens_algebraic))
            {
                for (int ii = 0; ii < nz; ii++)
                {
                    for (int jj = 0; jj < ns; jj++)
                    {
                        Z_work[jj] = blasfeo_dvecex1(K, nx * ns + nz * jj + ii);
						// copy values of z_ii in first step, into Z_work
                    }
                    neville_algorithm(0.0, ns - 1, opts->c_vec, Z_work, &out->zn[ii]);
					// eval polynomial through (c_jj, z_jj) at 0.
                }
            }

            if (opts->sens_algebraic && nz > 0)  // generate S_algebraic
            {
                double interpolated_value;
                for (int jj = 0; jj < nx+nu; jj++)
                {
                    for (int ii = 0; ii < nz; ii++)
                    {
<<<<<<< HEAD
                        for (int kk = 0; kk < ns; kk++)
                        {
                            Z_work[kk] = blasfeo_dgeex1(dK_dxu_ss, nx*ns+kk*nz+ii, jj);
                        }
                        neville_algorithm(0.0, ns - 1, opts->c_vec, Z_work, &interpolated_value);
                                    // eval polynomial through vals in Z_work at 0.
                        S_algebraic[ii+jj*nz] = -interpolated_value;
                        // printf("\ndz[ii=%d]_dxu[jj=%d] = %e\n", ii, jj, interpolated_value);
                        // blasfeo_pack_dvec(1, &interpolated_value, xtdot, ii);
                    }
=======
                        Z_work[jj] = blasfeo_dvecex1(K, nx * jj + ii);
						// copy values of k_ii in first step, into Z_work
                    }
                    neville_algorithm(0.0, ns - 1, opts->c_vec, Z_work, &interpolated_value);
					// eval polynomial through (c_jj, k_jj) at 0.
                    blasfeo_pack_dvec(1, &interpolated_value, xtdot, ii);
>>>>>>> cd9e8ee0
                }
// NOTE: the Code below uses the implicit function theorem to get the algebraic sensitivities,
//  using x0, u0 and (xdot0, z0) as inputs. However, (xdot0, z0) are obtained by extrapolation.
//  Thus, the requirement for implicit function theorem (f_impl(x0, u0, xdot0, z0) == 0) does not hold.
//  -> switched to implementation above.
                // for (int ii = 0; ii < nx; ii++)
                // {
                //     for (int jj = 0; jj < ns; jj++)
                //     {
                //         Z_work[jj] = blasfeo_dvecex1(K, nx * jj + ii);
                //             // copy values of k_ii in first step, into Z_work
                //     }
                //     neville_algorithm(0.0, ns - 1, opts->c_vec, Z_work, &interpolated_value);
                //                 // eval polynomial through (c_jj, k_jj) at 0.
                //     blasfeo_pack_dvec(1, &interpolated_value, xtdot, ii);
                // }
                // // xtdot now contains x_dot(0)
                // // set input for impl_ode
                // impl_ode_type_in[0] = COLMAJ;
                // impl_ode_type_in[1] = BLASFEO_DVEC;
                // impl_ode_type_in[3] = COLMAJ;
                // impl_ode_in[0] = in->x;  // 1st input is always xn
                // impl_ode_in[1] = xtdot;
                // impl_ode_in[3] = &out->zn[0];

                // // eval jacobians at interpolated values
                // acados_tic(&timer_ad);
                // model->impl_ode_jac_x_xdot_u_z->evaluate(
                //         model->impl_ode_jac_x_xdot_u_z, impl_ode_type_in, impl_ode_in,
                //         impl_ode_jac_x_xdot_u_z_type_out, impl_ode_jac_x_xdot_u_z_out);
                // timing_ad += acados_toc(&timer_ad);

                // // set up df_dxdotz
                // blasfeo_dgecp(nx + nz, nx, df_dxdot, 0, 0, df_dxdotz, 0, 0);
                // blasfeo_dgecp(nx + nz, nz, df_dz,    0, 0, df_dxdotz, 0, nx);
                // // set up right hand side dk0_dxu
                // blasfeo_dgecp(nx + nz, nx, df_dx, 0, 0, dk0_dxu, 0, 0);
                // blasfeo_dgecp(nx + nz, nu, df_du, 0, 0, dk0_dxu, 0, nx);

                // // solve linear system
                // acados_tic(&timer_la);
                // blasfeo_dgetrf_rp(nx + nz, nx + nz, df_dxdotz, 0, 0, df_dxdotz, 0, 0,
                //                                                             ipiv_one_stage);
                // blasfeo_drowpe(nx + nz, ipiv_one_stage, dk0_dxu);
                // blasfeo_dtrsm_llnu(nx + nz, nx + nu, 1.0, df_dxdotz, 0, 0,
                //                    dk0_dxu, 0, 0, dk0_dxu, 0, 0);
                // blasfeo_dtrsm_lunn(nx + nz, nx + nu, 1.0, df_dxdotz, 0, 0,
                //                    dk0_dxu, 0, 0, dk0_dxu, 0, 0);
                // timing_la += acados_toc(&timer_la);

                // // solution has different sign
                // blasfeo_dgesc(nx + nz, nx + nu, -1.0, dk0_dxu, 0, 0);

                // // extract output
                // blasfeo_unpack_dmat(nz, nx + nu, dk0_dxu, nx, 0, S_algebraic, nz);

                // // Reset impl_ode inputs
                // impl_ode_type_in[0] = BLASFEO_DVEC;       // xt
                // impl_ode_type_in[1] = BLASFEO_DVEC_ARGS;  // k_i
                // impl_ode_type_in[3] = BLASFEO_DVEC_ARGS;  // z_i
                // impl_ode_in[0] = xt;  // 1st input is always xt
                // impl_ode_in[1] = &impl_ode_xdot_in;
                // impl_ode_in[3] = &impl_ode_z_in;     // 4th input is part of Z[ss]
            }  // end if sens_algebraic
        }  //  end if (ss == 0)
        if (ss == num_steps-1)
        {
            // store last xdot, z values for next initialization
            blasfeo_unpack_dvec(nx, K, (ns-1) * nx, mem->xdot);
            blasfeo_unpack_dvec(nz, K, (ns-1) * nz + ns*nx, mem->z);
        }
    }  // end step loop (ss)

    // extract results from forward sweep to output
    blasfeo_unpack_dvec(nx, xn, 0, x_out);

    if  ( opts->sens_forw || opts->sens_hess )
        blasfeo_unpack_dmat(nx, nx + nu, S_forw_ss, 0, 0, S_forw_out, nx);

/*****************************************************************************
* Backward Sweep 
*       - (adjoint sensitivities & hessian propagation)
*       - hessian via symmetric forward-backward sweep
*                    (see Algorithm 2 from Quirynen2016)
*******************************************************************************/
    if ( opts->sens_adj  || opts->sens_hess )
    {
        for (int ss = num_steps - 1; ss > -1; ss--)
        {
            if (opts->sens_hess){
                dK_dxu_ss = &dK_dxu[ss];
                dG_dK_ss = &dG_dK[ss];
                dG_dxu_ss = &dG_dxu[ss];
                ipiv_ss = &ipiv[ss*nK];
                S_forw_ss = &S_forw[ss];
                // lambdaK_ss = &lambdaK[ss];
                // lambda_ss_old = &lambda[ss+1];
                // lambda_ss = &lambda[ss];  // use something like this if lambda should be stored
            }
            else
            {
                dK_dxu_ss = dK_dxu;
                dG_dK_ss = dG_dK;
                dG_dxu_ss = dG_dxu;
                ipiv_ss = ipiv;
            }
            impl_ode_xdot_in.x = &K_traj[ss];              // use K values of step ss
            impl_ode_z_in.x = &K_traj[ss];                 // use Z values of step ss

        /* evaluate impl_ode_jac_x_xdot_u_z -- build dG_dxu_ss, dG_dK_ss
                                    & factorize dG_dK_ss  */
            if ( !opts->sens_hess )
            {
                blasfeo_dgese(nK, nK, 0.0, dG_dK_ss, 0, 0);   // initialize dG_dK_ss with zeros
                /* evaluate function at stage i, build corresponding blocks of dG_dxu, dG_dK_ss */
                for (int ii = 0; ii < ns; ii++)
                {
                    // set up input for impl_ode
                    impl_ode_xdot_in.xi = ii * nx;
					// use k_i of K = (k_1,..., k_{ns},z_1,..., z_{ns})
                    impl_ode_z_in.xi    = ns * nx + ii * nz;
					// use z_i of K = (k_1,..., k_{ns},z_1,..., z_{ns})

                    // build stage value
                    blasfeo_dveccp(nx, &xn_traj[ss], 0, xt, 0);
                    for (int jj = 0; jj < ns; jj++)
                    {
                        a = A_mat[ii + ns * jj] * step;
                        blasfeo_daxpy(nx, a, &K_traj[ss], jj * nx, xt, 0, xt, 0);
                    }
                    // set up input for impl_ode jacobians
                    acados_tic(&timer_ad);
                    model->impl_ode_jac_x_xdot_u_z->evaluate(
                        model->impl_ode_jac_x_xdot_u_z, impl_ode_type_in, impl_ode_in,
                        impl_ode_jac_x_xdot_u_z_type_out, impl_ode_jac_x_xdot_u_z_out);
                    timing_ad += acados_toc(&timer_ad);

                    // build dG_dxu_ss
                    blasfeo_dgecp(nx + nz, nx, df_dx, 0, 0, dG_dxu_ss, ii * (nx + nz), 0);
                    blasfeo_dgecp(nx + nz, nu, df_du, 0, 0, dG_dxu_ss, ii * (nx + nz), nx);

                    // build dG_dK_ss
                    for (int jj = 0; jj < ns; jj++)
                    {  // compute the block (ii,jj)th block of dG_dK_ss
                        a = A_mat[ii + ns * jj] * step;
                        blasfeo_dgead(nx + nz, nx, a, df_dx, 0, 0,
                                      dG_dK_ss, ii * (nx + nz), jj * nx);
                        if (jj == ii)
                        {
                            blasfeo_dgead(nx + nz, nx, 1.0, df_dxdot, 0, 0,
                                            dG_dK_ss, ii * (nx + nz), jj * nx);
                            blasfeo_dgead(nx + nz, nz, 1.0, df_dz,    0, 0,
                                            dG_dK_ss, ii * (nx + nz), (nx * ns) + jj * nz);
                        }
                    }  // end jj
                }  // end ii

                // factorize dG_dK_ss - already done in forw if hessian is active
                acados_tic(&timer_la);
                blasfeo_dgetrf_rp(nK, nK, dG_dK_ss, 0, 0, dG_dK_ss, 0, 0, ipiv_ss);
                timing_la += acados_toc(&timer_la);

            }  // end if( !opts->sens_hess )

			// update adjoint sensitivities: lambdaK  
            // set up right hand side in vector lambdaK
            blasfeo_dvecse(nK, 0.0, lambdaK, 0);
            for (int jj = 0; jj < ns; jj++)
                blasfeo_dveccpsc(nx, -step * b_vec[jj], lambda, 0, lambdaK, jj * nx);
                // lambdaK_jj = -step b_jj * lambda_x

            //  obtain lambdaK by solving linear system lambdaK <- (dG_dK)^(-T) lambdaK; 
            acados_tic(&timer_la);
            // dG_dK_ss - already factorized
            // solve linear system
            blasfeo_dtrsv_utn(nK, dG_dK_ss, 0, 0, lambdaK, 0, lambdaK, 0);
            blasfeo_dtrsv_ltu(nK, dG_dK_ss, 0, 0, lambdaK, 0, lambdaK, 0);
            blasfeo_dvecpei(nK, ipiv_ss, lambdaK, 0);
            timing_la += acados_toc(&timer_la);

            // update adjoint sensitivities lambda 
            // lambda = 1 * lambda + 1 * dG_dxu_ss' * lambdaK
            blasfeo_dgemv_t(nK, nx + nu, 1.0, dG_dxu_ss, 0, 0, lambdaK, 0, 1.0, lambda,
                             0, lambda, 0);
			//  Symmetric Hessian Propagation 
            if ( opts->sens_hess )
            {
                impl_ode_hess_lambda_in.x = lambdaK;

                // evaluate second order derivatives and update Hessian
                // - HESSIAN PROPAGATION    
                for (int ii = 0; ii < ns; ii++)
                {
                    blasfeo_dgecp(nx, nx+nu, S_forw_ss, 0, 0, dxkzu_dw0, 0, 0);
                    // printf("dxkzu_dw0 = (IRK, ss = %d) \n", ss);
                    // blasfeo_print_exp_dmat(2 * nx + nu + nz, nx + nu, dxkzu_dw0, 0, 0);
                    // build stage value, and dxii_dw0
                    blasfeo_dveccp(nx, &xn_traj[ss], 0, xt, 0);
                    for (int jj = 0; jj < ns; jj++)
                    {
                        a = A_mat[ii + ns * jj] * step;
                        blasfeo_daxpy(nx, a, &K_traj[ss], jj * nx, xt, 0, xt, 0);
                        // dxii_dw0 += a * dkjj_dxu
                        blasfeo_dgead(nx, nx + nu, -a, dK_dxu_ss, jj * nx, 0, dxkzu_dw0, 0, 0);
                    }
                    // dk_dw0
                    blasfeo_dgecpsc(nx, nx+nu, -1.0, dK_dxu_ss, ii*nx, 0, dxkzu_dw0, nx, 0);
                    // dz_dw0
                    blasfeo_dgecpsc(nz, nx+nu, -1.0, dK_dxu_ss, ns*nx+ii*nz, 0, dxkzu_dw0, 2*nx, 0);
                    // du_dw0
					// TODO exploit the fact that this is [0, I] !!!
                    blasfeo_dgese(nu, nx+nu, 0.0, dxkzu_dw0, 2*nx+nz, 0);
                    blasfeo_ddiare(nu, 1.0, dxkzu_dw0, 2*nx+nz, nx);

                    // printf("dxkzu_dw0 = (IRK, ss = %d) \n", ss);
                    // blasfeo_print_exp_dmat(2 * nx + nu + nz, nx + nu, dxkzu_dw0, 0, 0);
                    // printf("xt = (IRK, ss = %d) \n", ss);
                    // blasfeo_print_exp_dvec(nx, xt, 0);
                    // printf("xdot, z in = (IRK, ss = %d) \n", ss);
                    // blasfeo_print_exp_dvec(nx, &K_traj[ss], 0);
                    // blasfeo_print_exp_dvec(nz, &K_traj[ss], nx);
                    // printf("lambda in = (IRK, ss = %d) \n", ss);
                    // blasfeo_print_exp_dvec(nx + nz, lambdaK, 0);
                    // set up input for impl_ode_hess 
                    impl_ode_xdot_in.xi = ii * nx;
					// use k_i of K = (k_1,..., k_{ns},z_1,..., z_{ns})
                    impl_ode_z_in.xi    = ns * nx + ii * nz;
					// use z_i of K = (k_1,..., k_{ns},z_1,..., z_{ns})
                    impl_ode_hess_lambda_in.xi = ii * (nx + nz);

                    // eval hessian function at stage ii 
					// printf("dxkzu_dw0 = (IRK, ss = %d) \n", ss);
					// blasfeo_print_exp_dmat(2 * nx + nu + nz, nx + nu, dxkzu_dw0, 0, 0);

                    acados_tic(&timer_ad);

                    model->impl_ode_hess->evaluate(model->impl_ode_hess, impl_ode_hess_type_in,
                            impl_ode_hess_in, impl_ode_hess_type_out, impl_ode_hess_out);

                    timing_ad += acados_toc(&timer_ad);

#if CASADI_HESS_MULT

					// printf("f_hess = (IRK, ss = %d) \n", ss);
					// blasfeo_print_exp_dmat(nx + nu, nx + nu, f_hess, 0 , 0);
                    blasfeo_dgead(nx+nu, nx+nu, 1.0, f_hess, 0, 0, Hess, 0, 0);
#else
#if 1
					// exploit that du_dw0 is [0, I]
                    blasfeo_dgemm_nn(2*nx+nz+nu, nx+nu, 2*nx+nz, 1.0, f_hess, 0, 0, dxkzu_dw0, 0, 0, 0.0, tmp_dxkzu_dw0, 0, 0, tmp_dxkzu_dw0, 0, 0); 
					blasfeo_dgead(2*nx+nz+nu, nu, 1.0, f_hess, 0, 2*nx+nz, tmp_dxkzu_dw0, 0, nx);
                    blasfeo_dsyrk_ut(nx+nu, 2*nx+nz, 1.0, dxkzu_dw0, 0, 0, tmp_dxkzu_dw0, 0, 0, 1.0, Hess, 0, 0, Hess, 0, 0);
					blasfeo_dgead(nu, nx+nu, 1.0, tmp_dxkzu_dw0, 2*nx+nz, 0, Hess, nx, 0);
#else
                    blasfeo_dgemm_nn(2*nx+nz+nu, nx+nu, 2*nx+nz+nu, 1.0, f_hess, 0, 0, dxkzu_dw0, 0, 0, 0.0, tmp_dxkzu_dw0, 0, 0, tmp_dxkzu_dw0, 0, 0); 
                    blasfeo_dsyrk_ut(nx+nu, 2*nx+nz+nu, 1.0, dxkzu_dw0, 0, 0, tmp_dxkzu_dw0, 0, 0, 1.0, Hess, 0, 0, Hess, 0, 0);
#endif
#endif
                }  // end for ii
            }  // end if ( opts->sens_hess )
        }  // end for ss
    }  // end if ( opts->sens_adj  || opts->sens_hess )


	// extract output
    if  ( opts->sens_adj  || opts->sens_hess )
        blasfeo_unpack_dvec(nx + nu, lambda, 0, S_adj_out);
    if  ( opts->sens_hess )
    {
#if CASADI_HESS_MULT
#else
        blasfeo_dtrtr_u(nu+nx, Hess, 0, 0, Hess, 0, 0);
#endif
        // printf("Hess = (IRK) \n");
        // blasfeo_print_exp_dmat(nx + nu, nx + nu, Hess, 0, 0);
        blasfeo_unpack_dmat(nx+nu, nx+nu, Hess, 0, 0, out->S_hess, nx + nu);
    }

    out->info->CPUtime = acados_toc(&timer);
    // note: this is the time for factorization and solving the linear systems
    out->info->LAtime = timing_la;
    out->info->ADtime = timing_ad;

    return ACADOS_SUCCESS;
}



void sim_irk_config_initialize_default(void *config_)
{
    sim_config *config = config_;

    config->evaluate = &sim_irk;
    config->precompute = &sim_irk_precompute;
    config->opts_calculate_size = &sim_irk_opts_calculate_size;
    config->opts_assign = &sim_irk_opts_assign;
    config->opts_initialize_default = &sim_irk_opts_initialize_default;
    config->opts_update = &sim_irk_opts_update;
    config->opts_set = &sim_irk_opts_set;
    config->memory_calculate_size = &sim_irk_memory_calculate_size;
    config->memory_assign = &sim_irk_memory_assign;
    config->memory_set = &sim_irk_memory_set;
    config->memory_set_to_zero = &sim_irk_memory_set_to_zero;
    config->workspace_calculate_size = &sim_irk_workspace_calculate_size;
    config->model_calculate_size = &sim_irk_model_calculate_size;
    config->model_assign = &sim_irk_model_assign;
    config->model_set = &sim_irk_model_set;
    config->dims_calculate_size = &sim_irk_dims_calculate_size;
    config->dims_assign = &sim_irk_dims_assign;
    config->dims_set = &sim_irk_dims_set;
    config->dims_get = &sim_irk_dims_get;
    return;
}<|MERGE_RESOLUTION|>--- conflicted
+++ resolved
@@ -1132,7 +1132,6 @@
                 {
                     for (int ii = 0; ii < nz; ii++)
                     {
-<<<<<<< HEAD
                         for (int kk = 0; kk < ns; kk++)
                         {
                             Z_work[kk] = blasfeo_dgeex1(dK_dxu_ss, nx*ns+kk*nz+ii, jj);
@@ -1143,14 +1142,6 @@
                         // printf("\ndz[ii=%d]_dxu[jj=%d] = %e\n", ii, jj, interpolated_value);
                         // blasfeo_pack_dvec(1, &interpolated_value, xtdot, ii);
                     }
-=======
-                        Z_work[jj] = blasfeo_dvecex1(K, nx * jj + ii);
-						// copy values of k_ii in first step, into Z_work
-                    }
-                    neville_algorithm(0.0, ns - 1, opts->c_vec, Z_work, &interpolated_value);
-					// eval polynomial through (c_jj, k_jj) at 0.
-                    blasfeo_pack_dvec(1, &interpolated_value, xtdot, ii);
->>>>>>> cd9e8ee0
                 }
 // NOTE: the Code below uses the implicit function theorem to get the algebraic sensitivities,
 //  using x0, u0 and (xdot0, z0) as inputs. However, (xdot0, z0) are obtained by extrapolation.
