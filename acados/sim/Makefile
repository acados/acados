# Author Gianluca Frison

include ../../Makefile.rule

OBJS =

# OBJS += sim_casadi_wrapper.o
OBJS += sim_collocation.o
OBJS += sim_erk_integrator.o
OBJS += sim_common.o
OBJS += sim_lifted_irk_integrator.o
<<<<<<< HEAD
=======
OBJS += sim_irk_integrator.o
>>>>>>> 3d9c805e

obj: $(OBJS)

clean:
	rm -f *.o
	rm -f *.s<|MERGE_RESOLUTION|>--- conflicted
+++ resolved
@@ -9,10 +9,7 @@
 OBJS += sim_erk_integrator.o
 OBJS += sim_common.o
 OBJS += sim_lifted_irk_integrator.o
-<<<<<<< HEAD
-=======
-OBJS += sim_irk_integrator.o
->>>>>>> 3d9c805e
+# OBJS += sim_irk_integrator.o
 
 obj: $(OBJS)
 
