/*
 *    This file is part of acados.
 *
 *    acados is free software; you can redistribute it and/or
 *    modify it under the terms of the GNU Lesser General Public
 *    License as published by the Free Software Foundation; either
 *    version 3 of the License, or (at your option) any later version.
 *
 *    acados is distributed in the hope that it will be useful,
 *    but WITHOUT ANY WARRANTY; without even the implied warranty of
 *    MERCHANTABILITY or FITNESS FOR A PARTICULAR PURPOSE.  See the GNU
 *    Lesser General Public License for more details.
 *
 *    You should have received a copy of the GNU Lesser General Public
 *    License along with acados; if not, write to the Free Software Foundation,
 *    Inc., 51 Franklin Street, Fifth Floor, Boston, MA  02110-1301  USA
 *
 */

#include "acados/sim/sim_lifted_irk_integrator.h"

#include <assert.h>
#include <math.h>
#include <stdlib.h>
#include <string.h>

#include "blasfeo/include/blasfeo_d_aux_ext_dep.h"
#include "blasfeo/include/blasfeo_d_blas.h"
#include "blasfeo/include/blasfeo_d_kernel.h"
#include "blasfeo/include/blasfeo_i_aux_ext_dep.h"

#include "acados/utils/mem.h"
#include "acados/utils/print.h"

<<<<<<< HEAD
=======
/************************************************
* dims
************************************************/

int sim_lifted_irk_dims_calculate_size()
{
    int size = sizeof(sim_lifted_irk_dims);

    return size;
}

void *sim_lifted_irk_dims_assign(void* config_, void *raw_memory)
{
    char *c_ptr = raw_memory;

    sim_lifted_irk_dims *dims = (sim_lifted_irk_dims *) c_ptr;
    c_ptr += sizeof(sim_lifted_irk_dims);

    assert((char *) raw_memory + sim_lifted_irk_dims_calculate_size() >= c_ptr);

    return dims;
}

void sim_lifted_irk_set_nx(void *dims_, int nx)
{
    sim_lifted_irk_dims *dims = (sim_lifted_irk_dims *) dims_;
    dims->nx = nx;
}

void sim_lifted_irk_set_nu(void *dims_, int nu)
{
    sim_lifted_irk_dims *dims = (sim_lifted_irk_dims *) dims_;
    dims->nu = nu;
}

void sim_lifted_irk_get_nx(void *dims_, int* nx)
{
    sim_lifted_irk_dims *dims = (sim_lifted_irk_dims *) dims_;
    *nx = dims->nx;
}

void sim_lifted_irk_get_nu(void *dims_, int* nu)
{
    sim_lifted_irk_dims *dims = (sim_lifted_irk_dims *) dims_;
    *nu = dims->nu;
}

>>>>>>> dd75b445
/************************************************
 * model
 ************************************************/

int sim_lifted_irk_model_calculate_size(void *config, void *dims)
{
    int size = 0;

    size += sizeof(lifted_irk_model);

    return size;
}

<<<<<<< HEAD
void *sim_lifted_irk_model_assign(void *config, sim_dims *dims, void *raw_memory)
=======


void *sim_lifted_irk_model_assign(void *config, void *dims, void *raw_memory)
>>>>>>> dd75b445
{
    char *c_ptr = (char *)raw_memory;

    lifted_irk_model *data = (lifted_irk_model *)c_ptr;
    c_ptr += sizeof(lifted_irk_model);

    return data;
}

int sim_lifted_irk_model_set_function(void *model_, sim_function_t fun_type, void *fun)
{
    lifted_irk_model *model = model_;

    switch (fun_type)
    {
        case EXPL_ODE_JAC:
            model->expl_ode_jac = (external_function_generic *)fun;
            break;
        case EXPL_VDE_FOR:
            model->expl_vde_for = (external_function_generic *)fun;
            break;
        default:
            return ACADOS_FAILURE;
    }
    return ACADOS_SUCCESS;
}

/************************************************
 * opts
 ************************************************/

int sim_lifted_irk_opts_calculate_size(void *config_, void *dims)
{
    int ns_max = 15;

    int size = 0;

    size += sizeof(sim_rk_opts);

    size += ns_max * ns_max * sizeof(double);  // A_mat
    size += ns_max * sizeof(double);           // b_vec
    size += ns_max * sizeof(double);           // c_vec

    size += sizeof(Newton_scheme);

    make_int_multiple_of(8, &size);

    size += ns_max * sizeof(double);  // eig

    size += ns_max * ns_max * sizeof(double);  // transf1
    size += ns_max * ns_max * sizeof(double);  // transf2
    size += ns_max * ns_max * sizeof(double);  // transf1_T
    size += ns_max * ns_max * sizeof(double);  // transf2_T

    int tmp0 = gauss_nodes_work_calculate_size(ns_max);
    int tmp1 = butcher_table_work_calculate_size(ns_max);
    int tmp2 = gauss_simplified_work_calculate_size(ns_max);
    int work_size = tmp0 > tmp1 ? tmp0 : tmp1;
    work_size = tmp2 > work_size ? tmp2 : work_size;
    size += work_size;  // work

    make_int_multiple_of(8, &size);
    size += 2 * 8;

    return size;
}

<<<<<<< HEAD
// TODO(all): return pointer to sim_rk_opts instead
void *sim_lifted_irk_opts_assign(void *config_, sim_dims *dims, void *raw_memory)
=======


// TODO return pointer to sim_rk_opts instead
void *sim_lifted_irk_opts_assign(void *config_, void *dims, void *raw_memory)
>>>>>>> dd75b445
{
    int ns_max = 15;

    char *c_ptr = (char *)raw_memory;

    sim_rk_opts *opts = (sim_rk_opts *)c_ptr;
    c_ptr += sizeof(sim_rk_opts);

    align_char_to(8, &c_ptr);

    assign_and_advance_double(ns_max * ns_max, &opts->A_mat, &c_ptr);
    assign_and_advance_double(ns_max, &opts->b_vec, &c_ptr);
    assign_and_advance_double(ns_max, &opts->c_vec, &c_ptr);

    opts->scheme = (Newton_scheme *)c_ptr;
    c_ptr += sizeof(Newton_scheme);

    align_char_to(8, &c_ptr);

    assign_and_advance_double(ns_max, &opts->scheme->eig, &c_ptr);

    assign_and_advance_double(ns_max * ns_max, &opts->scheme->transf1, &c_ptr);
    assign_and_advance_double(ns_max * ns_max, &opts->scheme->transf2, &c_ptr);
    assign_and_advance_double(ns_max * ns_max, &opts->scheme->transf1_T, &c_ptr);
    assign_and_advance_double(ns_max * ns_max, &opts->scheme->transf2_T, &c_ptr);

    // work
    int tmp0 = gauss_nodes_work_calculate_size(ns_max);
    int tmp1 = butcher_table_work_calculate_size(ns_max);
    int tmp2 = gauss_simplified_work_calculate_size(ns_max);
    int work_size = tmp0 > tmp1 ? tmp0 : tmp1;
    work_size = tmp2 > work_size ? tmp2 : work_size;
    opts->work = c_ptr;
    c_ptr += work_size;

    assert((char *)raw_memory + sim_lifted_irk_opts_calculate_size(config_, dims) >= c_ptr);

    return (void *)opts;
}

<<<<<<< HEAD
void sim_lifted_irk_opts_initialize_default(void *config_, sim_dims *dims, void *opts_)
=======


void sim_lifted_irk_opts_initialize_default(void *config_, void *dims_, void *opts_)
>>>>>>> dd75b445
{
    sim_rk_opts *opts = opts_;
    sim_lifted_irk_dims *dims = (sim_lifted_irk_dims *) dims_;

    opts->ns = 3;  // GL 3
    int ns = opts->ns;

    assert(ns <= NS_MAX && "ns > NS_MAX!");

    // set tableau size
    opts->tableau_size = opts->ns;

    enum Newton_type_collocation type = exact;
    opts->scheme->type = type;
    opts->scheme->freeze = false;

    // gauss collocation nodes
    gauss_nodes(ns, opts->c_vec, opts->work);

    // butcher tableau
    butcher_table(ns, opts->c_vec, opts->b_vec, opts->A_mat, opts->work);

    // ???
    if (ns <= 15 && (type == simplified_in || type == simplified_inis))
    {
        gauss_simplified(ns, opts->scheme, opts->work);
    }
    else
    {
        opts->scheme->type = exact;
    }

    opts->num_steps = 2;
    opts->num_forw_sens = dims->nx + dims->nu;
    opts->sens_forw = true;
    opts->sens_adj = false; // TODO(andrea): this effectively disables the expansion step in lifted integrators !!!!!
    opts->sens_hess = false;

    return;
}

<<<<<<< HEAD
void sim_lifted_irk_opts_update(void *config_, sim_dims *dims, void *opts_)
=======


void sim_lifted_irk_opts_update(void *config_, void *dims, void *opts_)
>>>>>>> dd75b445
{
    sim_rk_opts *opts = opts_;

    int ns = opts->ns;

    assert(ns <= NS_MAX && "ns > NS_MAX!");

    // set tableau size
    opts->tableau_size = opts->ns;

    // gauss collocation nodes
    gauss_nodes(ns, opts->c_vec, opts->work);

    // butcher tableau
    butcher_table(ns, opts->c_vec, opts->b_vec, opts->A_mat, opts->work);

    // ???
    enum Newton_type_collocation type = exact;
    if (ns <= 15 && (type == simplified_in || type == simplified_inis))
    {
        gauss_simplified(ns, opts->scheme, opts->work);
    }
    else
    {
        opts->scheme->type = exact;
    }

    return;
}

/************************************************
 * memory
 ************************************************/

int sim_lifted_irk_memory_calculate_size(void *config_, void *dims_, void *opts_)
{
<<<<<<< HEAD
    sim_rk_opts *opts = opts_;
=======
	sim_rk_opts *opts = opts_;
    sim_lifted_irk_dims *dims = (sim_lifted_irk_dims *) dims_;
>>>>>>> dd75b445

    int ns = opts->ns;

    int nx = dims->nx;
    int nu = dims->nu;
    int num_steps = opts->num_steps;
    int nf = opts->num_forw_sens;
    int num_sys = (int)ceil(ns / 2.0);

    int size = sizeof(sim_lifted_irk_memory);

    size += num_steps * ns * sizeof(double *);        // jac_traj
    size += num_sys * sizeof(double *);               // sys_mat2
    size += num_sys * sizeof(int *);                  // ipiv2
    size += num_sys * sizeof(double *);               // sys_sol2
    size += num_sys * sizeof(struct blasfeo_dmat *);  // str_mat2
    size += num_sys * sizeof(struct blasfeo_dmat *);  // str_sol2

    make_int_multiple_of(8, &size);

    size += nf * sizeof(double);       // grad_correction
    size += nx * ns * sizeof(double);  // grad_K

    size += num_steps * ns * nx * sizeof(double);       // K_traj
    size += num_steps * ns * nx * nf * sizeof(double);  // DK_traj
    size += num_steps * ns * nx * sizeof(double);       // mu_traj
    size += nx * sizeof(double);                        // x
    size += nu * sizeof(double);                        // u
    if (opts->scheme->type == simplified_inis)
        size += num_steps * ns * nx * nf * sizeof(double);  // delta_DK_traj

    if (opts->scheme->type == simplified_in || opts->scheme->type == simplified_inis)
    {
        size += num_steps * ns * nx * sizeof(double);       // adj_traj
        size += num_steps * ns * nx * nx * sizeof(double);  // jac_traj
    }

    if (opts->scheme->type == simplified_in || opts->scheme->type == simplified_inis)
    {
        int dim_sys = 2 * nx;
        size += (num_sys - 1) * dim_sys * dim_sys * sizeof(double);   // sys_mat2
        size += (num_sys - 1) * dim_sys * sizeof(double);             // ipiv2
        size += (num_sys - 1) * dim_sys * (1 + nf) * sizeof(double);  // sys_sol2

        if (num_sys != floor(ns / 2.0))  // odd number of stages
            dim_sys = nx;
        size += dim_sys * dim_sys * sizeof(double);   // sys_mat2
        size += dim_sys * sizeof(int);                // ipiv2
        size += dim_sys * (1 + nf) * sizeof(double);  // sys_sol2
    }
    else
    {
        num_sys = 1;
    }

#if !TRIPLE_LOOP
    if (opts->scheme->type == simplified_in || opts->scheme->type == simplified_inis)
    {
        int dim_sys = 2 * nx;
        for (int i = 0; i < num_sys; i++)
        {
            if ((i + 1) == num_sys && num_sys != floor(ns / 2.0))  // odd number of stages
                dim_sys = nx;

#if defined(LA_HIGH_PERFORMANCE)
            size += blasfeo_memsize_dmat(dim_sys, dim_sys);  // str_mat2
            size += blasfeo_memsize_dmat(dim_sys, 1 + NF);   // str_sol2
#elif defined(LA_REFERENCE)
            size += blasfeo_memsize_diag_dmat(dim_sys, dim_sys);
#else   // LA_BLAS
            size += 0;
#endif  // LA_HIGH_PERFORMANCE
        }
    }
#endif  // !TRIPLE_LOOP
    size += 2 * 8;
    return size;
}

<<<<<<< HEAD
void *sim_lifted_irk_memory_assign(void *config_, sim_dims *dims, void *opts_, void *raw_memory)
{
    sim_rk_opts *opts = opts_;
=======


void *sim_lifted_irk_memory_assign(void *config_, void *dims_, void *opts_, void *raw_memory)
{
	sim_rk_opts *opts = opts_;
    sim_lifted_irk_dims *dims = (sim_lifted_irk_dims *) dims_;
>>>>>>> dd75b445

    int ns = opts->ns;

    int nx = dims->nx;
    int nu = dims->nu;
    int num_steps = opts->num_steps;
    int nf = opts->num_forw_sens;
    int num_sys = (int)ceil(ns / 2.0);

    char *c_ptr = raw_memory;

    sim_lifted_irk_memory *memory = raw_memory;
    c_ptr += sizeof(sim_lifted_irk_memory);

    align_char_to(8, &c_ptr);

    assign_and_advance_double_ptrs(num_steps * ns, &memory->jac_traj, &c_ptr);
    assign_and_advance_double_ptrs(num_sys, &memory->sys_mat2, &c_ptr);
    assign_and_advance_int_ptrs(num_sys, &memory->ipiv2, &c_ptr);
    assign_and_advance_double_ptrs(num_sys, &memory->sys_sol2, &c_ptr);
    assign_and_advance_blasfeo_dmat_ptrs(num_sys, &memory->str_mat2, &c_ptr);
    assign_and_advance_blasfeo_dmat_ptrs(num_sys, &memory->str_sol2, &c_ptr);

    align_char_to(8, &c_ptr);

    assign_and_advance_double(nf, &memory->grad_correction, &c_ptr);
    assign_and_advance_double(nx * ns, &memory->grad_K, &c_ptr);

    assign_and_advance_double(num_steps * ns * nx, &memory->K_traj, &c_ptr);
    assign_and_advance_double(num_steps * ns * nx * nf, &memory->DK_traj, &c_ptr);
    assign_and_advance_double(num_steps * ns * nx, &memory->mu_traj, &c_ptr);
    assign_and_advance_double(nx, &memory->x, &c_ptr);
    assign_and_advance_double(nu, &memory->u, &c_ptr);

    if (opts->scheme->type == simplified_inis)
        assign_and_advance_double(num_steps * ns * nx * nf, &memory->delta_DK_traj, &c_ptr);

    if (opts->scheme->type == simplified_in || opts->scheme->type == simplified_inis)
    {
        assign_and_advance_double(num_steps * ns * nx, &memory->adj_traj, &c_ptr);
        for (int i = 0; i < num_steps * ns; ++i)
            assign_and_advance_double(nx * nx, &memory->jac_traj[i], &c_ptr);
    }

    if (opts->scheme->type == simplified_in || opts->scheme->type == simplified_inis)
    {
        int dim_sys = 2 * nx;
        for (int i = 0; i < num_sys; ++i)
        {
            assign_and_advance_double(dim_sys * dim_sys, &memory->sys_mat2[i], &c_ptr);
            assign_and_advance_double(dim_sys, &memory->sys_mat2[i], &c_ptr);
            assign_and_advance_double(dim_sys * (1 + nf), &memory->sys_mat2[i], &c_ptr);

            for (int j = 0; j < dim_sys * dim_sys; ++j) memory->sys_mat2[i][j] = 0.0;
            for (int j = 0; j < dim_sys; j++) memory->sys_mat2[i][j * (dim_sys + 1)] = 1.0;
        }
        if (num_sys != floor(ns / 2.0))  // odd number of stages
            dim_sys = nx;
        assign_and_advance_double(dim_sys * dim_sys, &memory->sys_mat2[num_sys], &c_ptr);
        assign_and_advance_double(dim_sys, &memory->sys_mat2[num_sys], &c_ptr);
        assign_and_advance_double(dim_sys * (1 + nf), &memory->sys_mat2[num_sys], &c_ptr);

        for (int j = 0; j < dim_sys * dim_sys; ++j) memory->sys_mat2[num_sys][j] = 0.0;
        for (int j = 0; j < dim_sys; j++) memory->sys_mat2[num_sys][j * (dim_sys + 1)] = 1.0;
    }
    else
    {
        num_sys = 1;
    }

#if !TRIPLE_LOOP
    if (opts->scheme->type == simplified_in || opts->scheme->type == simplified_inis)
    {
        int dim_sys = 2 * nx;
        for (int i = 0; i < num_sys; i++)
        {
            if ((i + 1) == num_sys && num_sys != floor(ns / 2.0))  // odd number of stages
                dim_sys = nx;

#if defined(LA_HIGH_PERFORMANCE)
            assign_and_advance_blasfeo_dmat_mem(dim_sys, dim_sys, memory->str_mat2[i], &c_ptr);
            assign_and_advance_blasfeo_dmat_mem(dim_sys, 1 + nf, memory->str_sol2[i], &c_ptr);
#elif defined(LA_REFERENCE)
            assign_and_advance_blasfeo_dmat_mem(dim_sys, dim_sys, memory->str_mat2[i],
                                                memory->sys_mat2[i]);
            assign_and_advance_blasfeo_dmat_mem(dim_sys, 1 + nf, memory->str_sol2[i],
                                                memory->sys_sol2[i]);
            d_cast_diag_mat2strmat((double *)c_ptr, memory->str_mat2[i]);
            c_ptr += dim_sys * sizeof(double);
#else   // LA_BLAS
            assign_and_advance_blasfeo_dmat_mem(dim_sys, dim_sys, memory->str_mat2[i],
                                                memory->sys_mat2[i]);
            assign_and_advance_blasfeo_dmat_mem(dim_sys, 1 + nf, memory->str_sol2[i],
                                                memory->sys_sol2[i]);
#endif  // LA_HIGH_PERFORMANCE
            blasfeo_dgesc(dim_sys, dim_sys, 0.0, memory->str_mat2[i], 0, 0);
            blasfeo_dgesc(dim_sys, 1 + nf, 0.0, memory->str_sol2[i], 0, 0);
        }
    }
#endif  // !TRIPLE_LOOP

    assert((char *)raw_memory + sim_lifted_irk_memory_calculate_size(config_, dims, opts) >= c_ptr);

    // initialize
    for (int i = 0; i < num_steps * ns * nx; ++i) memory->K_traj[i] = 0.0;
    for (int i = 0; i < num_steps * ns * nx * nf; ++i) memory->DK_traj[i] = 0.0;
    for (int i = 0; i < num_steps * ns * nx; ++i) memory->mu_traj[i] = 0.0;

    if (opts->scheme->type == simplified_inis)
    {
        for (int i = 0; i < num_steps * ns * nx * nf; ++i) memory->delta_DK_traj[i] = 0.0;
    }
    if (opts->scheme->type == simplified_in || opts->scheme->type == simplified_inis)
    {
        for (int i = 0; i < num_steps * ns * nx; ++i) memory->adj_traj[i] = 0.0;
        for (int i = 0; i < num_steps * ns; ++i)
            for (int j = 0; j < nx * nx; ++j) memory->jac_traj[i][j] = 0.0;
    }

    return memory;
}

/************************************************
 * workspace
 ************************************************/

int sim_lifted_irk_workspace_calculate_size(void *config_, void *dims_, void *opts_)
{
<<<<<<< HEAD
    sim_rk_opts *opts = opts_;
=======
	sim_rk_opts *opts = opts_;
    sim_lifted_irk_dims *dims = (sim_lifted_irk_dims *) dims_;
>>>>>>> dd75b445

    int ns = opts->ns;

    int nx = dims->nx;
    int nu = dims->nu;
    int NF = opts->num_forw_sens;
    //    int num_sys = ceil(ns/2.0);
    int dim_sys = ns * nx;
    if (opts->scheme->type == simplified_in || opts->scheme->type == simplified_inis)
    {
        dim_sys = nx;
        if (ns > 1) dim_sys = 2 * nx;
    }

    int size = sizeof(sim_lifted_irk_workspace);
    size += (nx * (1 + NF) + nu + 1) * sizeof(double);  // rhs_in
    size += (nx * (1 + NF)) * sizeof(double);           // out_tmp
    if (opts->scheme->type == exact)
    {
        size += (dim_sys) * sizeof(int);               // ipiv
        size += (dim_sys * dim_sys) * sizeof(double);  // sys_mat
    }
    size += ((ns * nx) * (1 + NF)) * sizeof(double);  // sys_sol
    size += (ns) * sizeof(double *);                  // VDE_tmp
    size += (ns * nx * (1 + NF)) * sizeof(double);    // VDE_tmp[...]
    size += (nx * (nx + 1)) * sizeof(double);         // jac_tmp

    if (opts->scheme->type == simplified_in || opts->scheme->type == simplified_inis)
    {
        size += ((ns * nx) * (1 + NF)) * sizeof(double);  // sys_sol_trans
        size += (ns * ns) * sizeof(double);               // trans
    }

    if (opts->scheme->type == simplified_in || opts->scheme->type == simplified_inis)
    {
        size += (nx) * sizeof(double);  // out_adj_tmp
    }

#if !TRIPLE_LOOP
    size += sizeof(struct blasfeo_dmat);  // str_mat
    size += sizeof(struct blasfeo_dmat);  // str_sol

    int size_strmat = 0;
#if defined(LA_HIGH_PERFORMANCE)
    // matrices in matrix struct format:
    size_strmat += blasfeo_memsize_dmat(dim_sys, dim_sys);
    size_strmat += blasfeo_memsize_dmat(dim_sys, 1 + NF);

#elif defined(LA_REFERENCE)
    // allocate new memory only for the diagonal
    size_strmat += blasfeo_memsize_diag_dmat(dim_sys, dim_sys);

#endif  // LA_HIGH_PERFORMANCE
    size += size_strmat;
#endif  // !TRIPLE_LOOP

    return size;
}

static void sim_lifted_irk_workspace_cast(void *config_, sim_lifted_irk_workspace *work,
                                          const sim_in *in, void *opts_)
{
<<<<<<< HEAD
    sim_rk_opts *opts = opts_;
=======
	sim_rk_opts *opts = opts_;
    sim_lifted_irk_dims *dims = (sim_lifted_irk_dims *) in->dims;
>>>>>>> dd75b445

    int ns = opts->ns;

    int nx = dims->nx;
    int nu = dims->nu;
    int NF = opts->num_forw_sens;
    //    int num_sys = ceil(ns/2.0);
    int dim_sys = ns * nx;
    if (opts->scheme->type == simplified_in || opts->scheme->type == simplified_inis)
    {
        dim_sys = nx;
        if (ns > 1) dim_sys = 2 * nx;
    }

    char *ptr = (char *)work;
    ptr += sizeof(sim_lifted_irk_workspace);
    work->rhs_in = (double *)ptr;
    ptr += (nx * (1 + NF) + nu + 1) * sizeof(double);  // rhs_in
    work->out_tmp = (double *)ptr;
    ptr += (nx * (1 + NF)) * sizeof(double);  // out_tmp
    if (opts->scheme->type == exact)
    {
        work->ipiv = (int *)ptr;
        ptr += (dim_sys) * sizeof(int);  // ipiv
        work->sys_mat = (double *)ptr;
        ptr += (dim_sys * dim_sys) * sizeof(double);  // sys_mat
    }
    work->sys_sol = (double *)ptr;
    ptr += ((ns * nx) * (1 + NF)) * sizeof(double);  // sys_sol
    work->VDE_tmp = (double **)ptr;
    ptr += (ns) * sizeof(double *);  // VDE_tmp
    for (int i = 0; i < ns; i++)
    {
        work->VDE_tmp[i] = (double *)ptr;
        ptr += (nx * (1 + NF)) * sizeof(double);  // VDE_tmp[i]
    }
    work->jac_tmp = (double *)ptr;
    ptr += (nx * (nx + 1)) * sizeof(double);  // jac_tmp

    if (opts->scheme->type == simplified_in || opts->scheme->type == simplified_inis)
    {
        work->sys_sol_trans = (double *)ptr;
        ptr += ((ns * nx) * (1 + NF)) * sizeof(double);  // sys_sol_trans
        work->trans = (double *)ptr;
        ptr += (ns * ns) * sizeof(double);  // trans
    }

    if (opts->scheme->type == simplified_in || opts->scheme->type == simplified_inis)
    {
        work->out_adj_tmp = (double *)ptr;
        ptr += (nx) * sizeof(double);  // out_adj_tmp
    }

#if !TRIPLE_LOOP
    work->str_mat = (struct blasfeo_dmat *)ptr;
    ptr += sizeof(struct blasfeo_dmat);
    work->str_sol = (struct blasfeo_dmat *)ptr;
    ptr += sizeof(struct blasfeo_dmat);
#if defined(LA_HIGH_PERFORMANCE)
    // matrices in matrix struct format:
    int size_strmat = 0;
    size_strmat += blasfeo_memsize_dmat(dim_sys, dim_sys);
    size_strmat += blasfeo_memsize_dmat(dim_sys, 1 + NF);

    blasfeo_create_dmat(dim_sys, dim_sys, work->str_mat, ptr);
    ptr += work->str_mat->memory_size;
    blasfeo_create_dmat(dim_sys, 1 + NF, work->str_sol, ptr);
    ptr += work->str_sol->memory_size;

#elif defined(LA_REFERENCE)

    //  pointer to column-major matrix
    blasfeo_create_dmat(dim_sys, dim_sys, work->str_mat, work->sys_mat);
    blasfeo_create_dmat(dim_sys, 1 + NF, work->str_sol, work->sys_sol);

    d_cast_diag_mat2strmat((double *)ptr, work->str_mat);
    ptr += blasfeo_memsize_diag_dmat(dim_sys, dim_sys);

#else  // LA_BLAS

    // not allocate new memory: point to column-major matrix
    blasfeo_create_dmat(dim_sys, dim_sys, work->str_mat, work->sys_mat);
    blasfeo_create_dmat(dim_sys, 1 + NF, work->str_sol, work->sys_sol);

#endif  // LA_HIGH_PERFORMANCE
#endif  // !TRIPLE_LOOP
}

#if TRIPLE_LOOP

#if CODE_GENERATION
#define DIM 6      // ns*NX
#define DIM_RHS 9  // NX+NU
#endif

double LU_system_ACADO(double *const A, int *const perm, int dim)
{
    double det;
    double swap;
    double valueMax;
//    printf("LU_system_ACADO, dim: %d \n", dim);

#if !CODE_GENERATION
    int DIM = dim;
#else
    dim += 0;
#endif

    int i, j, k;
    int indexMax;
    int intSwap;

    for (i = 0; i < DIM; ++i)
    {
        perm[i] = i;
    }
    det = 1.0000000000000000e+00;
    for (i = 0; i < (DIM - 1); i++)
    {
        indexMax = i;
        valueMax = fabs(A[i * DIM + i]);
        for (j = (i + 1); j < DIM; j++)
        {
            swap = fabs(A[i * DIM + j]);
            if (swap > valueMax)
            {
                indexMax = j;
                valueMax = swap;
            }
        }
        if (indexMax > i)
        {
            for (k = 0; k < DIM; ++k)
            {
                swap = A[k * DIM + i];
                A[k * DIM + i] = A[k * DIM + indexMax];
                A[k * DIM + indexMax] = swap;
            }
            intSwap = perm[i];
            perm[i] = perm[indexMax];
            perm[indexMax] = intSwap;
        }
        //        det *= A[i*DIM+i];
        for (j = i + 1; j < DIM; j++)
        {
            A[i * DIM + j] = -A[i * DIM + j] / A[i * DIM + i];
            for (k = i + 1; k < DIM; k++)
            {
                A[k * DIM + j] += A[i * DIM + j] * A[k * DIM + i];
            }
        }
    }
    //    det *= A[DIM*DIM-1];
    //    det = fabs(det);
    return det;
}

/************************************************
 * functions
 ************************************************/

double solve_system_ACADO(double *const A, double *const b, int *const perm, int dim, int dim2)
{
    int i, j, k;
    int index1;

#if !CODE_GENERATION
    int DIM = dim;
    int DIM_RHS = dim2;
#else
    dim += 0;
    dim2 += 0;
#endif
    double *bPerm;
    bPerm = (double *)calloc(DIM * DIM_RHS, sizeof(double));
    double tmp_var;

    for (i = 0; i < DIM; ++i)
    {
        index1 = perm[i];
        for (j = 0; j < DIM_RHS; ++j)
        {
            bPerm[j * DIM + i] = b[j * DIM + index1];
        }
    }
    for (j = 1; j < DIM; ++j)
    {
        for (i = 0; i < j; ++i)
        {
            tmp_var = A[i * DIM + j];
            for (k = 0; k < DIM_RHS; ++k)
            {
                bPerm[k * DIM + j] += tmp_var * bPerm[k * DIM + i];
            }
        }
    }
    for (i = DIM - 1; - 1 < i; --i)
    {
        for (j = DIM - 1; i < j; --j)
        {
            tmp_var = A[j * DIM + i];
            for (k = 0; k < DIM_RHS; ++k)
            {
                bPerm[k * DIM + i] -= tmp_var * bPerm[k * DIM + j];
            }
        }
        tmp_var = 1.0 / A[i * (DIM + 1)];
        for (k = 0; k < DIM_RHS; ++k)
        {
            bPerm[k * DIM + i] = tmp_var * bPerm[k * DIM + i];
        }
    }
    for (k = 0; k < DIM * DIM_RHS; ++k)
    {
        b[k] = bPerm[k];
    }
    free(bPerm);
    return 0;
}

double solve_system_trans_ACADO(double *const A, double *const b, int *const perm, int dim,
                                int dim2)
{
    int i, j, k;
    int index1;
//    printf("solve_system_trans_ACADO, dim: %d, dim2: %d \n", dim, dim2);

#if !CODE_GENERATION
    int DIM = dim;
    int DIM_RHS = dim2;
#else
    dim += 0;
    dim2 += 0;
#endif
    double *bPerm;
    bPerm = (double *)calloc(DIM * DIM_RHS, sizeof(double));
    double tmp_var;

    for (k = 0; k < DIM * DIM_RHS; ++k)
    {
        bPerm[k] = b[k];
    }
    for (i = 0; i < DIM; i++)
    {
        for (j = 0; j < i; j++)
        {
            tmp_var = A[i * DIM + j];
            for (k = 0; k < DIM_RHS; ++k)
            {
                bPerm[k * DIM + i] -= tmp_var * bPerm[k * DIM + j];
            }
        }
        tmp_var = 1.0 / A[i * (DIM + 1)];
        for (k = 0; k < DIM_RHS; ++k)
        {
            bPerm[k * DIM + i] = tmp_var * bPerm[k * DIM + i];
        }
    }
    for (j = DIM - 1; j > -1; --j)
    {
        for (i = DIM - 1; i > j; --i)
        {
            tmp_var = A[j * DIM + i];
            for (k = 0; k < DIM_RHS; ++k)
            {
                bPerm[k * DIM + j] += tmp_var * bPerm[k * DIM + i];
            }
        }
    }
    for (i = 0; i < DIM; ++i)
    {
        index1 = perm[i];
        for (j = 0; j < DIM_RHS; ++j)
        {
            b[j * DIM + index1] = bPerm[j * DIM + i];
        }
    }
    free(bPerm);
    return 0;
}

#endif

void transform_mat(double *mat, double *trans, double *mat_trans, const int stages, const int n,
                   const int m)
{
    //    print_matrix_name("stdout", "trans", trans, stages, stages);
    for (int i = 0; i < stages * n * m; i++) mat_trans[i] = 0.0;
    for (int j = 0; j < m; j++)
    {
        for (int s2 = 0; s2 < stages; s2++)
        {
            for (int s1 = 0; s1 < stages; s1++)
            {
                if (trans[s2 * stages + s1] != 0)
                {
                    for (int i = 0; i < n; i++)
                    {
                        mat_trans[j * (stages * n) + s1 * n + i] +=
                            trans[s2 * stages + s1] * mat[j * (stages * n) + s2 * n + i];
                    }
                }
            }
        }
    }
}

void transform_vec(double *mat, double *trans, double *mat_trans, const int stages, const int n)
{
    for (int i = 0; i < stages * n; i++) mat_trans[i] = 0.0;
    for (int s2 = 0; s2 < stages; s2++)
    {
        for (int s1 = 0; s1 < stages; s1++)
        {
            for (int i = 0; i < n; i++)
            {
                mat_trans[s1 * n + i] += trans[s2 * stages + s1] * mat[s2 * n + i];
            }
        }
    }
}

void construct_subsystems(double *mat, double **mat2, const int stages, const int n, const int m)
{
    int idx = 0;
    for (int s1 = 0; s1 < stages; s1++)
    {
        if ((s1 + 1) < stages)
        {  // complex conjugate pair of eigenvalues
            for (int j = 0; j < m; j++)
            {
                for (int i = 0; i < n; i++)
                {
                    mat2[idx][j * 2 * n + i] = mat[j * (stages * n) + s1 * n + i];
                }
            }
            s1++;
            for (int j = 0; j < m; j++)
            {
                for (int i = 0; i < n; i++)
                {
                    mat2[idx][j * 2 * n + n + i] = mat[j * (stages * n) + s1 * n + i];
                }
            }
        }
        else
        {  // real eigenvalue
            for (int j = 0; j < m; j++)
            {
                for (int i = 0; i < n; i++)
                {
                    mat2[idx][j * n + i] = mat[j * (stages * n) + s1 * n + i];
                }
            }
        }
        idx++;
    }
}

void destruct_subsystems(double *mat, double **mat2, const int stages, const int n, const int m)
{
    int idx = 0;
    for (int s1 = 0; s1 < stages; s1++)
    {
        if ((s1 + 1) < stages)
        {  // complex conjugate pair of eigenvalues
            for (int j = 0; j < m; j++)
            {
                for (int i = 0; i < n; i++)
                {
                    mat[j * (stages * n) + s1 * n + i] = mat2[idx][j * 2 * n + i];
                }
            }
            s1++;
            for (int j = 0; j < m; j++)
            {
                for (int i = 0; i < n; i++)
                {
                    mat[j * (stages * n) + s1 * n + i] = mat2[idx][j * 2 * n + n + i];
                }
            }
        }
        else
        {  // real eigenvalue
            for (int j = 0; j < m; j++)
            {
                for (int i = 0; i < n; i++)
                {
                    mat[j * (stages * n) + s1 * n + i] = mat2[idx][j * n + i];
                }
            }
        }
        idx++;
    }
}

static void form_linear_system_matrix(void *config_, int istep, const sim_in *in, void *opts_,
                                      sim_lifted_irk_memory *mem, sim_lifted_irk_workspace *work,
                                      double *sys_mat, double **sys_mat2, double timing_ad)
{
<<<<<<< HEAD
    sim_rk_opts *opts = opts_;

    int ns = opts->ns;

    int nx = in->dims->nx;
    int nu = in->dims->nu;
    double H_INT = in->T / opts->num_steps;
=======
	sim_rk_opts *opts = opts_;
    int ns = opts->ns;

    sim_lifted_irk_dims* dims = (sim_lifted_irk_dims *) in->dims;

    int nx = dims->nx;
    int nu = dims->nu;

    double H_INT = in->T/opts->num_steps;
>>>>>>> dd75b445
    double *A_mat = opts->A_mat;
    double *c_vec = opts->c_vec;

    double tmp_eig, tmp_eig2;
    acados_timer timer_ad;
    double *out_tmp = work->out_tmp;
    double *rhs_in = work->rhs_in;
    double *jac_tmp = work->jac_tmp;

    double **jac_traj = mem->jac_traj;
    double *K_traj = mem->K_traj;

    ext_fun_arg_t ext_fun_type_in[5];
    void *ext_fun_in[5];  // XXX large enough ?
    ext_fun_arg_t ext_fun_type_out[5];
    void *ext_fun_out[5];  // XXX large enough ?

    lifted_irk_model *model = in->model;

    int i, j, s1, s2;
    if ((opts->scheme->type == simplified_in || opts->scheme->type == simplified_inis) &&
        istep == 0 && !opts->scheme->freeze)
    {
        int idx = 0;
        for (s1 = 0; s1 < ns; s1++)
        {
            if ((s1 + 1) == ns)
            {  // real eigenvalue
                for (i = 0; i < nx * nx; i++) sys_mat2[idx][i] = 0.0;
                tmp_eig = 1.0 / H_INT * opts->scheme->eig[s1];
                for (i = 0; i < nx; i++)
                {
                    sys_mat2[idx][i * (nx + 1)] = tmp_eig;
                }
            }
            else
            {  // complex conjugate pair
                for (i = 0; i < 4 * nx * nx; i++) sys_mat2[idx][i] = 0.0;
                tmp_eig = 1.0 / H_INT * opts->scheme->eig[s1];
                tmp_eig2 = 1.0 / H_INT * opts->scheme->eig[s1 + 1];
                for (i = 0; i < nx; i++)
                {
                    sys_mat2[idx][i * (2 * nx + 1)] = tmp_eig;
                    sys_mat2[idx][(nx + i) * (2 * nx + 1)] = tmp_eig;

                    sys_mat2[idx][i * 2 * nx + (nx + i)] = tmp_eig2;
                    sys_mat2[idx][(nx + i) * 2 * nx + i] = -tmp_eig2;
                }
                s1++;  // skip the complex conjugate eigenvalue
            }
            idx++;
        }
    }
    else if (opts->scheme->type == exact)
    {
        for (i = 0; i < ns * nx * ns * nx; i++) sys_mat[i] = 0.0;
        for (i = 0; i < ns * nx; i++) sys_mat[i * (ns * nx + 1)] = 1.0;  // identity
    }

    for (s1 = 0; s1 < ns; s1++)
    {
        //                if (opts->scheme->type == exact || s1 == 0) {
        for (i = 0; i < nx; i++)
        {
            rhs_in[i] = out_tmp[i];
        }
        for (i = 0; i < nu; i++) rhs_in[nx + i] = in->u[i];
        rhs_in[nx + nu] = (istep + c_vec[s1]) / opts->num_steps;  // time
        for (s2 = 0; s2 < ns; s2++)
        {
            for (i = 0; i < nx; i++)
            {
                rhs_in[i] += H_INT * A_mat[s2 * ns + s1] * K_traj[istep * ns * nx + s2 * nx + i];
            }
        }
        acados_tic(&timer_ad);

        ext_fun_type_in[0] = COLMAJ;
        ext_fun_in[0] = rhs_in + 0;  // x: nx
        ext_fun_type_in[1] = COLMAJ;
        ext_fun_in[1] = rhs_in + nx;  // u: nu

        ext_fun_type_out[0] = COLMAJ;
        ext_fun_out[0] = jac_tmp + 0;  // fun: nx
        ext_fun_type_out[1] = COLMAJ;
        ext_fun_out[1] = jac_tmp + nx;  // jac_x: nx*nx

        model->expl_ode_jac->evaluate(model->expl_ode_jac, ext_fun_type_in, ext_fun_in,
                                      ext_fun_type_out, ext_fun_out);  // k evaluation

        timing_ad += acados_toc(&timer_ad);
        //                }
        if (opts->scheme->type == simplified_in || opts->scheme->type == simplified_inis)
        {
            for (i = 0; i < nx * nx; i++) jac_traj[istep * ns + s1][i] = jac_tmp[nx + i];
        }

        // put jac_tmp in sys_mat:
        if (opts->scheme->type == exact)
        {
            for (s2 = 0; s2 < ns; s2++)
            {
                for (j = 0; j < nx; j++)
                {
                    for (i = 0; i < nx; i++)
                    {
                        sys_mat[(s2 * nx + j) * ns * nx + s1 * nx + i] -=
                            H_INT * A_mat[s2 * ns + s1] * jac_tmp[nx + j * nx + i];
                    }
                }
            }
        }
    }

    int idx = 0;
    for (s1 = 0; s1 < ns; s1++)
    {
        // put jac_traj[0] in sys_mat:
        if ((opts->scheme->type == simplified_in || opts->scheme->type == simplified_inis) &&
            istep == 0 && !opts->scheme->freeze)
        {
            if ((s1 + 1) == ns)
            {  // real eigenvalue
                for (j = 0; j < nx; j++)
                {
                    for (i = 0; i < nx; i++)
                    {
                        sys_mat2[idx][j * nx + i] -= jac_traj[0][j * nx + i];
                    }
                }
            }
            else
            {  // complex conjugate pair
                for (j = 0; j < nx; j++)
                {
                    for (i = 0; i < nx; i++)
                    {
                        sys_mat2[idx][j * 2 * nx + i] -= jac_traj[0][j * nx + i];
                        sys_mat2[idx][(nx + j) * 2 * nx + nx + i] -= jac_traj[0][j * nx + i];
                    }
                }
                s1++;  // skip the complex conjugate eigenvalue
            }
            idx++;
        }
    }
}

int sim_lifted_irk(void *config_, sim_in *in, sim_out *out, void *opts_, void *mem_, void *work_)
{
    sim_solver_config *config = config_;
    sim_rk_opts *opts = opts_;

    assert(opts->ns == opts->tableau_size && "the Butcher tableau size does not match ns");

    int ns = opts->ns;

    sim_lifted_irk_dims* dims = (sim_lifted_irk_dims *) in->dims;

    int nx = dims->nx;
    int nu = dims->nu;
    
    int dim_sys = ns * nx;
    int i, s1, s2, j, istep;
    sim_lifted_irk_memory *mem = (sim_lifted_irk_memory *)mem_;
    sim_lifted_irk_workspace *work = (sim_lifted_irk_workspace *)work_;
    sim_lifted_irk_workspace_cast(config, work, in, opts);
    double H_INT = in->T / opts->num_steps;
    int NF = opts->num_forw_sens;

    double *A_mat = opts->A_mat;
    double *b_vec = opts->b_vec;
    double *c_vec = opts->c_vec;

    double **VDE_tmp = work->VDE_tmp;
    double *out_tmp = work->out_tmp;
    double *rhs_in = work->rhs_in;

    double **jac_traj = mem->jac_traj;

    double *K_traj = mem->K_traj;
    double *DK_traj = mem->DK_traj;
    double *delta_DK_traj = mem->delta_DK_traj;
    double *mu_traj = mem->mu_traj;
    double *adj_traj = mem->adj_traj;

    double *adj_tmp = work->out_adj_tmp;

    int *ipiv = work->ipiv;    // pivoting vector
    int **ipiv2 = mem->ipiv2;  // pivoting vector
    double *sys_mat = work->sys_mat;
    double **sys_mat2 = mem->sys_mat2;
    double *sys_sol = work->sys_sol;
    double **sys_sol2 = mem->sys_sol2;
    double *sys_sol_trans = work->sys_sol_trans;
#if !TRIPLE_LOOP
    struct blasfeo_dmat *str_mat = work->str_mat;
    struct blasfeo_dmat **str_mat2 = mem->str_mat2;

    struct blasfeo_dmat *str_sol = work->str_sol;
    struct blasfeo_dmat **str_sol2 = mem->str_sol2;
#endif  // !TRIPLE_LOOP

    ext_fun_arg_t ext_fun_type_in[5];
    void *ext_fun_in[5];  // XXX large enough ?
    ext_fun_arg_t ext_fun_type_out[5];
    void *ext_fun_out[5];  // XXX large enough ?

    lifted_irk_model *model = in->model;

    acados_timer timer, timer_la, timer_ad;
    double timing_la = 0.0;
    double timing_ad = 0.0;

    assert(NF == nx + nu && "Not implemented yet for other num_forw_sens");

    acados_tic(&timer);
    for (i = 0; i < nx; i++) out_tmp[i] = in->x[i];
    for (i = 0; i < nx * NF; i++) out_tmp[nx + i] = in->S_forw[i];  // sensitivities

    for (i = 0; i < nu; i++) rhs_in[nx * (1 + NF) + i] = in->u[i];

    if (opts->scheme->type == simplified_in || opts->scheme->type == simplified_inis)
    {
        for (i = 0; i < nx; i++) adj_tmp[i] = in->S_adj[i];
    }

    // Newton step of the collocation variables with respect to the inputs:
    if (NF == (nx + nu) && opts->sens_adj)
    {
        for (istep = opts->num_steps - 1; istep > -1; istep--)
        {  // ADJOINT update
            for (s1 = 0; s1 < ns; s1++)
            {
                for (j = 0; j < nx; j++)
                {  // step in X
                    for (i = 0; i < nx; i++)
                    {
                        K_traj[(istep * ns + s1) * nx + i] +=
                            DK_traj[(istep * ns + s1) * nx * (nx + nu) + j * nx + i] *
                            (in->x[j] - mem->x[j]);  // RK step
                    }
                    mem->x[j] = in->x[j];
                }
                for (j = 0; j < nu; j++)
                {  // step in U
                    for (i = 0; i < nx; i++)
                    {
                        K_traj[(istep * ns + s1) * nx + i] +=
                            DK_traj[(istep * ns + s1) * nx * (nx + nu) + (nx + j) * nx + i] *
                            (in->u[j] - mem->u[j]);  // RK step
                    }
                    mem->u[j] = in->u[j];
                }
            }
            if (opts->scheme->type == simplified_inis && !opts->scheme->freeze)
            {
                for (s1 = 0; s1 < ns; s1++)
                {
                    for (j = 0; j < NF; j++)
                    {
                        for (i = 0; i < nx; i++)
                        {
                            DK_traj[(istep * ns + s1) * nx * NF + j * nx + i] +=
                                delta_DK_traj[(istep * ns + s1) * nx * NF + j * nx + i];
                        }
                    }
                }
            }

            // Newton step of the Lagrange multipliers mu, based on adj_traj:
            if (opts->scheme->type == simplified_in || opts->scheme->type == simplified_inis)
            {
                for (s1 = 0; s1 < ns; s1++)
                {
                    for (i = 0; i < nx; i++)
                    {
                        sys_sol[s1 * nx + i] = -mu_traj[istep * ns * nx + s1 * nx + i];
                        for (s2 = 0; s2 < ns; s2++)
                        {
                            sys_sol[s1 * nx + i] += H_INT * A_mat[s1 * ns + s2] *
                                                    adj_traj[istep * ns * nx + s2 * nx + i];
                        }
                        sys_sol[s1 * nx + i] -= H_INT * b_vec[s1] * adj_tmp[i];
                        sys_sol[s1 * nx + i] += mem->grad_K[s1 * nx + i];
                    }
                }
                //                print_matrix("stdout", sys_sol, 1,
                //                ns*nx); print_matrix("stdout",
                //                sys_sol, 1, 1);

                // TRANSFORM using transf1_T:
                if (opts->scheme->type == simplified_in || opts->scheme->type == simplified_inis)
                {
                    // apply the transf1 operation:
                    for (s1 = 0; s1 < ns; s1++)
                    {
                        for (s2 = 0; s2 < ns; s2++)
                        {
                            work->trans[s2 * ns + s1] =
                                1.0 / H_INT * opts->scheme->transf1_T[s2 * ns + s1];
                        }
                    }
                    transform_vec(sys_sol, work->trans, sys_sol_trans, ns, nx);

                    // construct sys_sol2 from sys_sol_trans:
                    construct_subsystems(sys_sol_trans, sys_sol2, ns, nx, 1);
                }
                acados_tic(&timer_la);
                int idx = 0;
                for (s1 = 0; s1 < ns; s1++)
                {
                    // THIS LOOP IS PARALLELIZABLE BECAUSE OF DECOMPOSABLE
                    // LINEAR SUBSYSTEMS
                    if (opts->scheme->type == simplified_in ||
                        opts->scheme->type == simplified_inis)
                    {
                        sys_mat = sys_mat2[idx];
                        ipiv = ipiv2[idx];
                        sys_sol = sys_sol2[idx];
#if !TRIPLE_LOOP
                        str_mat = str_mat2[idx];
                        str_sol = str_sol2[idx];
#endif
                        idx++;
                        if ((s1 + 1) < ns)
                        {
                            dim_sys = 2 * nx;
                            s1++;  // complex conjugate pair of eigenvalues
                        }
                        else
                        {
                            dim_sys = nx;
                        }
                    }
                    else
                    {
                        dim_sys = ns * nx;
                        s1 = ns;  // break out of for-loop
                    }
#if TRIPLE_LOOP
                    solve_system_trans_ACADO(sys_mat, sys_sol, ipiv, dim_sys, 1);
#else  // TRIPLE_LOOP
#error : NOT YET IMPLEMENTED
#endif  // TRIPLE_LOOP
                }
                timing_la += acados_toc(&timer_la);
                // TRANSFORM using transf2_T:
                if (opts->scheme->type == simplified_in || opts->scheme->type == simplified_inis)
                {
                    // construct sys_sol_trans from sys_sol2:
                    destruct_subsystems(sys_sol_trans, sys_sol2, ns, nx, 1);

                    // apply the transf2 operation:
                    sys_sol = work->sys_sol;
                    transform_vec(sys_sol_trans, opts->scheme->transf2_T, sys_sol, ns, nx);
                }

                // update mu_traj
                for (s1 = 0; s1 < ns; s1++)
                {
                    for (i = 0; i < nx; i++)
                    {
                        mu_traj[istep * ns * nx + s1 * nx + i] += sys_sol[s1 * nx + i];
                    }
                }

                // update adj_tmp:
                // TODO(rien): USE ADJOINT DIFFERENTIATION HERE INSTEAD !!:
                for (j = 0; j < nx; j++)
                {
                    for (s1 = 0; s1 < ns; s1++)
                    {
                        for (i = 0; i < nx; i++)
                        {
                            adj_tmp[j] -= mu_traj[istep * ns * nx + s1 * nx + i] *
                                          jac_traj[istep * ns + s1][j * nx + i];
                        }
                    }
                }
            }
        }
    }

    if (opts->scheme->type == simplified_in || opts->scheme->type == simplified_inis)
    {
        for (i = 0; i < NF; i++) out->grad[i] = 0.0;
    }

    for (istep = 0; istep < opts->num_steps; istep++)
    {
        // form linear system matrix (explicit ODE case):

        form_linear_system_matrix(config_, istep, in, opts, mem, work, sys_mat, sys_mat2,
                                  timing_ad);

        int idx;
        if (opts->scheme->type == exact || (istep == 0 && !opts->scheme->freeze))
        {
            acados_tic(&timer_la);
            idx = 0;
            for (s1 = 0; s1 < ns; s1++)
            {
                // THIS LOOP IS PARALLELIZABLE BECAUSE OF DECOMPOSABLE LINEAR
                // SUBSYSTEMS
                if (opts->scheme->type == simplified_in || opts->scheme->type == simplified_inis)
                {
                    sys_mat = sys_mat2[idx];
                    ipiv = ipiv2[idx];
#if !TRIPLE_LOOP
                    str_mat = str_mat2[idx];
#endif
                    idx++;
                    if ((s1 + 1) < ns)
                    {
                        dim_sys = 2 * nx;
                        s1++;  // complex conjugate pair of eigenvalues
                    }
                    else
                    {
                        dim_sys = nx;
                    }
                }
                else
                {
                    dim_sys = ns * nx;
                    s1 = ns;  // break out of for-loop
                }
#if TRIPLE_LOOP
                LU_system_ACADO(sys_mat, ipiv, dim_sys);
#else  // TRIPLE_LOOP
// ---- BLASFEO: LU factorization ----
#if defined(LA_HIGH_PERFORMANCE)
                blasfeo_pack_dmat(dim_sys, dim_sys, sys_mat, dim_sys, str_mat, 0,
                                  0);  // mat2strmat
#endif  // LA_BLAS | LA_REFERENCE
                blasfeo_dgetrf_rowpivot(dim_sys, dim_sys, str_mat, 0, 0, str_mat, 0, 0,
                                        ipiv);  // Gauss elimination
                                                // ---- BLASFEO: LU factorization ----
#endif  // TRIPLE_LOOP
            }
            timing_la += acados_toc(&timer_la);
        }

        if (opts->scheme->type == simplified_in || opts->scheme->type == simplified_inis)
        {
            sys_sol = work->sys_sol;
            sys_sol_trans = work->sys_sol_trans;
        }
        for (s1 = 0; s1 < ns; s1++)
        {
            for (i = 0; i < nx * (1 + NF); i++)
            {
                rhs_in[i] = out_tmp[i];
            }
            for (s2 = 0; s2 < ns; s2++)
            {
                for (i = 0; i < nx; i++)
                {
                    rhs_in[i] +=
                        H_INT * A_mat[s2 * ns + s1] * K_traj[istep * ns * nx + s2 * nx + i];
                }
                if (opts->scheme->type == simplified_inis)
                {
                    for (j = 0; j < NF; j++)
                    {
                        for (i = 0; i < nx; i++)
                        {
                            rhs_in[(j + 1) * nx + i] +=
                                H_INT * A_mat[s2 * ns + s1] *
                                DK_traj[(istep * ns + s2) * nx * NF + j * nx + i];
                        }
                    }
                }
            }
            rhs_in[nx * (1 + NF) + nu] =
                ((double)istep + c_vec[s1]) / ((double)opts->num_steps);  // time

            acados_tic(&timer_ad);

            ext_fun_type_in[0] = COLMAJ;
            ext_fun_in[0] = rhs_in + 0;  // x: nx
            ext_fun_type_in[1] = COLMAJ;
            ext_fun_in[1] = rhs_in + nx;  // Sx: nx*nx
            ext_fun_type_in[2] = COLMAJ;
            ext_fun_in[2] = rhs_in + nx + nx * nx;  // Su: nx*nu
            ext_fun_type_in[3] = COLMAJ;
            ext_fun_in[3] = rhs_in + nx + nx * nx + nx * nu;  // u: nu

            ext_fun_type_out[0] = COLMAJ;
            ext_fun_out[0] = VDE_tmp[s1] + 0;  // fun: nx
            ext_fun_type_out[1] = COLMAJ;
            ext_fun_out[1] = VDE_tmp[s1] + nx;  // Sx: nx*nx
            ext_fun_type_out[2] = COLMAJ;
            ext_fun_out[2] = VDE_tmp[s1] + nx + nx * nx;  // Su: nx*nu

            model->expl_vde_for->evaluate(model->expl_vde_for, ext_fun_type_in, ext_fun_in,
                                          ext_fun_type_out, ext_fun_out);  // k evaluation
            timing_ad += acados_toc(&timer_ad);

            // put VDE_tmp in sys_sol:
            for (j = 0; j < 1 + NF; j++)
            {
                for (i = 0; i < nx; i++)
                {
                    sys_sol[j * ns * nx + s1 * nx + i] = VDE_tmp[s1][j * nx + i];
                }
            }
            for (i = 0; i < nx; i++)
            {
                sys_sol[s1 * nx + i] -= K_traj[istep * ns * nx + s1 * nx + i];
            }
            if (opts->scheme->type == simplified_inis)
            {
                for (j = 0; j < NF; j++)
                {
                    for (i = 0; i < nx; i++)
                    {
                        sys_sol[(j + 1) * ns * nx + s1 * nx + i] -=
                            DK_traj[(istep * ns + s1) * nx * NF + j * nx + i];
                    }
                }
            }
        }

        // Inexact Newton with Iterated Sensitivities (INIS) based gradient
        // correction:
        if (opts->scheme->type == simplified_inis)
        {
            for (j = 0; j < NF; j++)
            {
                for (i = 0; i < ns * nx; i++)
                {
                    out->grad[j] += mu_traj[istep * ns * nx + i] * sys_sol[(j + 1) * ns * nx + i];
                }
            }
        }

        if (opts->scheme->type == simplified_in || opts->scheme->type == simplified_inis)
        {
            // apply the transf1 operation:
            for (s1 = 0; s1 < ns; s1++)
            {
                for (s2 = 0; s2 < ns; s2++)
                {
                    work->trans[s2 * ns + s1] = 1.0 / H_INT * opts->scheme->transf1[s2 * ns + s1];
                }
            }
            if (!opts->scheme->freeze)
            {
                transform_mat(sys_sol, work->trans, sys_sol_trans, ns, nx, 1 + NF);
            }
            else
            {
                transform_mat(sys_sol, work->trans, sys_sol_trans, ns, nx, 1);
            }

            // construct sys_sol2 from sys_sol_trans:
            if (!opts->scheme->freeze)
            {
                construct_subsystems(sys_sol_trans, sys_sol2, ns, nx, 1 + NF);
            }
            else
            {
                construct_subsystems(sys_sol_trans, sys_sol2, ns, nx, 1);
            }
        }

        acados_tic(&timer_la);
        idx = 0;
        for (s1 = 0; s1 < ns; s1++)
        {
            // THIS LOOP IS PARALLELIZABLE BECAUSE OF DECOMPOSABLE LINEAR
            // SUBSYSTEMS
            if (opts->scheme->type == simplified_in || opts->scheme->type == simplified_inis)
            {
                sys_mat = sys_mat2[idx];
                ipiv = ipiv2[idx];
                sys_sol = sys_sol2[idx];
#if !TRIPLE_LOOP
                str_mat = str_mat2[idx];
                str_sol = str_sol2[idx];
#endif
                idx++;
                if ((s1 + 1) < ns)
                {
                    dim_sys = 2 * nx;
                    s1++;  // complex conjugate pair of eigenvalues
                }
                else
                {
                    dim_sys = nx;
                }
            }
            else
            {
                dim_sys = ns * nx;
                s1 = ns;  // break out of for-loop
            }
#if TRIPLE_LOOP
            if (!opts->scheme->freeze)
            {
                solve_system_ACADO(sys_mat, sys_sol, ipiv, dim_sys, 1 + NF);
            }
            else
            {
                solve_system_ACADO(sys_mat, sys_sol, ipiv, dim_sys, 1);
            }
#else  // TRIPLE_LOOP
#if defined(LA_HIGH_PERFORMANCE)
            // ---- BLASFEO: row transformations + backsolve ----
            blasfeo_pack_dmat(dim_sys, 1 + NF, sys_sol, dim_sys, str_sol, 0,
                              0);                    // mat2strmat
            blasfeo_drowpe(dim_sys, ipiv, str_sol);  // row permutations
            blasfeo_dtrsm_llnu(dim_sys, 1 + NF, 1.0, str_mat, 0, 0, str_sol, 0, 0, str_sol, 0,
                               0);  // L backsolve
            blasfeo_dtrsm_lunn(dim_sys, 1 + NF, 1.0, str_mat, 0, 0, str_sol, 0, 0, str_sol, 0,
                               0);  // U backsolve
            blasfeo_unpack_dmat(dim_sys, 1 + NF, str_sol, 0, 0, sys_sol,
                                dim_sys);  // strmat2mat
                                           // BLASFEO: row transformations + backsolve
#else   // LA_BLAS | LA_REFERENCE
        // ---- BLASFEO: row transformations + backsolve ----
            blasfeo_drowpe(dim_sys, ipiv, str_sol);  // row permutations
            blasfeo_dtrsm_llnu(dim_sys, 1 + NF, 1.0, str_mat, 0, 0, str_sol, 0, 0, str_sol, 0,
                               0);  // L backsolve
            blasfeo_dtrsm_lunn(dim_sys, 1 + NF, 1.0, str_mat, 0, 0, str_sol, 0, 0, str_sol, 0,
                               0);  // U backsolve
                                    // BLASFEO: row transformations + backsolve
#endif  // LA_BLAFEO
#endif  // TRIPLE_LOOP
        }
        timing_la += acados_toc(&timer_la);
        if (opts->scheme->type == simplified_in || opts->scheme->type == simplified_inis)
        {
            // construct sys_sol_trans from sys_sol2:
            if (!opts->scheme->freeze)
            {
                destruct_subsystems(sys_sol_trans, sys_sol2, ns, nx, 1 + NF);
            }
            else
            {
                destruct_subsystems(sys_sol_trans, sys_sol2, ns, nx, 1);
            }

            // apply the transf2 operation:
            sys_sol = work->sys_sol;
            if (!opts->scheme->freeze)
            {
                transform_mat(sys_sol_trans, opts->scheme->transf2, sys_sol, ns, nx, 1 + NF);
            }
            else
            {
                transform_mat(sys_sol_trans, opts->scheme->transf2, sys_sol, ns, nx, 1);
            }
        }

        // Newton step of the collocation variables
        for (i = 0; i < ns * nx; i++)
        {
            K_traj[istep * ns * nx + i] += sys_sol[i];
        }
        for (s1 = 0; s1 < ns; s1++)
        {
            for (i = 0; i < nx; i++)
            {
                out_tmp[i] += H_INT * b_vec[s1] * K_traj[istep * ns * nx + s1 * nx + i];  // RK step
            }
        }

        // Sensitivities collocation variables
        for (s1 = 0; s1 < ns; s1++)
        {
            for (j = 0; j < NF; j++)
            {
                for (i = 0; i < nx; i++)
                {
                    if (opts->scheme->type == simplified_inis && opts->sens_adj &&
                        !opts->scheme->freeze)
                    {
                        delta_DK_traj[(istep * ns + s1) * nx * NF + j * nx + i] =
                            sys_sol[(j + 1) * ns * nx + s1 * nx + i];
                    }
                    else if (opts->scheme->type == simplified_inis && !opts->scheme->freeze)
                    {
                        DK_traj[(istep * ns + s1) * nx * NF + j * nx + i] +=
                            sys_sol[(j + 1) * ns * nx + s1 * nx + i];
                    }
                    else if (!opts->scheme->freeze)
                    {
                        DK_traj[(istep * ns + s1) * nx * NF + j * nx + i] =
                            sys_sol[(j + 1) * ns * nx + s1 * nx + i];
                    }
                }
            }
        }
        for (s1 = 0; s1 < ns; s1++)
        {
            for (i = 0; i < nx * NF; i++)
            {
                out_tmp[nx + i] +=
                    H_INT * b_vec[s1] * DK_traj[(istep * ns + s1) * nx * NF + i];  // RK step
            }
        }
        if (opts->scheme->type == simplified_inis || opts->scheme->type == simplified_in)
        {
            // Adjoint derivatives:
            for (s1 = 0; s1 < ns; s1++)
            {
                for (j = 0; j < nx; j++)
                {
                    adj_traj[istep * ns * nx + s1 * nx + j] = 0.0;
                    for (i = 0; i < nx; i++)
                    {
                        adj_traj[istep * ns * nx + s1 * nx + j] +=
                            mu_traj[istep * ns * nx + s1 * nx + i] *
                            jac_traj[istep * ns + s1][j * nx + i];
                    }
                }
            }
        }
        //        print_matrix_name("stdout", "adj_traj", &adj_traj[0], 1,
        //        ns*nx); print_matrix_name("stdout", "mu_traj",
        //        &mu_traj[0], 1, ns*nx); print_matrix_name("stdout",
        //        "DK_traj", &DK_traj[0], 1, nx*NF); print_matrix_name("stdout",
        //        "VDE_tmp[0]", &VDE_tmp[0][0], 1, nx*(NF+1));
        //        print_matrix_name("stdout", "VDE_tmp[1]", &VDE_tmp[1][0], 1,
        //        nx*(NF+1));
        if (opts->scheme->type == simplified_in)
        {
            // Standard Inexact Newton based gradient correction:
            for (j = 0; j < NF; j++)
            {
                for (s1 = 0; s1 < ns; s1++)
                {
                    for (i = 0; i < nx; i++)
                    {
                        out->grad[j] +=
                            mu_traj[istep * ns * nx + s1 * nx + i] * VDE_tmp[s1][(j + 1) * nx + i];
                    }
                }
            }
            for (j = 0; j < NF; j++)
            {
                for (s1 = 0; s1 < ns; s1++)
                {
                    for (i = 0; i < nx; i++)
                    {
                        out->grad[j] -= mu_traj[istep * ns * nx + s1 * nx + i] *
                                        DK_traj[(istep * ns + s1) * nx * NF + j * nx + i];
                    }
                }
                for (s2 = 0; s2 < ns; s2++)
                {
                    for (s1 = 0; s1 < ns; s1++)
                    {
                        for (i = 0; i < nx; i++)
                        {
                            out->grad[j] += H_INT * A_mat[s2 * ns + s1] *
                                            adj_traj[istep * ns * nx + s1 * nx + i] *
                                            DK_traj[(istep * ns + s2) * nx * NF + j * nx + i];
                        }
                    }
                }
            }
        }
        //        print_matrix_name("stdout", "grad", &out->grad[0], 1, NF);
    }
    for (i = 0; i < nx; i++) out->xn[i] = out_tmp[i];
    for (i = 0; i < nx * NF; i++) out->S_forw[i] = out_tmp[nx + i];

    out->info->CPUtime = acados_toc(&timer);
    out->info->LAtime = timing_la;
    out->info->ADtime = timing_ad;

    return 0;  // success
}

void sim_lifted_irk_config_initialize_default(void *config_)
{
    sim_solver_config *config = config_;

    config->evaluate = &sim_lifted_irk;
    config->opts_calculate_size = &sim_lifted_irk_opts_calculate_size;
    config->opts_assign = &sim_lifted_irk_opts_assign;
    config->opts_initialize_default = &sim_lifted_irk_opts_initialize_default;
    config->opts_update = &sim_lifted_irk_opts_update;
    config->memory_calculate_size = &sim_lifted_irk_memory_calculate_size;
    config->memory_assign = &sim_lifted_irk_memory_assign;
    config->workspace_calculate_size = &sim_lifted_irk_workspace_calculate_size;
    config->model_calculate_size = &sim_lifted_irk_model_calculate_size;
    config->model_assign = &sim_lifted_irk_model_assign;
    config->model_set_function = &sim_lifted_irk_model_set_function;
<<<<<<< HEAD

    return;
=======
    config->dims_calculate_size = &sim_lifted_irk_dims_calculate_size;
    config->dims_assign = &sim_lifted_irk_dims_assign;
    config->set_nx = &sim_lifted_irk_set_nx;
    config->set_nu = &sim_lifted_irk_set_nu;
    config->get_nx = &sim_lifted_irk_get_nx;
    config->get_nu = &sim_lifted_irk_get_nu;
    return;

>>>>>>> dd75b445
}<|MERGE_RESOLUTION|>--- conflicted
+++ resolved
@@ -32,8 +32,6 @@
 #include "acados/utils/mem.h"
 #include "acados/utils/print.h"
 
-<<<<<<< HEAD
-=======
 /************************************************
 * dims
 ************************************************/
@@ -81,7 +79,6 @@
     *nu = dims->nu;
 }
 
->>>>>>> dd75b445
 /************************************************
  * model
  ************************************************/
@@ -95,13 +92,9 @@
     return size;
 }
 
-<<<<<<< HEAD
-void *sim_lifted_irk_model_assign(void *config, sim_dims *dims, void *raw_memory)
-=======
 
 
 void *sim_lifted_irk_model_assign(void *config, void *dims, void *raw_memory)
->>>>>>> dd75b445
 {
     char *c_ptr = (char *)raw_memory;
 
@@ -169,15 +162,10 @@
     return size;
 }
 
-<<<<<<< HEAD
-// TODO(all): return pointer to sim_rk_opts instead
-void *sim_lifted_irk_opts_assign(void *config_, sim_dims *dims, void *raw_memory)
-=======
 
 
 // TODO return pointer to sim_rk_opts instead
 void *sim_lifted_irk_opts_assign(void *config_, void *dims, void *raw_memory)
->>>>>>> dd75b445
 {
     int ns_max = 15;
 
@@ -218,13 +206,9 @@
     return (void *)opts;
 }
 
-<<<<<<< HEAD
-void sim_lifted_irk_opts_initialize_default(void *config_, sim_dims *dims, void *opts_)
-=======
 
 
 void sim_lifted_irk_opts_initialize_default(void *config_, void *dims_, void *opts_)
->>>>>>> dd75b445
 {
     sim_rk_opts *opts = opts_;
     sim_lifted_irk_dims *dims = (sim_lifted_irk_dims *) dims_;
@@ -266,13 +250,9 @@
     return;
 }
 
-<<<<<<< HEAD
-void sim_lifted_irk_opts_update(void *config_, sim_dims *dims, void *opts_)
-=======
 
 
 void sim_lifted_irk_opts_update(void *config_, void *dims, void *opts_)
->>>>>>> dd75b445
 {
     sim_rk_opts *opts = opts_;
 
@@ -309,12 +289,8 @@
 
 int sim_lifted_irk_memory_calculate_size(void *config_, void *dims_, void *opts_)
 {
-<<<<<<< HEAD
-    sim_rk_opts *opts = opts_;
-=======
 	sim_rk_opts *opts = opts_;
     sim_lifted_irk_dims *dims = (sim_lifted_irk_dims *) dims_;
->>>>>>> dd75b445
 
     int ns = opts->ns;
 
@@ -394,18 +370,12 @@
     return size;
 }
 
-<<<<<<< HEAD
-void *sim_lifted_irk_memory_assign(void *config_, sim_dims *dims, void *opts_, void *raw_memory)
-{
-    sim_rk_opts *opts = opts_;
-=======
 
 
 void *sim_lifted_irk_memory_assign(void *config_, void *dims_, void *opts_, void *raw_memory)
 {
 	sim_rk_opts *opts = opts_;
     sim_lifted_irk_dims *dims = (sim_lifted_irk_dims *) dims_;
->>>>>>> dd75b445
 
     int ns = opts->ns;
 
@@ -534,12 +504,8 @@
 
 int sim_lifted_irk_workspace_calculate_size(void *config_, void *dims_, void *opts_)
 {
-<<<<<<< HEAD
-    sim_rk_opts *opts = opts_;
-=======
 	sim_rk_opts *opts = opts_;
     sim_lifted_irk_dims *dims = (sim_lifted_irk_dims *) dims_;
->>>>>>> dd75b445
 
     int ns = opts->ns;
 
@@ -602,12 +568,8 @@
 static void sim_lifted_irk_workspace_cast(void *config_, sim_lifted_irk_workspace *work,
                                           const sim_in *in, void *opts_)
 {
-<<<<<<< HEAD
-    sim_rk_opts *opts = opts_;
-=======
 	sim_rk_opts *opts = opts_;
     sim_lifted_irk_dims *dims = (sim_lifted_irk_dims *) in->dims;
->>>>>>> dd75b445
 
     int ns = opts->ns;
 
@@ -1008,15 +970,6 @@
                                       sim_lifted_irk_memory *mem, sim_lifted_irk_workspace *work,
                                       double *sys_mat, double **sys_mat2, double timing_ad)
 {
-<<<<<<< HEAD
-    sim_rk_opts *opts = opts_;
-
-    int ns = opts->ns;
-
-    int nx = in->dims->nx;
-    int nu = in->dims->nu;
-    double H_INT = in->T / opts->num_steps;
-=======
 	sim_rk_opts *opts = opts_;
     int ns = opts->ns;
 
@@ -1026,7 +979,6 @@
     int nu = dims->nu;
 
     double H_INT = in->T/opts->num_steps;
->>>>>>> dd75b445
     double *A_mat = opts->A_mat;
     double *c_vec = opts->c_vec;
 
@@ -1820,10 +1772,6 @@
     config->model_calculate_size = &sim_lifted_irk_model_calculate_size;
     config->model_assign = &sim_lifted_irk_model_assign;
     config->model_set_function = &sim_lifted_irk_model_set_function;
-<<<<<<< HEAD
-
-    return;
-=======
     config->dims_calculate_size = &sim_lifted_irk_dims_calculate_size;
     config->dims_assign = &sim_lifted_irk_dims_assign;
     config->set_nx = &sim_lifted_irk_set_nx;
@@ -1832,5 +1780,4 @@
     config->get_nu = &sim_lifted_irk_get_nu;
     return;
 
->>>>>>> dd75b445
 }