--- conflicted
+++ resolved
@@ -309,11 +309,7 @@
 {
     ocp_qp_xcond_solver_config *config = config_;
 
-<<<<<<< HEAD
-    config->set_dims = &ocp_qp_dims_set;
-=======
     config->dims_set = &ocp_qp_dims_set;
->>>>>>> 254ecc84
     config->opts_calculate_size = &ocp_qp_full_condensing_solver_opts_calculate_size;
     config->opts_assign = &ocp_qp_full_condensing_solver_opts_assign;
     config->opts_set = &ocp_qp_full_condensing_solver_opts_set;
