--- conflicted
+++ resolved
@@ -556,75 +556,7 @@
     int_t mem_size = 0;
 
     if (M < N) {  // XXX andrea partial tightened stuff
-<<<<<<< HEAD
         mem_size = 0;
-=======
-        mem_size += d_ip2_res_mpc_hard_work_space_size_bytes_libstr(N, nx, nu, nb, ng);
-
-        int_t ii;
-        // Adding memory for data
-        for (ii=0; ii < N; ii++) {
-            mem_size+= d_size_strmat(nu[ii]+nx[ii]+1, nx[ii+1]);  // BAbt
-            mem_size+= d_size_strvec(nx[ii+1]);  // b
-            mem_size+= d_size_strmat(nu[ii]+nx[ii]+1, nu[ii]+nx[ii]);  // RSQrq
-            mem_size+= d_size_strvec(nu[ii]+nx[ii]);  // rq
-            mem_size+= d_size_strmat(nu[ii]+nx[ii]+1, ng[ii]);  // DCt
-            mem_size+= d_size_strvec(2*nb[ii]+2*ng[ii]);  // d
-            mem_size+= d_size_strvec(nu[ii]+nx[ii]);
-            mem_size+= d_size_strvec(nx[ii+1]);
-            mem_size+= d_size_strvec(nx[ii+1]);
-            mem_size+= d_size_strvec(2*nb[ii]+2*ng[ii]);
-            mem_size+= d_size_strvec(2*nb[ii]+2*ng[ii]);
-            mem_size+= d_size_strvec(2*nb[ii]+2*ng[ii]);
-        }
-
-        mem_size+= d_size_strmat(nu[N]+nx[N]+1, nu[N]+nx[N]);  // RSQrq
-        mem_size+= d_size_strvec(nu[N]+nx[N]);  // q
-        mem_size+= d_size_strmat(nu[N]+nx[N]+1, ng[N]);  // DCt
-        mem_size+= d_size_strvec(2*nb[N]+2*ng[N]);  // d
-        mem_size+= d_size_strvec(nu[N]+nx[N]);
-        mem_size+= d_size_strvec(nu[N]+nx[N]);
-        mem_size+= d_size_strvec(2*nb[N]+2*ng[N]);
-        mem_size+= d_size_strvec(2*nb[N]+2*ng[N]);
-        mem_size+= d_size_strvec(2*nb[N]+2*ng[N]);
-
-
-        // Adding memory for extra variables in the Riccati recursion
-        mem_size+=d_size_strvec(nx[N]);
-        mem_size+=d_size_strmat(nu[N]+nx[N]+1, nu[N]+nx[N]);
-        mem_size+=d_size_strmat(nx[N], nx[N]);
-
-        for ( ii=0; ii < N; ii++ ) {
-            mem_size+=d_size_strvec(2*nb[ii]+2*ng[ii]);
-            mem_size+=d_size_strvec(nb[ii]+ng[ii]);
-            mem_size+=d_size_strvec(nb[ii]+ng[ii]);
-
-            mem_size+=d_size_strvec(2*nb[ii]+2*ng[ii]);
-            mem_size+=d_size_strvec(2*nb[ii]+2*ng[ii]);
-        }
-
-        // Adding memory for extra variables in the Riccati recursion
-        mem_size+=d_size_strvec(nx[N]);
-        mem_size+=d_size_strmat(nu[N]+nx[N]+1, nu[N]+nx[N]);
-        mem_size+=d_size_strmat(nx[N], nx[N]);
-
-        ii = N;
-        mem_size+=d_size_strvec(2*nb[ii]+2*ng[ii]);
-        mem_size+=d_size_strvec(nb[ii]+ng[ii]);
-        mem_size+=d_size_strvec(nb[ii]+ng[ii]);
-        mem_size+=d_size_strvec(2*nb[ii]+2*ng[ii]);
-        mem_size+=d_size_strvec(2*nb[ii]+2*ng[ii]);
-
-        mem_size+=d_size_strvec(2*nb[ii]+2*ng[ii]);
-        mem_size+=d_size_strvec(nb[ii]+ng[ii]);
-        mem_size+=d_size_strvec(nb[ii]+ng[ii]);
-        mem_size+=d_size_strvec(2*nb[ii]+2*ng[ii]);
-
-        mem_size+=d_back_ric_rec_work_space_size_bytes_libstr(N, nx, nu, nb, ng);
-
-        // add memory for riccati work space
-        mem_size+=sizeof(double)*max_ip_iter*5;
->>>>>>> 858b5788
 
         // add memory for stats
     } else {  // XXX giaf fortran interface
