--- conflicted
+++ resolved
@@ -7,11 +7,7 @@
 OBJS += ocp_qp_common.o
 OBJS += ocp_qp_common_frontend.o
 OBJS += ocp_qp_hpipm.o
-<<<<<<< HEAD
-=======
 OBJS += ocp_qp_qpdunes.o
-OBJS += ocp_qp_condensing.o
->>>>>>> 8ae74c50
 OBJS += ocp_qp_partial_condensing.o
 OBJS += ocp_qp_full_condensing.o
 OBJS += ocp_qp_sparse_solver.o
