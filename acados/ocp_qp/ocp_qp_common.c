--- conflicted
+++ resolved
@@ -393,11 +393,7 @@
         qp_solver->destroy = &ocp_qp_condensing_qpoases_destroy;
     } else if (!strcmp(solver_name, "hpmpc")) {
         if (qp_solver->args == NULL)
-<<<<<<< HEAD
             qp_solver->args = (void *)ocp_qp_hpmpc_create_arguments(qp_in);
-=======
-            qp_solver->args = ocp_qp_hpmpc_create_arguments(qp_in, HPMPC_DEFAULT_ARGUMENTS);
->>>>>>> 6b1749fa
         qp_solver->fun = &ocp_qp_hpmpc;
         qp_solver->initialize = &ocp_qp_hpmpc_initialize;
         qp_solver->destroy = &ocp_qp_hpmpc_destroy;
