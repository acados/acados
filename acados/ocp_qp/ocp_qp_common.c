--- conflicted
+++ resolved
@@ -30,13 +30,10 @@
 #include "acados/ocp_qp/ocp_qp_condensing_solver.h"
 #include "acados/ocp_qp/ocp_qp_sparse_solver.h"
 #include "acados/ocp_qp/ocp_qp_hpipm.h"
-<<<<<<< HEAD
 #include "acados/ocp_qp/ocp_qp_hpmpc.h"
-=======
 #ifdef ACADOS_WITH_QPDUNES
 #include "acados/ocp_qp/ocp_qp_qpdunes.h"
 #endif
->>>>>>> e9bfaa87
 #include "acados/dense_qp/dense_qp_hpipm.h"
 #include "acados/dense_qp/dense_qp_qpoases.h"
 #include "acados/dense_qp/dense_qp_qore.h"
@@ -297,7 +294,6 @@
             ((ocp_qp_solver *)qp_solver)->calculate_workspace_size = &ocp_qp_hpipm_calculate_workspace_size;
             ((ocp_qp_solver *)qp_solver)->fun = &ocp_qp_hpipm;
             break;
-<<<<<<< HEAD
         case HPMPC:
             ((ocp_qp_solver *)qp_solver)->calculate_args_size = &ocp_qp_hpmpc_calculate_args_size;
             ((ocp_qp_solver *)qp_solver)->assign_args = &ocp_qp_hpmpc_assign_args;
@@ -307,7 +303,6 @@
             ((ocp_qp_solver *)qp_solver)->calculate_workspace_size = &ocp_qp_hpmpc_calculate_workspace_size;
             ((ocp_qp_solver *)qp_solver)->fun = &ocp_qp_hpmpc;
             break;
-=======
         #ifdef ACADOS_WITH_QPDUNES
         case QPDUNES:
             ((ocp_qp_solver *)qp_solver)->calculate_args_size = &ocp_qp_qpdunes_calculate_args_size;
@@ -319,7 +314,6 @@
             ((ocp_qp_solver *)qp_solver)->fun = &ocp_qp_qpdunes;
             break;
         #endif
->>>>>>> e9bfaa87
         case CONDENSING_HPIPM:
             ((dense_qp_solver *)qp_solver)->calculate_args_size = &dense_qp_hpipm_calculate_args_size;
             ((dense_qp_solver *)qp_solver)->assign_args = &dense_qp_hpipm_assign_args;
