--- conflicted
+++ resolved
@@ -44,11 +44,7 @@
 typedef struct
 {
     // TODO(dimitris): pass dims to evaluate?
-<<<<<<< HEAD
-    void (*set_dims)(void *config_, void *dims_, int stage, const char *field, const int* value);
-=======
     void (*dims_set)(void *config_, void *dims_, int stage, const char *field, const int* value);
->>>>>>> 254ecc84
     int (*evaluate)(void *config, void *qp_in, void *qp_out, void *opts, void *mem, void *work);
     int (*opts_calculate_size)(void *config, void *dims);
     void *(*opts_assign)(void *config, void *dims, void *raw_memory);
@@ -78,11 +74,7 @@
 
 typedef struct
 {
-<<<<<<< HEAD
-    void (*set_dims)(void *config_, void *dims_, int stage, const char *field, const int* value);
-=======
     void (*dims_set)(void *config_, void *dims_, int stage, const char *field, const int* value);
->>>>>>> 254ecc84
     int (*evaluate)(void *config, ocp_qp_in *qp_in, ocp_qp_out *qp_out, void *opts, void *mem,
                     void *work);
     int (*opts_calculate_size)(void *config, ocp_qp_dims *dims);
