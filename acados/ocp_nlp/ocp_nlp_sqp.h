/*
 * Copyright (c) The acados authors.
 *
 * This file is part of acados.
 *
 * The 2-Clause BSD License
 *
 * Redistribution and use in source and binary forms, with or without
 * modification, are permitted provided that the following conditions are met:
 *
 * 1. Redistributions of source code must retain the above copyright notice,
 * this list of conditions and the following disclaimer.
 *
 * 2. Redistributions in binary form must reproduce the above copyright notice,
 * this list of conditions and the following disclaimer in the documentation
 * and/or other materials provided with the distribution.
 *
 * THIS SOFTWARE IS PROVIDED BY THE COPYRIGHT HOLDERS AND CONTRIBUTORS "AS IS"
 * AND ANY EXPRESS OR IMPLIED WARRANTIES, INCLUDING, BUT NOT LIMITED TO, THE
 * IMPLIED WARRANTIES OF MERCHANTABILITY AND FITNESS FOR A PARTICULAR PURPOSE
 * ARE DISCLAIMED. IN NO EVENT SHALL THE COPYRIGHT HOLDER OR CONTRIBUTORS BE
 * LIABLE FOR ANY DIRECT, INDIRECT, INCIDENTAL, SPECIAL, EXEMPLARY, OR
 * CONSEQUENTIAL DAMAGES (INCLUDING, BUT NOT LIMITED TO, PROCUREMENT OF
 * SUBSTITUTE GOODS OR SERVICES; LOSS OF USE, DATA, OR PROFITS; OR BUSINESS
 * INTERRUPTION) HOWEVER CAUSED AND ON ANY THEORY OF LIABILITY, WHETHER IN
 * CONTRACT, STRICT LIABILITY, OR TORT (INCLUDING NEGLIGENCE OR OTHERWISE)
 * ARISING IN ANY WAY OUT OF THE USE OF THIS SOFTWARE, EVEN IF ADVISED OF THE
 * POSSIBILITY OF SUCH DAMAGE.;
 */


/// \addtogroup ocp_nlp
/// @{
/// \addtogroup ocp_nlp_solver
/// @{
/// \addtogroup ocp_nlp_sqp ocp_nlp_sqp
/// @{

#ifndef ACADOS_OCP_NLP_OCP_NLP_SQP_H_
#define ACADOS_OCP_NLP_OCP_NLP_SQP_H_

#ifdef __cplusplus
extern "C" {
#endif

// acados
#include "acados/ocp_nlp/ocp_nlp_common.h"
#include "acados/utils/types.h"



/************************************************
 * options
 ************************************************/

typedef struct
{
    ocp_nlp_opts *nlp_opts;
    double tol_stat;     // exit tolerance on stationarity condition
    double tol_eq;       // exit tolerance on equality constraints
    double tol_ineq;     // exit tolerance on inequality constraints
    double tol_comp;     // exit tolerance on complementarity condition
    int max_iter;
    int ext_qp_res;      // compute external QP residuals (i.e. at SQP level) at each SQP iteration (for debugging)
    int qp_warm_start;   // qp_warm_start in all but the first sqp iterations
    bool warm_start_first_qp; // to set qp_warm_start in first iteration
    int rti_phase;       // only phase 0 at the moment
    int initialize_t_slacks;  // 0-false or 1-true

} ocp_nlp_sqp_opts;

//
acados_size_t ocp_nlp_sqp_opts_calculate_size(void *config, void *dims);
//
void *ocp_nlp_sqp_opts_assign(void *config, void *dims, void *raw_memory);
//
void ocp_nlp_sqp_opts_initialize_default(void *config, void *dims, void *opts);
//
void ocp_nlp_sqp_opts_update(void *config, void *dims, void *opts);
//
void ocp_nlp_sqp_opts_set(void *config_, void *opts_, const char *field, void* value);
//
void ocp_nlp_sqp_opts_set_at_stage(void *config_, void *opts_, size_t stage, const char *field, void* value);



/************************************************
 * memory
 ************************************************/

typedef struct
{
    // nlp memory
    ocp_nlp_memory *nlp_mem;

    double time_qp_sol;
    double time_qp_solver_call;
    double time_qp_xcond;
    double time_lin;
    double time_reg;
    double time_tot;
    double time_glob;
    double time_sim;
    double time_sim_la;
    double time_sim_ad;
    double time_solution_sensitivities;
    double alpha;

    // statistics
    double *stat;
    int stat_m;
    int stat_n;

    int status;
    int sqp_iter;

} ocp_nlp_sqp_memory;

//
acados_size_t ocp_nlp_sqp_memory_calculate_size(void *config, void *dims, void *opts_);
//
void *ocp_nlp_sqp_memory_assign(void *config, void *dims, void *opts_, void *raw_memory);
//
void ocp_nlp_sqp_memory_reset_qp_solver(void *config_, void *dims_, void *nlp_in_, void *nlp_out_,
    void *opts_, void *mem_, void *work_);


/************************************************
 * workspace
 ************************************************/

typedef struct
{
    ocp_nlp_workspace *nlp_work;

    // qp residuals
    ocp_qp_res *qp_res;
    ocp_qp_res_ws *qp_res_ws;

} ocp_nlp_sqp_workspace;

//
acados_size_t ocp_nlp_sqp_workspace_calculate_size(void *config, void *dims, void *opts_);



/************************************************
 * functions
 ************************************************/

//
int ocp_nlp_sqp(void *config, void *dims, void *nlp_in, void *nlp_out,
                void *args, void *mem, void *work_);
//
void ocp_nlp_sqp_config_initialize_default(void *config_);
//
int ocp_nlp_sqp_precompute(void *config_, void *dims_, void *nlp_in_, void *nlp_out_,
                void *opts_, void *mem_, void *work_);
//
<<<<<<< HEAD
void ocp_nlp_sqp_eval_adj_p(void *config_, void *dims_, void *nlp_in_, void *opts_, void *mem_, void *work_,
                            const char *field, void *lagr_grad_wrt_params);
=======
void ocp_nlp_sqp_get(void *config_, void *dims_, void *mem_, const char *field, void *return_value_);
>>>>>>> e09c6349

#ifdef __cplusplus
} /* extern "C" */
#endif

#endif  // ACADOS_OCP_NLP_OCP_NLP_SQP_H_
/// @}
/// @}
/// @}<|MERGE_RESOLUTION|>--- conflicted
+++ resolved
@@ -157,12 +157,10 @@
 int ocp_nlp_sqp_precompute(void *config_, void *dims_, void *nlp_in_, void *nlp_out_,
                 void *opts_, void *mem_, void *work_);
 //
-<<<<<<< HEAD
 void ocp_nlp_sqp_eval_adj_p(void *config_, void *dims_, void *nlp_in_, void *opts_, void *mem_, void *work_,
                             const char *field, void *lagr_grad_wrt_params);
-=======
+//
 void ocp_nlp_sqp_get(void *config_, void *dims_, void *mem_, const char *field, void *return_value_);
->>>>>>> e09c6349
 
 #ifdef __cplusplus
 } /* extern "C" */
