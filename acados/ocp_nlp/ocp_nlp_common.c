--- conflicted
+++ resolved
@@ -1591,13 +1591,11 @@
     // regularization
     size += config->regularize->memory_calculate_size(config->regularize, dims->regularize, opts->regularize);
 
-<<<<<<< HEAD
     // qp_scaling
     size += config->qp_scaling->memory_calculate_size(config->qp_scaling, dims->qp_scaling, opts->qp_scaling);
-=======
+
     // globalization
     size += config->globalization->memory_calculate_size(config->globalization, dims);
->>>>>>> c882b860
 
     // dynamics
     size += N * sizeof(void *);
@@ -1760,13 +1758,10 @@
     // globalization
     mem->globalization = config->globalization->memory_assign(config->globalization, dims, c_ptr);
     c_ptr += config->globalization->memory_calculate_size(config->globalization, dims);
-<<<<<<< HEAD
 
     // qp_scaling
     mem->qp_scaling = config->qp_scaling->memory_assign(config->qp_scaling, dims->qp_scaling, opts->qp_scaling, c_ptr);
     c_ptr += config->qp_scaling->memory_calculate_size(config->qp_scaling, dims->qp_scaling, opts->qp_scaling);
-=======
->>>>>>> c882b860
 
     int i;
     // dynamics
