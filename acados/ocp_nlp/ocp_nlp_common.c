/*
 *    This file is part of acados.
 *
 *    acados is free software; you can redistribute it and/or
 *    modify it under the terms of the GNU Lesser General Public
 *    License as published by the Free Software Foundation; either
 *    version 3 of the License, or (at your option) any later version.
 *
 *    acados is distributed in the hope that it will be useful,
 *    but WITHOUT ANY WARRANTY; without even the implied warranty of
 *    MERCHANTABILITY or FITNESS FOR A PARTICULAR PURPOSE.  See the GNU
 *    Lesser General Public License for more details.
 *
 *    You should have received a copy of the GNU Lesser General Public
 *    License along with acados; if not, write to the Free Software Foundation,
 *    Inc., 51 Franklin Street, Fifth Floor, Boston, MA  02110-1301  USA
 *
 */

#include "acados/ocp_nlp/ocp_nlp_common.h"

#include <stdlib.h>
#include <string.h>

static int_t number_of_primal_vars(const ocp_nlp_in *in) {
    int_t num_vars = 0;

    for (int_t i = 0; i < in->N; i++) {
        num_vars += in->nx[i] + in->nu[i];
    }
    num_vars += in->nx[in->N];

    return num_vars;
}


<<<<<<< HEAD
void ocp_nlp_create_memory(const ocp_nlp_in *in, void *mem_) {
    ocp_nlp_mem *mem = (ocp_nlp_mem *) mem_;

=======
void ocp_nlp_create_memory(const ocp_nlp_in *in, ocp_nlp_memory *mem) {
>>>>>>> 7b6ae2fa
    mem->num_vars = number_of_primal_vars(in);
    mem->x = (real_t **) calloc(in->N+1, sizeof(*mem->x));
    mem->u = (real_t **) calloc(in->N, sizeof(*mem->u));
    mem->lam = (real_t **) calloc(in->N, sizeof(*mem->lam));
    for (int_t i = 0; i < in->N; i++) {
        mem->x[i] = (real_t *) calloc(in->nx[i], sizeof(*mem->x[i]));
        mem->u[i] = (real_t *) calloc(in->nu[i], sizeof(*mem->u[i]));
        mem->lam[i] = (real_t *) calloc(in->nx[i], sizeof(*mem->lam[i]));
    }
    mem->x[in->N] = (real_t *) calloc(in->nx[in->N], sizeof(*mem->x[in->N]));
}


void ocp_nlp_free_memory(int_t N, void *mem_) {
    ocp_nlp_mem *mem = (ocp_nlp_mem *) mem_;

    for (int_t i = 0; i < N; i++) {
        free(mem->x[i]);
        free(mem->u[i]);
        free(mem->lam[i]);
    }
    free(mem->x[N]);
    free(mem->x);
    free(mem->u);
    free(mem->lam);
}


int_t ocp_nlp_calculate_workspace_size(const ocp_nlp_in *in, void *args_) {
    ocp_nlp_args *args = (ocp_nlp_args*) args_;

    int_t size;
    int_t num_vars = number_of_primal_vars(in);

    args->dummy = 1;

    size = sizeof(ocp_nlp_work);
    size += num_vars*sizeof(real_t);

    return size;
}


void ocp_nlp_cast_workspace(ocp_nlp_work *work, ocp_nlp_memory *mem) {
    char *ptr = (char *) work;

    ptr += sizeof(ocp_nlp_work);
    work->w = (real_t*) ptr;
    ptr += mem->num_vars*sizeof(real_t);  // TODO(robin): ptr never used again?
}<|MERGE_RESOLUTION|>--- conflicted
+++ resolved
@@ -34,13 +34,8 @@
 }
 
 
-<<<<<<< HEAD
 void ocp_nlp_create_memory(const ocp_nlp_in *in, void *mem_) {
     ocp_nlp_mem *mem = (ocp_nlp_mem *) mem_;
-
-=======
-void ocp_nlp_create_memory(const ocp_nlp_in *in, ocp_nlp_memory *mem) {
->>>>>>> 7b6ae2fa
     mem->num_vars = number_of_primal_vars(in);
     mem->x = (real_t **) calloc(in->N+1, sizeof(*mem->x));
     mem->u = (real_t **) calloc(in->N, sizeof(*mem->u));
@@ -52,7 +47,6 @@
     }
     mem->x[in->N] = (real_t *) calloc(in->nx[in->N], sizeof(*mem->x[in->N]));
 }
-
 
 void ocp_nlp_free_memory(int_t N, void *mem_) {
     ocp_nlp_mem *mem = (ocp_nlp_mem *) mem_;
