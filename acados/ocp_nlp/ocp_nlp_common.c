/*
 * Copyright (c) The acados authors.
 *
 * This file is part of acados.
 *
 * The 2-Clause BSD License
 *
 * Redistribution and use in source and binary forms, with or without
 * modification, are permitted provided that the following conditions are met:
 *
 * 1. Redistributions of source code must retain the above copyright notice,
 * this list of conditions and the following disclaimer.
 *
 * 2. Redistributions in binary form must reproduce the above copyright notice,
 * this list of conditions and the following disclaimer in the documentation
 * and/or other materials provided with the distribution.
 *
 * THIS SOFTWARE IS PROVIDED BY THE COPYRIGHT HOLDERS AND CONTRIBUTORS "AS IS"
 * AND ANY EXPRESS OR IMPLIED WARRANTIES, INCLUDING, BUT NOT LIMITED TO, THE
 * IMPLIED WARRANTIES OF MERCHANTABILITY AND FITNESS FOR A PARTICULAR PURPOSE
 * ARE DISCLAIMED. IN NO EVENT SHALL THE COPYRIGHT HOLDER OR CONTRIBUTORS BE
 * LIABLE FOR ANY DIRECT, INDIRECT, INCIDENTAL, SPECIAL, EXEMPLARY, OR
 * CONSEQUENTIAL DAMAGES (INCLUDING, BUT NOT LIMITED TO, PROCUREMENT OF
 * SUBSTITUTE GOODS OR SERVICES; LOSS OF USE, DATA, OR PROFITS; OR BUSINESS
 * INTERRUPTION) HOWEVER CAUSED AND ON ANY THEORY OF LIABILITY, WHETHER IN
 * CONTRACT, STRICT LIABILITY, OR TORT (INCLUDING NEGLIGENCE OR OTHERWISE)
 * ARISING IN ANY WAY OUT OF THE USE OF THIS SOFTWARE, EVEN IF ADVISED OF THE
 * POSSIBILITY OF SUCH DAMAGE.;
 */


#include "acados/ocp_nlp/ocp_nlp_common.h"

#include <assert.h>
#include <stdlib.h>
#include <string.h>
#include <math.h>

// blasfeo
#include "blasfeo_common.h"
#include "blasfeo_d_blas.h"
// hpipm
#include "hpipm/include/hpipm_d_ocp_qp_dim.h"
// acados
#include "acados/utils/mem.h"
#include "acados/utils/print.h"
#include "acados/utils/strsep.h"
// openmp
#if defined(ACADOS_WITH_OPENMP)
#include <omp.h>
#endif


/************************************************
 * config
 ************************************************/

acados_size_t ocp_nlp_config_calculate_size(int N)
{
    acados_size_t size = 0;

    // self
    size += sizeof(ocp_nlp_config);

    // qp solver
    size += ocp_qp_xcond_solver_config_calculate_size();

    // regularization
    size += ocp_nlp_reg_config_calculate_size();

    // globalization
    size += ocp_nlp_globalization_config_calculate_size();

    // dynamics
    size += N * sizeof(ocp_nlp_dynamics_config *);

    for (int i = 0; i < N; i++) size += ocp_nlp_dynamics_config_calculate_size();

    // cost
    size += (N + 1) * sizeof(ocp_nlp_cost_config *);

    for (int i = 0; i <= N; i++) size += ocp_nlp_cost_config_calculate_size();

    // constraints
    size += (N + 1) * sizeof(ocp_nlp_constraints_config *);

    for (int i = 0; i <= N; i++) size += ocp_nlp_constraints_config_calculate_size();

    return size;
}



ocp_nlp_config *ocp_nlp_config_assign(int N, void *raw_memory)
{
    char *c_ptr = (char *) raw_memory;

    ocp_nlp_config *config = (ocp_nlp_config *) c_ptr;
    c_ptr += sizeof(ocp_nlp_config);

    config->N = N;
    config->with_feasible_qp = false;

    // qp solver
    config->qp_solver = ocp_qp_xcond_solver_config_assign(c_ptr);
    c_ptr += ocp_qp_xcond_solver_config_calculate_size();

    // regularization
    config->regularize = ocp_nlp_reg_config_assign(c_ptr);
    c_ptr += ocp_nlp_reg_config_calculate_size();

    // globalization
    config->globalization = ocp_nlp_globalization_config_assign(c_ptr);
    c_ptr += ocp_nlp_globalization_config_calculate_size();

    // dynamics
    config->dynamics = (ocp_nlp_dynamics_config **) c_ptr;
    c_ptr += N * sizeof(ocp_nlp_dynamics_config *);

    for (int i = 0; i < N; i++)
    {
        config->dynamics[i] = ocp_nlp_dynamics_config_assign(c_ptr);
        c_ptr += ocp_nlp_dynamics_config_calculate_size();
    }

    // cost
    config->cost = (ocp_nlp_cost_config **) c_ptr;
    c_ptr += (N + 1) * sizeof(ocp_nlp_cost_config *);

    for (int i = 0; i <= N; i++)
    {
        config->cost[i] = ocp_nlp_cost_config_assign(c_ptr);
        c_ptr += ocp_nlp_cost_config_calculate_size();
    }

    // constraints
    config->constraints = (ocp_nlp_constraints_config **) c_ptr;
    c_ptr += (N + 1) * sizeof(ocp_nlp_constraints_config *);

    for (int i = 0; i <= N; i++)
    {
        config->constraints[i] = ocp_nlp_constraints_config_assign(c_ptr);
        c_ptr += ocp_nlp_constraints_config_calculate_size();
    }

    return config;
}



/************************************************
 * dims
 ************************************************/

static acados_size_t ocp_nlp_dims_calculate_size_self(int N)
{
    acados_size_t size = 0;

    size += sizeof(ocp_nlp_dims);

    // nlp sizes
    size += 10 * (N + 1) * sizeof(int);  // nv, nx, nu, ni, nz, ns, np, ng, nb, ni_nl

    // dynamics
    size += N * sizeof(void *);

    // cost
    size += (N + 1) * sizeof(void *);

    // constraints
    size += (N + 1) * sizeof(void *);

    // regularization
    size += ocp_nlp_reg_dims_calculate_size(N);

    size += sizeof(ocp_nlp_reg_dims);

    size += 8;  // initial align
    size += 8;  // intermediate align
    make_int_multiple_of(8, &size);

    return size;
}



acados_size_t ocp_nlp_dims_calculate_size(void *config_)
{
    ocp_nlp_config *config = config_;

    int N = config->N;

    acados_size_t size = 0;

    // self
    size += ocp_nlp_dims_calculate_size_self(N);

    // dynamics
    for (int i = 0; i < N; i++)
        size += config->dynamics[i]->dims_calculate_size(config->dynamics[i]);

    // cost
    for (int i = 0; i <= N; i++) size += config->cost[i]->dims_calculate_size(config->cost[i]);

    // constraints
    for (int i = 0; i <= N; i++)
        size += config->constraints[i]->dims_calculate_size(config->constraints[i]);

    // qp solver
    size += config->qp_solver->dims_calculate_size(config->qp_solver, N);

    return size;
}



static ocp_nlp_dims *ocp_nlp_dims_assign_self(int N, void *raw_memory)
{
    char *c_ptr = (char *) raw_memory;

    // initial align
    align_char_to(8, &c_ptr);

    // struct
    ocp_nlp_dims *dims = (ocp_nlp_dims *) c_ptr;
    c_ptr += sizeof(ocp_nlp_dims);

    // dynamics
    dims->dynamics = (void **) c_ptr;
    c_ptr += N * sizeof(void *);

    // cost
    dims->cost = (void **) c_ptr;
    c_ptr += (N + 1) * sizeof(void *);

    // constraints
    dims->constraints = (void **) c_ptr;
    c_ptr += (N + 1) * sizeof(void *);

    // nv
    assign_and_advance_int(N + 1, &dims->nv, &c_ptr);
    // nx
    assign_and_advance_int(N + 1, &dims->nx, &c_ptr);
    // nu
    assign_and_advance_int(N + 1, &dims->nu, &c_ptr);
    // nz
    assign_and_advance_int(N + 1, &dims->nz, &c_ptr);
    // ns
    assign_and_advance_int(N + 1, &dims->ns, &c_ptr);
    // np
    assign_and_advance_int(N + 1, &dims->np, &c_ptr);
    // ni
    assign_and_advance_int(N + 1, &dims->ni, &c_ptr);
    // nb
    assign_and_advance_int(N + 1, &dims->nb, &c_ptr);
    // ng
    assign_and_advance_int(N + 1, &dims->ng, &c_ptr);
    // ni_nl
    assign_and_advance_int(N + 1, &dims->ni_nl, &c_ptr);

    // intermediate align
    align_char_to(8, &c_ptr);

    // regularization
    dims->regularize = ocp_nlp_reg_dims_assign(N, c_ptr);
    c_ptr += ocp_nlp_reg_dims_calculate_size(N);

    /* initialize qp_solver dimensions */
//    dims->qp_solver->N = N;
//    for (int i = 0; i <= N; i++)
//    {
        // TODO(dimitris): values below are needed for reformulation of QP when soft constraints
        //   are not supported. Make this a bit more transparent as it clushes with nbx/nbu above.
//        dims->qp_solver->nsbx[i] = 0;
//        dims->qp_solver->nsbu[i] = 0;
//        dims->qp_solver->nsg[i] = 0;
//    }

    // N
    dims->N = N;

    // initialize dimensions to zero by default
    // nv
    for(int i=0; i<=N; i++)
        dims->nv[i] = 0;
    // nx
    for(int i=0; i<=N; i++)
        dims->nx[i] = 0;
    // nu
    for(int i=0; i<=N; i++)
        dims->nu[i] = 0;
    // nz
    for(int i=0; i<=N; i++)
        dims->nz[i] = 0;
    // ns
    for(int i=0; i<=N; i++)
        dims->ns[i] = 0;
    // np
    for(int i=0; i<=N; i++)
        dims->np[i] = 0;
    // ni
    for(int i=0; i<=N; i++)
        dims->ni[i] = 0;
    // nb
    for(int i=0; i<=N; i++)
        dims->nb[i] = 0;
    // ng
    for(int i=0; i<=N; i++)
        dims->ng[i] = 0;
    // ni_nl
    for(int i=0; i<=N; i++)
        dims->ni_nl[i] = 0;

    dims->n_global_data = 0;
    dims->np_global = 0;

    // assert
    assert((char *) raw_memory + ocp_nlp_dims_calculate_size_self(N) >= c_ptr);

    return dims;
}



ocp_nlp_dims *ocp_nlp_dims_assign(void *config_, void *raw_memory)
{
    ocp_nlp_config *config = config_;

    int N = config->N;

    char *c_ptr = (char *) raw_memory;

    // self
    ocp_nlp_dims *dims = ocp_nlp_dims_assign_self(N, c_ptr);
    c_ptr += ocp_nlp_dims_calculate_size_self(N);

    // dynamics
    for (int i = 0; i < N; i++)
    {
        dims->dynamics[i] = config->dynamics[i]->dims_assign(config->dynamics[i], c_ptr);
        c_ptr += config->dynamics[i]->dims_calculate_size(config->dynamics[i]);
    }

    // cost
    for (int i = 0; i <= N; i++)
    {
        dims->cost[i] = config->cost[i]->dims_assign(config->cost[i], c_ptr);
        c_ptr += config->cost[i]->dims_calculate_size(config->cost[i]);
    }

    // constraints
    for (int i = 0; i <= N; i++)
    {
        dims->constraints[i] =
            config->constraints[i]->dims_assign(config->constraints[i], c_ptr);
        c_ptr += config->constraints[i]->dims_calculate_size(config->constraints[i]);
    }

    // qp solver
    dims->qp_solver = config->qp_solver->dims_assign(config->qp_solver, N, c_ptr);
    c_ptr += config->qp_solver->dims_calculate_size(config->qp_solver, N);

    // assert
    assert((char *) raw_memory + ocp_nlp_dims_calculate_size(config_) >= c_ptr);

    return dims;
}


void ocp_nlp_dims_set_global(void *config_, void *dims_, const char *field, int value_field)
{
    ocp_nlp_config *config = config_;
    ocp_nlp_dims *dims = dims_;
    int N = dims->N;

    if (!strcmp(field, "np_global"))
    {
        dims->np_global = value_field;
        // cost
        for (int i = 0; i <= N; i++)
        {
            config->cost[i]->dims_set(config->cost[i], dims->cost[i], "np_global", &value_field);
        }
        // dynamics
        for (int i = 0; i < N; i++)
        {
            config->dynamics[i]->dims_set(config->dynamics[i], dims->dynamics[i], "np_global", &value_field);
        }
        // constraints
        for (int i = 0; i <= N; i++)
        {
            config->constraints[i]->dims_set(config->constraints[i], dims->constraints[i], "np_global", &value_field);
        }
    }
    else if (!strcmp(field, "n_global_data"))
    {
        dims->n_global_data = value_field;
    }
    else
    {
        printf("ocp_nlp_dims_set_global: field %s not supported.\n", field);
        exit(1);
    }
}


void ocp_nlp_dims_set_opt_vars(void *config_, void *dims_, const char *field,
                                    const void* value_array)
{
    // to set dimension nx, nu, nz, ns (number of slacks = number of soft constraints), np
    ocp_nlp_config *config = config_;
    ocp_nlp_dims *dims = dims_;

    int N = config->N;
    int *int_array = (int *) value_array;

    /* set ocp_nlp dimension */
    if (!strcmp(field, "nx"))
    {
        // opt var
        for (int i = 0; i <= N; i++)
        {
            // set nx
            dims->nx[i] = int_array[i];
            // update nv
            dims->nv[i] = dims->nu[i] + dims->nx[i] + 2 * dims->ns[i];
        }
        // cost
        for (int i = 0; i <= N; i++)
        {
            config->cost[i]->dims_set(config->cost[i],
                                      dims->cost[i], "nx", &int_array[i]);
        }
        // dynamics
        for (int i = 0; i < N; i++)
        {
            config->dynamics[i]->dims_set(config->dynamics[i],
                                          dims->dynamics[i], "nx", &int_array[i]);
        }
        for (int i = 0; i < N; i++)
        {
            config->dynamics[i]->dims_set(config->dynamics[i],
                                           dims->dynamics[i], "nx1", &int_array[i+1]);
        }
        // constraints
        for (int i = 0; i <= N; i++)
        {
            config->constraints[i]->dims_set(config->constraints[i], dims->constraints[i],
                                                 "nx", &int_array[i]);
        }
        // qp solver
        for (int i = 0; i <= N; i++)
        {
            config->qp_solver->dims_set(config->qp_solver, dims->qp_solver, i, "nx", &int_array[i]);
        }
        // regularization
        for (int i = 0; i <= N; i++)
        {
            config->regularize->dims_set(config->regularize, dims->regularize, i, "nx", &int_array[i]);
        }
    }
    else if (!strcmp(field, "nu"))
    {
        // nlp opt var
        for (int i = 0; i <= N; i++)
        {
            // set nu
            dims->nu[i] = int_array[i];
            // update nv
            dims->nv[i] = dims->nu[i] + dims->nx[i] + 2 * dims->ns[i];
        }
        // cost
        for (int i = 0; i <= N; i++)
        {
            config->cost[i]->dims_set(config->cost[i],
                                      dims->cost[i], "nu", &int_array[i]);
        }
        // dynamics
        for (int i = 0; i < N; i++)
        {
            config->dynamics[i]->dims_set(config->dynamics[i],
                                          dims->dynamics[i], "nu", &int_array[i]);
        }
        for (int i = 0; i < N; i++)
        {
            config->dynamics[i]->dims_set(config->dynamics[i],
                                           dims->dynamics[i], "nu1", &int_array[i+1]);
        }
        // constraints
        for (int i = 0; i <= N; i++)
        {
            config->constraints[i]->dims_set(config->constraints[i], dims->constraints[i],
                                                 "nu", &int_array[i]);
        }
        // qp solver
        for (int i = 0; i <= N; i++)
        {
            config->qp_solver->dims_set(config->qp_solver, dims->qp_solver, i, "nu", &int_array[i]);
        }
        // regularization
        for (int i = 0; i <= N; i++)
        {
            config->regularize->dims_set(config->regularize, dims->regularize, i, "nu", &int_array[i]);
        }
    }
    else if (!strcmp(field, "nz"))
    {
        // nlp opt var
        for (int i = 0; i <= N; i++)
        {
            // set nz
            dims->nz[i] = int_array[i];
        }
        // cost
        for (int i = 0; i <= N; i++)
        {
            config->cost[i]->dims_set(config->cost[i],
                                      dims->cost[i], "nz", &int_array[i]);
        }
        // dynamics
        for (int i = 0; i < N; i++)
        {
            config->dynamics[i]->dims_set(config->dynamics[i],
                                          dims->dynamics[i], "nz", &int_array[i]);
        }
        // constraints
        for (int i = 0; i <= N; i++)
        {
            config->constraints[i]->dims_set(config->constraints[i], dims->constraints[i],
                                                 "nz", &int_array[i]);
        }
    }
    else if (!strcmp(field, "ns"))
    {
        // nlp opt var
        for (int i = 0; i <= N; i++)
        {
            // set ns
            dims->ns[i] = int_array[i];
            // update nv
            dims->nv[i] = dims->nu[i] + dims->nx[i] + 2 * dims->ns[i];
        }
        // cost
        for (int i = 0; i <= N; i++)
        {
            config->cost[i]->dims_set(config->cost[i],
                                      dims->cost[i], "ns", &int_array[i]);
        }
        // qp solver
        if (!config->with_feasible_qp)
        {
            for (int i = 0; i <= N; i++)
            {
                config->qp_solver->dims_set(config->qp_solver, dims->qp_solver, i, "ns",
                                            &int_array[i]);
            }
        }
        // else: do nothing: does not depend on nominal ns
    }
    else if (!strcmp(field, "np"))
    {
        // nlp opt var -- TODO: not really an opt var, but we need to set it here
        // -> rename function to ocp_nlp_dims_set_common?
        for (int i = 0; i <= N; i++)
        {
            // set np
            dims->np[i] = int_array[i];
        }
        // cost
        for (int i = 0; i <= N; i++)
        {
            config->cost[i]->dims_set(config->cost[i], dims->cost[i], "np", &int_array[i]);
        }
        // dynamics
        for (int i = 0; i < N; i++)
        {
            config->dynamics[i]->dims_set(config->dynamics[i], dims->dynamics[i], "np", &int_array[i]);
        }
        // TODO: implement np for constraints
        // // constraints
        // for (int i = 0; i <= N; i++)
        // {
        //     config->constraints[i]->dims_set(config->constraints[i], dims->constraints[i], "np", &int_array[i]);
        // }

    }
    else
    {
        printf("error: dims type not available in module ocp_nlp: %s", field);
        exit(1);
    }
}



static void ocp_nlp_update_qp_solver_ns_from_qp_solver_nsbxug(void *config_, void *dims_, int stage)
{
    ocp_nlp_config *config = config_;
    ocp_nlp_dims *dims = dims_;

    int tmp_int;
    int ns = 0;
    config->qp_solver->dims_get(config->qp_solver, dims->qp_solver, stage, "nsbu", &tmp_int);
    ns += tmp_int;
    config->qp_solver->dims_get(config->qp_solver, dims->qp_solver, stage, "nsbx", &tmp_int);
    ns += tmp_int;
    config->qp_solver->dims_get(config->qp_solver, dims->qp_solver, stage, "nsg", &tmp_int);
    ns += tmp_int;
    config->qp_solver->dims_set(config->qp_solver, dims->qp_solver, stage, "ns", &ns);
}


void ocp_nlp_dims_set_constraints(void *config_, void *dims_, int stage, const char *field,
                                  const void* value_)
{
    // to set dimension nbx, nbu, ng, nh, nq (quadratic over nonlinear)
    ocp_nlp_config *config = config_;
    ocp_nlp_dims *dims = dims_;

    int *int_value = (int *) value_;
    int i = stage;
    int tmp_int;

    // set in constraint module
    config->constraints[i]->dims_set(config->constraints[i], dims->constraints[i],
                                        field, int_value);
    // update ocp_nlp dimensions
    config->constraints[i]->dims_get(config->constraints[i], dims->constraints[i],
                                        "ni", &dims->ni[i]);
    config->constraints[i]->dims_get(config->constraints[i], dims->constraints[i],
                                        "nb", &dims->nb[i]);
    config->constraints[i]->dims_get(config->constraints[i], dims->constraints[i],
                                        "ng", &dims->ng[i]);
    config->constraints[i]->dims_get(config->constraints[i], dims->constraints[i],
                                        "ni_nl", &dims->ni_nl[i]);

    // update qp_solver dims
    if ( (!strcmp(field, "nbx")) || (!strcmp(field, "nbu")) )
    {
        if (!config->with_feasible_qp)
        {
            // qp solver
            config->qp_solver->dims_set(config->qp_solver, dims->qp_solver, i, field, int_value);
        }
        else
        {
            // relaxed qp solver: nb* = nb*
            config->qp_solver->dims_set(config->qp_solver, dims->qp_solver, i, field, int_value);
            if ((!strcmp(field, "nbx")) && (stage != 0))
            {
                // nsbx_i_relaxed = nbx_i for i > 0;
                config->qp_solver->dims_set(config->qp_solver, dims->qp_solver, i, "nsbx", int_value);
            }
            ocp_nlp_update_qp_solver_ns_from_qp_solver_nsbxug(config, dims, stage);
        }

        // regularization
        config->regularize->dims_set(config->regularize, dims->regularize, i, (char *) field, int_value);
    }
    else if (!strcmp(field, "nsbx"))
    {
        if (!config->with_feasible_qp)
        {
            // qp solver
            config->qp_solver->dims_set(config->qp_solver, dims->qp_solver, i, field, int_value);
        }
        else
        {
            // relaxed_qp_solver
            if (stage == 0)
            {
                config->constraints[i]->dims_get(config->constraints[i], dims->constraints[i], "nsbx", &tmp_int);
                config->qp_solver->dims_set(config->qp_solver, dims->qp_solver, i, field, &tmp_int);
            }
            ocp_nlp_update_qp_solver_ns_from_qp_solver_nsbxug(config, dims, stage);
        }
    }
    else if (!strcmp(field, "nsbu"))
    {
        if (!config->with_feasible_qp)
        {
            // qp solver
            config->qp_solver->dims_set(config->qp_solver, dims->qp_solver, i, field, int_value);
        }
        else
        {
            // relaxed_qp_solver: nsbu = nsbu
            config->qp_solver->dims_set(config->qp_solver, dims->qp_solver, i, field, int_value);
            ocp_nlp_update_qp_solver_ns_from_qp_solver_nsbxug(config, dims, stage);
        }
    }
    else if ( (!strcmp(field, "ng")) || (!strcmp(field, "nh")) || (!strcmp(field, "nphi")))
    {
        // update ng_qp_solver in qp_solver
        int ng_qp_solver;
        config->constraints[i]->dims_get(config->constraints[i], dims->constraints[i],
                                        "ng_qp_solver", &ng_qp_solver);
        if (!config->with_feasible_qp)
        {
            // qp solver
            config->qp_solver->dims_set(config->qp_solver, dims->qp_solver, i, "ng", &ng_qp_solver);
        }
        else
        {
            // relaxed qp solver: nsg = ng;
            config->qp_solver->dims_set(config->qp_solver, dims->qp_solver, i, "ng", &ng_qp_solver);
            config->qp_solver->dims_set(config->qp_solver, dims->qp_solver, i, "nsg", &ng_qp_solver);
            ocp_nlp_update_qp_solver_ns_from_qp_solver_nsbxug(config, dims, stage);
        }

        // regularization
        config->regularize->dims_set(config->regularize, dims->regularize, i, "ng", &ng_qp_solver);
    }
    else if ( (!strcmp(field, "nsg")) || (!strcmp(field, "nsh")) || (!strcmp(field, "nsphi")))
    {
        if (!config->with_feasible_qp)
        {
            // update ng_qp_solver in qp_solver
            int nsg_qp_solver;
            config->constraints[i]->dims_get(config->constraints[i], dims->constraints[i], "nsg_qp_solver", &nsg_qp_solver);

            // qp solver
            config->qp_solver->dims_set(config->qp_solver, dims->qp_solver, i, "nsg", &nsg_qp_solver);
        }
    }
    else if (!strcmp(field, "nbxe"))
    {
        if (!config->with_feasible_qp)
        {
            // qp solver
            config->qp_solver->dims_set(config->qp_solver, dims->qp_solver, i, field, int_value);
        }
        else
        {
            // relaxed_qp_solver
            if ((stage != 0) && (*int_value != 0))
            {
                printf("\nerror: relaxed QP with nbxe= %d >0 for stage %d > 0 not supported, exiting.\n\n", *int_value, stage);
                exit(1);
            }
            config->qp_solver->dims_set(config->qp_solver, dims->qp_solver, i, field, int_value);
        }
    }
    else if (!strcmp(field, "nbue"))
    {
        // independent of with_feasible_qp
        config->qp_solver->dims_set(config->qp_solver, dims->qp_solver, i, field, int_value);
    }
    else if ( (!strcmp(field, "nge")) || (!strcmp(field, "nhe")) || (!strcmp(field, "nphie")))
    {
        // update ng_qp_solver in qp_solver
        int ng_qp_solver;
        config->constraints[i]->dims_get(config->constraints[i], dims->constraints[i],
                                         "nge_qp_solver", &ng_qp_solver);

        if (!config->with_feasible_qp)
        {
            // qp solver
            config->qp_solver->dims_set(config->qp_solver, dims->qp_solver, i, "nge", &ng_qp_solver);
        }
        else
        {
            // relaxed_qp_solver
            if ((int_value != 0))
            {
                printf("\nerror: relaxed QP with %s>0 for stage %d not supported, exiting.\n\n", field, stage);
                exit(1);
            }
        }
    }
}



void ocp_nlp_dims_set_cost(void *config_, void *dims_, int stage,
                           const char *field, const void* value_)
{
    // to set dimension ny (output)
    ocp_nlp_config *config = config_;
    ocp_nlp_dims *dims = dims_;

    int *int_value = (int *) value_;

    config->cost[stage]->dims_set(config->cost[stage], dims->cost[stage], field, int_value);
}



void ocp_nlp_dims_set_dynamics(void *config_, void *dims_, int stage,
                               const char *field, const void* value)
{
    // mainly for gnsf dimensions
    ocp_nlp_config *config = config_;
    ocp_nlp_dims *dims = dims_;

    int *int_value = (int *) value;

    config->dynamics[stage]->dims_set(config->dynamics[stage], dims->dynamics[stage], field, int_value);
}




/************************************************
 * in
 ************************************************/

static acados_size_t ocp_nlp_in_calculate_size_self(ocp_nlp_dims *dims)
{
    int N = dims->N;
    acados_size_t size = sizeof(ocp_nlp_in);

    size += N * sizeof(double);  // Ts
    // parameter values
    for (int i = 0; i <= N; i++)
    {
        size += dims->np[i] * sizeof(double);
    }
    // global_data
    size += dims->n_global_data * sizeof(double);

    size += (N + 1) * sizeof(double *);

    size += N * sizeof(void *);  // dynamics

    size += (N + 1) * sizeof(void *);  // cost

    size += (N + 1) * sizeof(void *);  // constraints

    size += 4*8;  // aligns
    return size;
}



acados_size_t ocp_nlp_in_calculate_size(ocp_nlp_config *config, ocp_nlp_dims *dims)
{
    int N = dims->N;

    acados_size_t size = ocp_nlp_in_calculate_size_self(dims);

    // dynamics
    for (int i = 0; i < N; i++)
    {
        size +=
            config->dynamics[i]->model_calculate_size(config->dynamics[i], dims->dynamics[i]);
    }

    // cost
    for (int i = 0; i <= N; i++)
    {
        size += config->cost[i]->model_calculate_size(config->cost[i], dims->cost[i]);
    }

    // constraints
    for (int i = 0; i <= N; i++)
    {
        size += config->constraints[i]->model_calculate_size(config->constraints[i],
                                                              dims->constraints[i]);
    }

    make_int_multiple_of(8, &size);

    return size;
}



static ocp_nlp_in *ocp_nlp_in_assign_self(ocp_nlp_dims *dims, void *raw_memory)
{
    int N = dims->N;
    char *c_ptr = (char *) raw_memory;

    // initial align
    align_char_to(8, &c_ptr);

    // struct
    ocp_nlp_in *in = (ocp_nlp_in *) c_ptr;
    c_ptr += sizeof(ocp_nlp_in);

    // align
    align_char_to(8, &c_ptr);

    // double pointers
    assign_and_advance_double_ptrs(N+1, &in->parameter_values, &c_ptr);

    align_char_to(8, &c_ptr);

    // doubles
    // Ts
    assign_and_advance_double(N, &in->Ts, &c_ptr);

    // parameter values
    for (int i = 0; i <= N; i++)
    {
        assign_and_advance_double(dims->np[i], &in->parameter_values[i], &c_ptr);
        for (int ip = 0; ip < dims->np[i]; ip++)
        {
            in->parameter_values[i][ip] = 0.0;
        }
    }
    assign_and_advance_double(dims->n_global_data, &in->global_data, &c_ptr);


    // dynamics
    in->dynamics = (void **) c_ptr;
    c_ptr += N * sizeof(void *);

    // cost
    in->cost = (void **) c_ptr;
    c_ptr += (N + 1) * sizeof(void *);

    // constraints
    in->constraints = (void **) c_ptr;
    c_ptr += (N + 1) * sizeof(void *);

    align_char_to(8, &c_ptr);

    assert((char *) raw_memory + ocp_nlp_in_calculate_size_self(dims) >= c_ptr);

    return in;
}



ocp_nlp_in *ocp_nlp_in_assign(ocp_nlp_config *config, ocp_nlp_dims *dims, void *raw_memory)
{
    int N = dims->N;

    char *c_ptr = (char *) raw_memory;

    // struct
    ocp_nlp_in *in = ocp_nlp_in_assign_self(dims, c_ptr);
    c_ptr += ocp_nlp_in_calculate_size_self(dims);

    // dynamics
    for (int i = 0; i < N; i++)
    {
        in->dynamics[i] =
            config->dynamics[i]->model_assign(config->dynamics[i], dims->dynamics[i], c_ptr);
        c_ptr +=
            config->dynamics[i]->model_calculate_size(config->dynamics[i], dims->dynamics[i]);
    }

    // cost
    for (int i = 0; i <= N; i++)
    {
        in->cost[i] = config->cost[i]->model_assign(config->cost[i], dims->cost[i], c_ptr);
        c_ptr += config->cost[i]->model_calculate_size(config->cost[i], dims->cost[i]);
    }

    // constraints
    for (int i = 0; i <= N; i++)
    {
        in->constraints[i] = config->constraints[i]->model_assign(config->constraints[i],
                                                                    dims->constraints[i], c_ptr);
        c_ptr += config->constraints[i]->model_calculate_size(config->constraints[i],
                                                               dims->constraints[i]);
    }

    assert((char *) raw_memory + ocp_nlp_in_calculate_size(config, dims) >= c_ptr);

    return in;
}



/************************************************
 * out
 ************************************************/

acados_size_t ocp_nlp_out_calculate_size(ocp_nlp_config *config, ocp_nlp_dims *dims)
{
    // extract dims
    int N = dims->N;
    int *nv = dims->nv;
    int *nx = dims->nx;
    // int *nu = dims->nu;
    int *ni = dims->ni;
    int *nz = dims->nz;

    acados_size_t size = sizeof(ocp_nlp_out);

    size += 3 * (N + 1) * sizeof(struct blasfeo_dvec);  // ux, lam, z
    size += 1 * N * sizeof(struct blasfeo_dvec);        // pi

    for (int i = 0; i < N; i++)
    {
        size += 1 * blasfeo_memsize_dvec(nv[i]);      // ux
        size += 1 * blasfeo_memsize_dvec(nz[i]);      // z
        size += 1 * blasfeo_memsize_dvec(2 * ni[i]);  // lam
        size += 1 * blasfeo_memsize_dvec(nx[i + 1]);  // pi
    }
    size += 1 * blasfeo_memsize_dvec(nv[N]);      // ux
    size += 1 * blasfeo_memsize_dvec(nz[N]);     // z
    size += 1 * blasfeo_memsize_dvec(2 * ni[N]);  // lam

    size += 8;   // initial align
    size += 8;   // blasfeo_struct align
    size += 64;  // blasfeo_mem align

    make_int_multiple_of(8, &size);

    return size;
}



ocp_nlp_out *ocp_nlp_out_assign(ocp_nlp_config *config, ocp_nlp_dims *dims, void *raw_memory)
{
    // extract sizes
    int N = dims->N;
    int *nv = dims->nv;
    int *nx = dims->nx;
    // int *nu = dims->nu;
    int *ni = dims->ni;
    int *nz = dims->nz;

    char *c_ptr = (char *) raw_memory;

    // initial align
    align_char_to(8, &c_ptr);

    ocp_nlp_out *out = (ocp_nlp_out *) c_ptr;
    c_ptr += sizeof(ocp_nlp_out);

    // blasfeo_struct align
    align_char_to(8, &c_ptr);

    // blasfeo_dvec_struct
    // ux
    assign_and_advance_blasfeo_dvec_structs(N + 1, &out->ux, &c_ptr);
    // z
    assign_and_advance_blasfeo_dvec_structs(N + 1, &out->z, &c_ptr);
    // pi
    assign_and_advance_blasfeo_dvec_structs(N, &out->pi, &c_ptr);
    // lam
    assign_and_advance_blasfeo_dvec_structs(N + 1, &out->lam, &c_ptr);

    // blasfeo_mem align
    align_char_to(64, &c_ptr);

    // blasfeo_dvec
    // ux
    for (int i = 0; i <= N; ++i)
    {
        assign_and_advance_blasfeo_dvec_mem(nv[i], out->ux + i, &c_ptr);
    }
    // z
    for (int i = 0; i <= N; ++i)
    {
        assign_and_advance_blasfeo_dvec_mem(nz[i], out->z + i, &c_ptr);
    }
    // pi
    for (int i = 0; i < N; ++i)
    {
        assign_and_advance_blasfeo_dvec_mem(nx[i + 1], out->pi + i, &c_ptr);
    }
    // lam
    for (int i = 0; i <= N; ++i)
    {
        assign_and_advance_blasfeo_dvec_mem(2 * ni[i], out->lam + i, &c_ptr);
    }

    // zero solution
    for(int i=0; i<N; i++)
    {
        blasfeo_dvecse(nv[i], 0.0, out->ux+i, 0);
        blasfeo_dvecse(nz[i], 0.0, out->z+i, 0);
        blasfeo_dvecse(nx[i+1], 0.0, out->pi+i, 0);
        blasfeo_dvecse(2*ni[i], 0.0, out->lam+i, 0);
    }
    blasfeo_dvecse(nv[N], 0.0, out->ux+N, 0);
    blasfeo_dvecse(nz[N], 0.0, out->z+N, 0);
    blasfeo_dvecse(2*ni[N], 0.0, out->lam+N, 0);

    assert((char *) raw_memory + ocp_nlp_out_calculate_size(config, dims) >= c_ptr);

    return out;
}



/************************************************
 * options
 ************************************************/

acados_size_t ocp_nlp_opts_calculate_size(void *config_, void *dims_)
{
    ocp_nlp_dims *dims = dims_;
    ocp_nlp_config *config = config_;

    ocp_qp_xcond_solver_config *qp_solver = config->qp_solver;
    ocp_nlp_dynamics_config **dynamics = config->dynamics;
    ocp_nlp_cost_config **cost = config->cost;
    ocp_nlp_constraints_config **constraints = config->constraints;

    int N = dims->N;

    acados_size_t size = 0;

    size += sizeof(ocp_nlp_opts);

    size += qp_solver->opts_calculate_size(qp_solver, dims->qp_solver);

    size += config->regularize->opts_calculate_size();

    size += config->globalization->opts_calculate_size(config, dims);

    // dynamics
    size += N * sizeof(void *);
    for (int i = 0; i < N; i++)
    {
        size += dynamics[i]->opts_calculate_size(dynamics[i], dims->dynamics[i]);
    }

    // cost
    size += (N + 1) * sizeof(void *);
    for (int i = 0; i <= N; i++)
    {
        size += cost[i]->opts_calculate_size(cost[i], dims->cost[i]);
    }

    // constraints
    size += (N + 1) * sizeof(void *);
    for (int i = 0; i <= N; i++)
    {
        size += constraints[i]->opts_calculate_size(constraints[i], dims->constraints[i]);
    }

    size += 2*8;  // 2 aligns

    return size;
}

void *ocp_nlp_opts_assign(void *config_, void *dims_, void *raw_memory)
{
    ocp_nlp_dims *dims = dims_;
    ocp_nlp_config *config = config_;

    ocp_qp_xcond_solver_config *qp_solver = config->qp_solver;
    ocp_nlp_dynamics_config **dynamics = config->dynamics;
    ocp_nlp_cost_config **cost = config->cost;
    ocp_nlp_constraints_config **constraints = config->constraints;

    int N = dims->N;

    char *c_ptr = (char *) raw_memory;
    align_char_to(8, &c_ptr);

    ocp_nlp_opts *opts = (ocp_nlp_opts *) c_ptr;
    c_ptr += sizeof(ocp_nlp_opts);

    /* pointers to substructures */
    opts->dynamics = (void **) c_ptr;
    c_ptr += N * sizeof(void *);

    opts->cost = (void **) c_ptr;
    c_ptr += (N + 1) * sizeof(void *);

    opts->constraints = (void **) c_ptr;
    c_ptr += (N + 1) * sizeof(void *);

    align_char_to(8, &c_ptr);

    /* substructures */
    opts->qp_solver_opts = qp_solver->opts_assign(qp_solver, dims->qp_solver, c_ptr);
    c_ptr += qp_solver->opts_calculate_size(qp_solver, dims->qp_solver);

    opts->regularize = config->regularize->opts_assign(c_ptr);
    c_ptr += config->regularize->opts_calculate_size();

    opts->globalization = config->globalization->opts_assign(config, dims, c_ptr);
    c_ptr += config->globalization->opts_calculate_size(config, dims);

    // dynamics
    for (int i = 0; i < N; i++)
    {
        opts->dynamics[i] = dynamics[i]->opts_assign(dynamics[i], dims->dynamics[i], c_ptr);
        c_ptr += dynamics[i]->opts_calculate_size(dynamics[i], dims->dynamics[i]);
    }

    // cost
    for (int i = 0; i <= N; i++)
    {
        opts->cost[i] = cost[i]->opts_assign(cost[i], dims->cost[i], c_ptr);
        c_ptr += cost[i]->opts_calculate_size(cost[i], dims->cost[i]);
    }

    // constraints
    for (int i = 0; i <= N; i++)
    {
        opts->constraints[i] =
            constraints[i]->opts_assign(constraints[i], dims->constraints[i], c_ptr);
        c_ptr += constraints[i]->opts_calculate_size(constraints[i], dims->constraints[i]);
    }

    assert((char *) raw_memory + ocp_nlp_opts_calculate_size(config, dims) >= c_ptr);

    return opts;
}

void ocp_nlp_opts_initialize_default(void *config_, void *dims_, void *opts_)
{
    ocp_nlp_dims *dims = dims_;
    ocp_nlp_config *config = config_;
    ocp_nlp_opts *opts = opts_;

    ocp_qp_xcond_solver_config *qp_solver = config->qp_solver;
    ocp_nlp_dynamics_config **dynamics = config->dynamics;
    ocp_nlp_cost_config **cost = config->cost;
    ocp_nlp_constraints_config **constraints = config->constraints;
    ocp_nlp_reg_config *regularize = config->regularize;
    ocp_nlp_globalization_config *globalization = config->globalization;

    int N = dims->N;

    opts->reuse_workspace = 1;
#if defined(ACADOS_WITH_OPENMP)
    #if defined(ACADOS_NUM_THREADS)
    opts->num_threads = ACADOS_NUM_THREADS;
    // printf("\nocp_nlp: openmp threads from macro = %d\n", opts->num_threads);
    #else
    opts->num_threads = omp_get_max_threads();
    // printf("\nocp_nlp: omp_get_max_threads %d", omp_get_max_threads());
    #endif
#endif
    // printf("\nocp_nlp: openmp threads = %d\n", opts->num_threads);

    opts->print_level = 0;
    opts->levenberg_marquardt = 0.0;
    opts->log_primal_step_norm = 0;
    opts->max_iter = 1;

    /* submodules opts */
    // qp solver
    qp_solver->opts_initialize_default(qp_solver, dims->qp_solver, opts->qp_solver_opts);

    // regularization
    regularize->opts_initialize_default(regularize, dims->regularize, opts->regularize);

    // globalization
    globalization->opts_initialize_default(globalization, dims, opts->globalization);

    // dynamics
    for (int i = 0; i < N; i++)
    {
        dynamics[i]->opts_initialize_default(dynamics[i], dims->dynamics[i], opts->dynamics[i]);
    }

    // cost
    for (int i = 0; i <= N; i++)
    {
        cost[i]->opts_initialize_default(cost[i], dims->cost[i], opts->cost[i]);
    }

    // constraints
    for (int i = 0; i <= N; i++)
    {
        constraints[i]->opts_initialize_default(constraints[i], dims->constraints[i], opts->constraints[i]);
    }

    opts->with_solution_sens_wrt_params = 0;
    opts->with_value_sens_wrt_params = 0;

    // adaptive Levenberg-Marquardt options
    opts->adaptive_levenberg_marquardt_mu_min = 1e-16;
    opts->adaptive_levenberg_marquardt_lam = 5.0;
    opts->with_adaptive_levenberg_marquardt = false;

    opts->ext_qp_res = 0;
    opts->store_iterates = false;

    return;
}



void ocp_nlp_opts_update(void *config_, void *dims_, void *opts_)
{
    ocp_nlp_dims *dims = dims_;
    ocp_nlp_config *config = config_;
    ocp_nlp_opts *opts = opts_;

    ocp_qp_xcond_solver_config *qp_solver = config->qp_solver;
    ocp_nlp_dynamics_config **dynamics = config->dynamics;
    ocp_nlp_cost_config **cost = config->cost;
    ocp_nlp_constraints_config **constraints = config->constraints;

    int N = dims->N;

    qp_solver->opts_update(qp_solver, dims->qp_solver, opts->qp_solver_opts);

    // dynamics
    for (int i = 0; i < N; i++)
    {
        dynamics[i]->opts_update(dynamics[i], dims->dynamics[i], opts->dynamics[i]);
    }

    // cost
    for (int i = 0; i <= N; i++)
    {
        cost[i]->opts_update(cost[i], dims->cost[i], opts->cost[i]);
    }

    // constraints
    for (int i = 0; i <= N; i++)
    {
        constraints[i]->opts_update(constraints[i], dims->constraints[i], opts->constraints[i]);
    }

    return;
}



void ocp_nlp_opts_set(void *config_, void *opts_, const char *field, void* value)
{
    ocp_nlp_opts *opts = (ocp_nlp_opts *) opts_;
    ocp_nlp_config *config = config_;

    char *ptr_module = NULL;
    int module_length = 0;
    char module[MAX_STR_LEN];
    extract_module_name(field, module, &module_length, &ptr_module);

    // pass options to QP module
    if ( ptr_module!=NULL && (!strcmp(ptr_module, "qp")) )
    {
        config->qp_solver->opts_set(config->qp_solver, opts->qp_solver_opts,
                                    field+module_length+1, value);
    }
    else if ( ptr_module!=NULL && (!strcmp(ptr_module, "reg")) )
    {
        config->regularize->opts_set(config->regularize, opts->regularize,
                                    field+module_length+1, value);
    }
    else if ( ptr_module!=NULL && (!strcmp(ptr_module, "globalization")) )
    {
        config->globalization->opts_set(config->globalization, opts->globalization,
                                    field+module_length+1, value);
    }
    else // nlp opts
    {
        if (!strcmp(field, "reuse_workspace"))
        {
            int* reuse_workspace = (int *) value;
            opts->reuse_workspace = *reuse_workspace;
        }
        else if (!strcmp(field, "num_threads"))
        {
            int* num_threads = (int *) value;
            opts->num_threads = *num_threads;
        }
        else if (!strcmp(field, "ext_qp_res"))
        {
            int* ext_qp_res = (int *) value;
            opts->ext_qp_res = *ext_qp_res;
        }
        else if (!strcmp(field, "store_iterates"))
        {
            bool* store_iterates = (bool *) value;

            if (*store_iterates && config->is_real_time_algorithm())
            {
                printf("Warning: Can not store intermediate iterates for real-time solvers.\n");
            }
            else
            {
                opts->store_iterates = *store_iterates;
            }
        }
        else if (!strcmp(field, "levenberg_marquardt"))
        {
            double* levenberg_marquardt = (double *) value;
            opts->levenberg_marquardt = *levenberg_marquardt;
        }
        // newly added options for DDP and SQP
        else if (!strcmp(field, "with_adaptive_levenberg_marquardt"))
        {
            bool* with_adaptive_levenberg_marquardt = (bool *) value;
            opts->with_adaptive_levenberg_marquardt = *with_adaptive_levenberg_marquardt;
        }
        else if (!strcmp(field, "adaptive_levenberg_marquardt_lam"))
        {
            double* adaptive_levenberg_marquardt_lam = (double *) value;
            opts->adaptive_levenberg_marquardt_lam = *adaptive_levenberg_marquardt_lam;
        }
        else if (!strcmp(field, "adaptive_levenberg_marquardt_mu_min"))
        {
            double* adaptive_levenberg_marquardt_mu_min = (double *) value;
            opts->adaptive_levenberg_marquardt_mu_min = *adaptive_levenberg_marquardt_mu_min;
        }
        else if (!strcmp(field, "adaptive_levenberg_marquardt_mu0"))
        {
            double* adaptive_levenberg_marquardt_mu0 = (double *) value;
            opts->adaptive_levenberg_marquardt_mu0 = *adaptive_levenberg_marquardt_mu0;
        }
        else if (!strcmp(field, "exact_hess"))
        {
            int N = config->N;
            // cost
            for (int i=0; i<=N; i++)
                config->cost[i]->opts_set(config->cost[i], opts->cost[i], "exact_hess", value);
            // dynamics
            for (int i=0; i<N; i++)
                config->dynamics[i]->opts_set(config->dynamics[i], opts->dynamics[i],
                                               "compute_hess", value);
            // constraints
            for (int i=0; i<=N; i++)
                config->constraints[i]->opts_set(config->constraints[i], opts->constraints[i],
                                                  "compute_hess", value);
        }
        // selectively turn on exact hessian contributions
        else if (!strcmp(field, "exact_hess_cost"))
        {
            int N = config->N;
            for (int i=0; i<=N; i++)
                config->cost[i]->opts_set(config->cost[i], opts->cost[i], "exact_hess", value);
        }
        else if (!strcmp(field, "exact_hess_dyn"))
        {
            int N = config->N;
            for (int i=0; i<N; i++)
                config->dynamics[i]->opts_set(config->dynamics[i], opts->dynamics[i],
                                               "compute_hess", value);
        }
        else if (!strcmp(field, "exact_hess_constr"))
        {
            int N = config->N;
            for (int i=0; i<=N; i++)
                config->constraints[i]->opts_set(config->constraints[i], opts->constraints[i],
                                                  "compute_hess", value);
        }
        else if (!strcmp(field, "log_primal_step_norm"))
        {
            int* log_primal_step_norm = (int *) value;
            opts->log_primal_step_norm = *log_primal_step_norm;
        }
        else if (!strcmp(field, "max_iter"))
        {
            int* max_iter = (int *) value;

            if (*max_iter > 0 && config->is_real_time_algorithm())
            {
                printf("Warning: can not set max_iter > 1 for real-time solvers.");
            }
            else
            {
                opts->max_iter = *max_iter;
            }
        }
        else if (!strcmp(field, "print_level"))
        {
            int* print_level = (int *) value;
            if (*print_level < 0)
            {
                printf("\nerror: ocp_nlp_opts_set: invalid value for print_level field, need int >=0, got %d.\n", *print_level);
                exit(1);
            }
            opts->print_level = *print_level;
        }
        else if (!strcmp(field, "fixed_hess"))
        {
            int* fixed_hess = (int *) value;
            opts->fixed_hess = *fixed_hess;
        }
        else if (!strcmp(field, "with_solution_sens_wrt_params"))
        {
            int N = config->N;

            int* with_solution_sens_wrt_params = (int *) value;
            opts->with_solution_sens_wrt_params = *with_solution_sens_wrt_params;
            // cost
            for (int i=0; i<=N; i++)
                config->cost[i]->opts_set(config->cost[i], opts->cost[i], "with_solution_sens_wrt_params", value);
            // dynamics
            for (int i=0; i<N; i++)
                config->dynamics[i]->opts_set(config->dynamics[i], opts->dynamics[i],
                                               "with_solution_sens_wrt_params", value);
            // constraints
            for (int i=0; i<=N; i++)
                config->constraints[i]->opts_set(config->constraints[i], opts->constraints[i],
                                                  "with_solution_sens_wrt_params", value);
        }
        else if (!strcmp(field, "with_value_sens_wrt_params"))
        {
            int* with_value_sens_wrt_params = (int *) value;
            opts->with_value_sens_wrt_params = *with_value_sens_wrt_params;
        }
        else
        {
            printf("\nerror: ocp_nlp_opts_set: wrong field: %s\n", field);
            exit(1);
        }
    }

    return;

}



void ocp_nlp_opts_set_at_stage(void *config_, void *opts_, int stage, const char *field, void* value)
{
    ocp_nlp_opts *opts = (ocp_nlp_opts *) opts_;
    ocp_nlp_config *config = config_;

    char *ptr_module = NULL;
    int module_length = 0;
    char module[MAX_STR_LEN];
    extract_module_name(field, module, &module_length, &ptr_module);

    // pass options to dynamics module
    if ( ptr_module!=NULL && (!strcmp(ptr_module, "dynamics")) )
    {
        config->dynamics[stage]->opts_set( config->dynamics[stage], opts->dynamics[stage],
                                           field+module_length+1, value );
    }
    // pass options to cost module
    else if ( ptr_module!=NULL && (!strcmp(ptr_module, "cost")) )
    {
        config->cost[stage]->opts_set( config->cost[stage], opts->cost[stage],
                                                 field+module_length+1, value);
    }
    // pass options to constraint module
    else if ( ptr_module!=NULL && (!strcmp(ptr_module, "constraints")) )
    {
        config->constraints[stage]->opts_set( config->constraints[stage], opts->constraints[stage],
                                              (char *) field+module_length+1, value);
    }
    else
    {
        printf("\nerror: ocp_nlp_opts_set_at_stage: wrong field: %s\n", field);
        exit(1);
    }

    return;
}



/************************************************
 * memory
 ************************************************/

acados_size_t ocp_nlp_memory_calculate_size(ocp_nlp_config *config, ocp_nlp_dims *dims, ocp_nlp_opts *opts, ocp_nlp_in *nlp_in)
{
    ocp_qp_xcond_solver_config *qp_solver = config->qp_solver;
    ocp_nlp_dynamics_config **dynamics = config->dynamics;
    ocp_nlp_cost_config **cost = config->cost;
    ocp_nlp_constraints_config **constraints = config->constraints;

    // extract dims
    int N = dims->N;
    int np_global = dims->np_global;

    int *nv = dims->nv;
    int *nx = dims->nx;
    int *nz = dims->nz;
    int *nu = dims->nu;
    int *ni = dims->ni;
    int *ni_nl = dims->ni_nl;

    acados_size_t size = sizeof(ocp_nlp_memory);

    // qp in
    size += ocp_qp_in_calculate_size(dims->qp_solver->orig_dims);

    // qp out
    size += ocp_qp_out_calculate_size(dims->qp_solver->orig_dims);

    // qp solver
    size += qp_solver->memory_calculate_size(qp_solver, dims->qp_solver, opts->qp_solver_opts);

    // regularization
    size += config->regularize->memory_calculate_size(config->regularize, dims->regularize, opts->regularize);

    // dynamics
    size += N * sizeof(void *);
    for (int i = 0; i < N; i++)
    {
        size += dynamics[i]->memory_calculate_size(dynamics[i], dims->dynamics[i], opts->dynamics[i]);
    }

    // cost
    size += (N + 1) * sizeof(void *);
    for (int i = 0; i <= N; i++)
    {
        size += cost[i]->memory_calculate_size(cost[i], dims->cost[i], opts->cost[i]);
    }

    // constraints
    size += (N + 1) * sizeof(void *);
    for (int i = 0; i <= N; i++)
    {
        size += constraints[i]->memory_calculate_size(constraints[i], dims->constraints[i], opts->constraints[i]);
    }

    // intermediate iterates
    if (opts->store_iterates)
    {
        size += (opts->max_iter + 1) * sizeof(struct ocp_nlp_out *);

        for (int i = 0; i <= opts->max_iter; i++)
        {
            size += ocp_nlp_out_calculate_size(config, dims);
        }
    }

    if (opts->with_solution_sens_wrt_params)
    {
        size += 2*(N+1)*sizeof(struct blasfeo_dmat); // jac_lag_stat_p_global, jac_ineq_p_global
        size += N * sizeof(struct blasfeo_dmat);  // jac_dyn_p_global
        for (int i = 0; i <= N; i++)
        {
            size += blasfeo_memsize_dmat(nv[i], np_global);  // jac_lag_stat_p_global
            size += blasfeo_memsize_dmat(ni_nl[i], np_global);  // jac_ineq_p_global
        }
        for (int i = 0; i < N; i++)
        {
            size += blasfeo_memsize_dmat(nx[i+1], np_global);  // jac_dyn_p_global
        }
    }

    // nlp res
    size += ocp_nlp_res_calculate_size(dims);

    // timings
    size += sizeof(struct ocp_nlp_timings);

    size += (N+1)*sizeof(bool); // set_sim_guess

    size += (N+1)*sizeof(struct blasfeo_dmat); // dzduxt
    size += 6*(N+1)*sizeof(struct blasfeo_dvec);  // cost_grad ineq_fun ineq_adj dyn_adj sim_guess z_alg
    size += 1*N*sizeof(struct blasfeo_dvec);        // dyn_fun

    for (int i = 0; i < N; i++)
    {
        size += 1*blasfeo_memsize_dmat(nu[i]+nx[i], nz[i]); // dzduxt
        size += 1*blasfeo_memsize_dvec(nz[i]); // z_alg
        size += 2*blasfeo_memsize_dvec(nv[i]);           // cost_grad ineq_adj
        size += 1*blasfeo_memsize_dvec(nu[i] + nx[i]);  // dyn_adj
        size += 1*blasfeo_memsize_dvec(nx[i + 1]);       // dyn_fun
        size += 1*blasfeo_memsize_dvec(2 * ni[i]);       // ineq_fun
        size += 1*blasfeo_memsize_dvec(nx[i] + nz[i]); // sim_guess
    }
    size += 1*blasfeo_memsize_dmat(nu[N]+nx[N], nz[N]); // dzduxt
    size += 1*blasfeo_memsize_dvec(nz[N]); // z_alg
    size += 2*blasfeo_memsize_dvec(nv[N]);          // cost_grad ineq_adj
    size += 1*blasfeo_memsize_dvec(nu[N] + nx[N]);  // dyn_adj
    size += 1*blasfeo_memsize_dvec(2 * ni[N]);      // ineq_fun
    size += 1*blasfeo_memsize_dvec(nx[N] + nz[N]);  // sim_guess
    size += 1 * blasfeo_memsize_dvec(np_global); //  out_np_global;

    size += 8;   // initial align
    size += 8;   // middle align
    size += 8;   // blasfeo_struct align
    size += 64;  // blasfeo_mem align

    make_int_multiple_of(8, &size);

    return size;
}



ocp_nlp_memory *ocp_nlp_memory_assign(ocp_nlp_config *config, ocp_nlp_dims *dims, ocp_nlp_opts *opts, ocp_nlp_in *in, void *raw_memory)
{
    ocp_qp_xcond_solver_config *qp_solver = config->qp_solver;
    ocp_nlp_dynamics_config **dynamics = config->dynamics;
    ocp_nlp_cost_config **cost = config->cost;
    ocp_nlp_constraints_config **constraints = config->constraints;

    // extract sizes
    int N = dims->N;
    int np_global = dims->np_global;

    int *nv = dims->nv;
    int *nx = dims->nx;
    int *nz = dims->nz;
    int *nu = dims->nu;
    int *ni = dims->ni;
    int *ni_nl = dims->ni_nl;

    char *c_ptr = (char *) raw_memory;

    // initial align
    align_char_to(8, &c_ptr);

    // struct
    ocp_nlp_memory *mem = (ocp_nlp_memory *) c_ptr;
    c_ptr += sizeof(ocp_nlp_memory);

    /* pointers to substructures */
    // dynamics
    mem->dynamics = (void **) c_ptr;
    c_ptr += N*sizeof(void *);

    // cost
    mem->cost = (void **) c_ptr;
    c_ptr += (N+1)*sizeof(void *);

    // constraints
    mem->constraints = (void **) c_ptr;
    c_ptr += (N+1)*sizeof(void *);

    // intermediate iterates
    if (opts->store_iterates)
    {
        mem->iterates = (struct ocp_nlp_out **) c_ptr;
        c_ptr += (opts->max_iter + 1)*sizeof(struct ocp_nlp_out *);
    }

    // middle align
    align_char_to(8, &c_ptr);

    /* substructures */
    // qp in
    mem->qp_in = ocp_qp_in_assign(dims->qp_solver->orig_dims, c_ptr);
    c_ptr += ocp_qp_in_calculate_size(dims->qp_solver->orig_dims);

    // qp out
    mem->qp_out = ocp_qp_out_assign(dims->qp_solver->orig_dims, c_ptr);
    c_ptr += ocp_qp_out_calculate_size(dims->qp_solver->orig_dims);

    // QP solver
    mem->qp_solver_mem = qp_solver->memory_assign(qp_solver, dims->qp_solver, opts->qp_solver_opts, c_ptr);
    c_ptr += qp_solver->memory_calculate_size(qp_solver, dims->qp_solver, opts->qp_solver_opts);

    // regularization
    mem->regularize_mem = config->regularize->memory_assign(config->regularize, dims->regularize,
                                                            opts->regularize, c_ptr);
    c_ptr += config->regularize->memory_calculate_size(config->regularize, dims->regularize,
                                                       opts->regularize);

    // globalization
    mem->globalization = config->globalization->memory_assign(config->globalization, dims, c_ptr);
    c_ptr += config->globalization->memory_calculate_size(config->globalization, dims);
    // ->memory_calculate_size(config->globalization, dims);

    int i;
    // dynamics
    for (i = 0; i < N; i++)
    {
        mem->dynamics[i] = dynamics[i]->memory_assign(dynamics[i], dims->dynamics[i], opts->dynamics[i], c_ptr);
        c_ptr += dynamics[i]->memory_calculate_size(dynamics[i], dims->dynamics[i], opts->dynamics[i]);
    }

    // cost
    for (i = 0; i <= N; i++)
    {
        mem->cost[i] = cost[i]->memory_assign(cost[i], dims->cost[i], opts->cost[i], c_ptr);
        c_ptr += cost[i]->memory_calculate_size(cost[i], dims->cost[i], opts->cost[i]);
    }

    // constraints
    for (i = 0; i <= N; i++)
    {
        mem->constraints[i] = constraints[i]->memory_assign(constraints[i],
                                            dims->constraints[i], opts->constraints[i], c_ptr);
        c_ptr += constraints[i]->memory_calculate_size( constraints[i], dims->constraints[i],
                                                                 opts->constraints[i]);
    }

    // intermediate iterates
    if (opts->store_iterates)
    {
        for (i = 0; i <= opts->max_iter; i++)
        {
            mem->iterates[i] = ocp_nlp_out_assign(config, dims, c_ptr);
            c_ptr += ocp_nlp_out_calculate_size(config, dims);
        }
    }

    // nlp res
    mem->nlp_res = ocp_nlp_res_assign(dims, c_ptr);
    c_ptr += mem->nlp_res->memsize;

    // timings
    mem->nlp_timings = (ocp_nlp_timings*) c_ptr;
    c_ptr += sizeof(ocp_nlp_timings);


    // zero timings
    ocp_nlp_timings_reset(mem->nlp_timings);
    mem->nlp_timings->time_feedback = 0;
    mem->nlp_timings->time_preparation = 0;
    mem->nlp_timings->time_solution_sensitivities = 0;

    // blasfeo_struct align
    align_char_to(8, &c_ptr);

    if (opts->with_solution_sens_wrt_params)
    {
        assign_and_advance_blasfeo_dmat_structs(N + 1, &mem->jac_lag_stat_p_global, &c_ptr);
        assign_and_advance_blasfeo_dmat_structs(N + 1, &mem->jac_ineq_p_global, &c_ptr);
        assign_and_advance_blasfeo_dmat_structs(N, &mem->jac_dyn_p_global, &c_ptr);
    }

    // dzduxt
    assign_and_advance_blasfeo_dmat_structs(N + 1, &mem->dzduxt, &c_ptr);

    // z_alg
    assign_and_advance_blasfeo_dvec_structs(N + 1, &mem->z_alg, &c_ptr);
    // cost_grad
    assign_and_advance_blasfeo_dvec_structs(N + 1, &mem->cost_grad, &c_ptr);
    // ineq_fun
    assign_and_advance_blasfeo_dvec_structs(N + 1, &mem->ineq_fun, &c_ptr);
    // ineq_adj
    assign_and_advance_blasfeo_dvec_structs(N + 1, &mem->ineq_adj, &c_ptr);
    // dyn_fun
    assign_and_advance_blasfeo_dvec_structs(N, &mem->dyn_fun, &c_ptr);
    // dyn_adj
    assign_and_advance_blasfeo_dvec_structs(N + 1, &mem->dyn_adj, &c_ptr);
    // sim_guess
    assign_and_advance_blasfeo_dvec_structs(N + 1, &mem->sim_guess, &c_ptr);

    // set_sim_guess
    assign_and_advance_bool(N+1, &mem->set_sim_guess, &c_ptr);
    for (i = 0; i <= N; ++i)
    {
        mem->set_sim_guess[i] = false;
    }

    // blasfeo_mem align
    align_char_to(64, &c_ptr);

    // blasfeo_dmat
    if (opts->with_solution_sens_wrt_params)
    {
        for (i = 0; i <= N; i++)
        {
            assign_and_advance_blasfeo_dmat_mem(nv[i], np_global, mem->jac_lag_stat_p_global+i, &c_ptr);
            assign_and_advance_blasfeo_dmat_mem(ni_nl[i], np_global, mem->jac_ineq_p_global+i, &c_ptr);
        }
        for (i = 0; i < N; i++)
        {
            assign_and_advance_blasfeo_dmat_mem(nx[i+1], np_global, mem->jac_dyn_p_global+i, &c_ptr);
        }
    }

    // dzduxt
    for (i=0; i<=N; i++)
    {
        assign_and_advance_blasfeo_dmat_mem(nu[i]+nx[i], nz[i], mem->dzduxt+i, &c_ptr);
    }
    // z_alg
    for (i=0; i<=N; i++)
    {
        assign_and_advance_blasfeo_dvec_mem(nz[i], mem->z_alg + i, &c_ptr);
    }
    // cost_grad
    for (i = 0; i <= N; i++)
    {
        assign_and_advance_blasfeo_dvec_mem(nv[i], mem->cost_grad + i, &c_ptr);
    }
    // ineq_fun
    for (i = 0; i <= N; i++)
    {
        assign_and_advance_blasfeo_dvec_mem(2 * ni[i], mem->ineq_fun + i, &c_ptr);
    }
    // ineq_adj
    for (i = 0; i <= N; i++)
    {
        assign_and_advance_blasfeo_dvec_mem(nv[i], mem->ineq_adj + i, &c_ptr);
    }
    // dyn_fun
    for (i = 0; i < N; i++)
    {
        assign_and_advance_blasfeo_dvec_mem(nx[i + 1], mem->dyn_fun + i, &c_ptr);
    }
    // dyn_adj
    for (i = 0; i <= N; i++)
    {
        assign_and_advance_blasfeo_dvec_mem(nu[i] + nx[i], mem->dyn_adj + i, &c_ptr);
    }
    // sim_guess
    for (i = 0; i <= N; i++)
    {
        assign_and_advance_blasfeo_dvec_mem(nx[i] + nz[i], mem->sim_guess + i, &c_ptr);
        // set to 0;
        blasfeo_dvecse(nx[i] + nz[i], 0.0, mem->sim_guess+i, 0);
        // printf("sim_guess i %d: %p\n", i, mem->sim_guess+i);
    }
    assign_and_advance_blasfeo_dvec_mem(np_global, &mem->out_np_global, &c_ptr);

    mem->compute_hess = 1;

    return mem;
}



/************************************************
 * workspace
 ************************************************/

acados_size_t ocp_nlp_workspace_calculate_size(ocp_nlp_config *config, ocp_nlp_dims *dims, ocp_nlp_opts *opts, ocp_nlp_in *in)
{
    ocp_qp_xcond_solver_config *qp_solver = config->qp_solver;
    ocp_nlp_dynamics_config **dynamics = config->dynamics;
    ocp_nlp_cost_config **cost = config->cost;
    ocp_nlp_constraints_config **constraints = config->constraints;

    int N = dims->N;
    int np_global = dims->np_global;

    int *nx = dims->nx;
    // int *nu = dims->nu;
    int *ni = dims->ni;
    // int *np = dims->np;
    int *ns = dims->ns;
    int *nv = dims->nv;

    // int *nz = dims->nz;

    acados_size_t size = 0;

    // nlp
    size += sizeof(ocp_nlp_workspace);

    // tmp_nlp_out
    size += ocp_nlp_out_calculate_size(config, dims);

    // weight_merit_fun
    size += ocp_nlp_out_calculate_size(config, dims);

    // tmp_qp_in
    size += ocp_qp_in_calculate_size(dims->qp_solver->orig_dims);

    // tmp_qp_out
    size += ocp_qp_out_calculate_size(dims->qp_solver->orig_dims);

    // blasfeo_dvec
    int nv_max = 0;
    int nx_max = 0;
    int ni_max = 0;
    int ns_max = 0;

    for (int i = 0; i <= N; i++)
    {
        nx_max = nx_max > nx[i] ? nx_max : nx[i];
        nv_max = nv_max > nv[i] ? nv_max : nv[i];
        ni_max = ni_max > ni[i] ? ni_max : ni[i];
        ns_max = ns_max > ns[i] ? ns_max : ns[i];
    }
    size += 1 * blasfeo_memsize_dvec(nx_max);
    size += 1 * blasfeo_memsize_dvec(nv_max);
    size += 1 * blasfeo_memsize_dvec(ni_max);

    size += 1 * blasfeo_memsize_dvec(np_global); //  tmp_np_global;

    // array of pointers
    // cost
    size += (N+1)*sizeof(void *);
    // dynamics
    size += N*sizeof(void *);
    // constraints
    size += (N+1)*sizeof(void *);

    // doubles
    size += nv_max * sizeof(double); // tmp_nv_double

    // module workspace
    if (opts->reuse_workspace)
    {
#if defined(ACADOS_WITH_OPENMP)
        // qp solver
        size += qp_solver->workspace_calculate_size(qp_solver, dims->qp_solver,
            opts->qp_solver_opts);

        // dynamics
        for (int i = 0; i < N; i++)
        {
            size += dynamics[i]->workspace_calculate_size(dynamics[i], dims->dynamics[i], opts->dynamics[i]);
        }

        // cost
        for (int i = 0; i <= N; i++)
        {
            size += cost[i]->workspace_calculate_size(cost[i], dims->cost[i], opts->cost[i]);
        }

        // constraints
        for (int i = 0; i <= N; i++)
        {
            size += constraints[i]->workspace_calculate_size(constraints[i], dims->constraints[i], opts->constraints[i]);
        }

#else
        acados_size_t size_tmp = 0;
        int tmp;

        // qp solver
        tmp = qp_solver->workspace_calculate_size(qp_solver, dims->qp_solver, opts->qp_solver_opts);
        size_tmp = tmp > size_tmp ? tmp : size_tmp;

        // dynamics
        for (int i = 0; i < N; i++)
        {
            tmp = dynamics[i]->workspace_calculate_size(dynamics[i], dims->dynamics[i], opts->dynamics[i]);
            size_tmp = tmp > size_tmp ? tmp : size_tmp;
        }

        // cost
        for (int i = 0; i <= N; i++)
        {
            tmp = cost[i]->workspace_calculate_size(cost[i], dims->cost[i], opts->cost[i]);
            size_tmp = tmp > size_tmp ? tmp : size_tmp;
        }

        // constraints
        for (int i = 0; i <= N; i++)
        {
            tmp = constraints[i]->workspace_calculate_size(constraints[i], dims->constraints[i], opts->constraints[i]);
            size_tmp = tmp > size_tmp ? tmp : size_tmp;
        }

        size += size_tmp;
#endif
    }
    else
    {
        // qp solver
        size += qp_solver->workspace_calculate_size(qp_solver, dims->qp_solver,
            opts->qp_solver_opts);

        // dynamics
        for (int i = 0; i < N; i++)
        {
            size += dynamics[i]->workspace_calculate_size(dynamics[i], dims->dynamics[i], opts->dynamics[i]);
        }

        // cost
        for (int i = 0; i <= N; i++)
        {
            size += cost[i]->workspace_calculate_size(cost[i], dims->cost[i], opts->cost[i]);
        }

        // constraints
        for (int i = 0; i <= N; i++)
        {
            size += constraints[i]->workspace_calculate_size(constraints[i], dims->constraints[i], opts->constraints[i]);
        }
    }

    size += (ni_max + ns_max) * sizeof(int);
    size_t ext_fun_workspace_size = 0;
    if (opts->reuse_workspace)
    {
#if defined(ACADOS_WITH_OPENMP)
        // constraints
        for (int i = 0; i <= N; i++)
        {
            ext_fun_workspace_size += constraints[i]->get_external_fun_workspace_requirement(constraints[i], dims->constraints[i], opts->constraints[i], in->constraints[i]);
        }
        // cost
        for (int i = 0; i <= N; i++)
        {
            ext_fun_workspace_size += cost[i]->get_external_fun_workspace_requirement(cost[i], dims->cost[i], opts->cost[i], in->cost[i]);
        }
        // dynamics
        for (int i = 0; i < N; i++)
        {
            ext_fun_workspace_size += dynamics[i]->get_external_fun_workspace_requirement(dynamics[i], dims->dynamics[i], opts->dynamics[i], in->dynamics[i]);
        }
#else
        size_t tmp_size;
        // constraints
        for (int i = 0; i <= N; i++)
        {
            tmp_size = constraints[i]->get_external_fun_workspace_requirement(constraints[i], dims->constraints[i], opts->constraints[i], in->constraints[i]);
            ext_fun_workspace_size = tmp_size > ext_fun_workspace_size ? tmp_size : ext_fun_workspace_size;
        }
        // cost
        for (int i = 0; i <= N; i++)
        {
            tmp_size = cost[i]->get_external_fun_workspace_requirement(cost[i], dims->cost[i], opts->cost[i], in->cost[i]);
            ext_fun_workspace_size = tmp_size > ext_fun_workspace_size ? tmp_size : ext_fun_workspace_size;
        }
        // dynamics
        for (int i = 0; i < N; i++)
        {
            tmp_size = dynamics[i]->get_external_fun_workspace_requirement(dynamics[i], dims->dynamics[i], opts->dynamics[i], in->dynamics[i]);
            ext_fun_workspace_size = tmp_size > ext_fun_workspace_size ? tmp_size : ext_fun_workspace_size;
        }
#endif
    }
    else
    {
        // constraints
        for (int i = 0; i <= N; i++)
        {
            ext_fun_workspace_size += constraints[i]->get_external_fun_workspace_requirement(constraints[i], dims->constraints[i], opts->constraints[i], in->constraints[i]);
        }
        // cost
        for (int i = 0; i <= N; i++)
        {
            ext_fun_workspace_size += cost[i]->get_external_fun_workspace_requirement(cost[i], dims->cost[i], opts->cost[i], in->cost[i]);
        }
        // dynamics
        for (int i = 0; i < N; i++)
        {
            ext_fun_workspace_size += dynamics[i]->get_external_fun_workspace_requirement(dynamics[i], dims->dynamics[i], opts->dynamics[i], in->dynamics[i]);
        }
    }
    size += 64; // ext_fun_workspace_size align
    size += ext_fun_workspace_size;

    size += 8; // struct align
    size += 64; // blasfeo align
    return size;
}



ocp_nlp_workspace *ocp_nlp_workspace_assign(ocp_nlp_config *config, ocp_nlp_dims *dims,
                             ocp_nlp_opts *opts, ocp_nlp_in *nlp_in, ocp_nlp_memory *mem, void *raw_memory)
{
    ocp_qp_xcond_solver_config *qp_solver = config->qp_solver;
    ocp_nlp_dynamics_config **dynamics = config->dynamics;
    ocp_nlp_cost_config **cost = config->cost;
    ocp_nlp_constraints_config **constraints = config->constraints;

    int N = dims->N;
    int np_global = dims->np_global;
    int *nx = dims->nx;
    int *nv = dims->nv;
    int *ns = dims->ns;
    // int *nu = dims->nu;
    int *ni = dims->ni;
    // int *nz = dims->nz;
    // int *np = dims->np;
    int nv_max = 0;
    int nx_max = 0;
    int ni_max = 0;
    int ns_max = 0;

    for (int i = 0; i <= N; i++)
    {
        nx_max = nx_max > nx[i] ? nx_max : nx[i];
        nv_max = nv_max > nv[i] ? nv_max : nv[i];
        ni_max = ni_max > ni[i] ? ni_max : ni[i];
        ns_max = ns_max > ns[i] ? ns_max : ns[i];
    }

    char *c_ptr = (char *) raw_memory;

    ocp_nlp_workspace *work = (ocp_nlp_workspace *) c_ptr;
    c_ptr += sizeof(ocp_nlp_workspace);

    /* pointers to substructures */
    //
    work->dynamics = (void **) c_ptr;
    c_ptr += N*sizeof(void *);
    //
    work->cost = (void **) c_ptr;
    c_ptr += (N+1)*sizeof(void *);
    //
    work->constraints = (void **) c_ptr;
    c_ptr += (N+1)*sizeof(void *);

    align_char_to(8, &c_ptr);

    /* substructures */
    // tmp_nlp_out
    work->tmp_nlp_out = ocp_nlp_out_assign(config, dims, c_ptr);
    c_ptr += ocp_nlp_out_calculate_size(config, dims);

    // tmp qp in
    work->tmp_qp_in = ocp_qp_in_assign(dims->qp_solver->orig_dims, c_ptr);
    c_ptr += ocp_qp_in_calculate_size(dims->qp_solver->orig_dims);

    // tmp qp out
    work->tmp_qp_out = ocp_qp_out_assign(dims->qp_solver->orig_dims, c_ptr);
    c_ptr += ocp_qp_out_calculate_size(dims->qp_solver->orig_dims);

    // weight_merit_fun
    work->weight_merit_fun = ocp_nlp_out_assign(config, dims, c_ptr);
    c_ptr += ocp_nlp_out_calculate_size(config, dims);

    assign_and_advance_double(nv_max, &work->tmp_nv_double, &c_ptr);

    assign_and_advance_int(ni_max+ns_max, &work->tmp_nins, &c_ptr);
    // align for blasfeo mem
    align_char_to(64, &c_ptr);

    // blasfeo_dvec
    assign_and_advance_blasfeo_dvec_mem(nv_max, &work->tmp_nv, &c_ptr);
    assign_and_advance_blasfeo_dvec_mem(ni_max, &work->tmp_ni, &c_ptr);
    assign_and_advance_blasfeo_dvec_mem(nx_max, &work->dxnext_dy, &c_ptr);
    assign_and_advance_blasfeo_dvec_mem(np_global, &work->tmp_np_global, &c_ptr);

    if (opts->reuse_workspace)
    {
#if defined(ACADOS_WITH_OPENMP)
        // qp solver
        work->qp_work = (void *) c_ptr;
        c_ptr += qp_solver->workspace_calculate_size(qp_solver, dims->qp_solver, opts->qp_solver_opts);

        // dynamics
        for (int i = 0; i < N; i++)
        {
            work->dynamics[i] = c_ptr;
            c_ptr += dynamics[i]->workspace_calculate_size(dynamics[i], dims->dynamics[i], opts->dynamics[i]);
        }

        // cost
        for (int i = 0; i <= N; i++)
        {
            work->cost[i] = c_ptr;
            c_ptr += cost[i]->workspace_calculate_size(cost[i], dims->cost[i], opts->cost[i]);
        }

        // constraints
        for (int i = 0; i <= N; i++)
        {
            work->constraints[i] = c_ptr;
            c_ptr += constraints[i]->workspace_calculate_size(constraints[i], dims->constraints[i], opts->constraints[i]);
        }
#else
        acados_size_t size_tmp = 0;
        int tmp;

        // qp solver
        work->qp_work = (void *) c_ptr;
        tmp = qp_solver->workspace_calculate_size(qp_solver, dims->qp_solver, opts->qp_solver_opts);
        size_tmp = tmp > size_tmp ? tmp : size_tmp;

        // dynamics
        for (int i = 0; i < N; i++)
        {
            work->dynamics[i] = c_ptr;
            tmp = dynamics[i]->workspace_calculate_size(dynamics[i], dims->dynamics[i], opts->dynamics[i]);
            size_tmp = tmp > size_tmp ? tmp : size_tmp;
        }

        // cost
        for (int i = 0; i <= N; i++)
        {
            work->cost[i] = c_ptr;
            tmp = cost[i]->workspace_calculate_size(cost[i], dims->cost[i], opts->cost[i]);
            size_tmp = tmp > size_tmp ? tmp : size_tmp;
        }

        // constraints
        for (int i = 0; i <= N; i++)
        {
            work->constraints[i] = c_ptr;
            tmp = constraints[i]->workspace_calculate_size(constraints[i], dims->constraints[i], opts->constraints[i]);
            size_tmp = tmp > size_tmp ? tmp : size_tmp;
        }
        c_ptr += size_tmp;
#endif
    }
    else
    {
        // qp solver
        work->qp_work = (void *) c_ptr;
        c_ptr += qp_solver->workspace_calculate_size(qp_solver, dims->qp_solver, opts->qp_solver_opts);

        // dynamics
        for (int i = 0; i < N; i++)
        {
            work->dynamics[i] = c_ptr;
            c_ptr += dynamics[i]->workspace_calculate_size(dynamics[i], dims->dynamics[i], opts->dynamics[i]);
        }

        // cost
        for (int i = 0; i <= N; i++)
        {
            work->cost[i] = c_ptr;
            c_ptr += cost[i]->workspace_calculate_size(cost[i], dims->cost[i], opts->cost[i]);
        }

        // constraints
        for (int i = 0; i <= N; i++)
        {
            work->constraints[i] = c_ptr;
            c_ptr += constraints[i]->workspace_calculate_size(constraints[i], dims->constraints[i], opts->constraints[i]);
        }
    }

    // align for external_function workspace
    align_char_to(64, &c_ptr);

    if (opts->reuse_workspace)
    {
#if defined(ACADOS_WITH_OPENMP)
        /* dont reuse workspace */
        // constraints
        for (int i = 0; i <= N; i++)
        {
            constraints[i]->set_external_fun_workspaces(constraints[i], dims->constraints[i], opts->constraints[i], nlp_in->constraints[i], c_ptr);
            c_ptr += constraints[i]->get_external_fun_workspace_requirement(constraints[i], dims->constraints[i], opts->constraints[i], nlp_in->constraints[i]);
        }
        // cost
        for (int i = 0; i <= N; i++)
        {
            cost[i]->set_external_fun_workspaces(cost[i], dims->cost[i], opts->cost[i], nlp_in->cost[i], c_ptr);
            c_ptr += cost[i]->get_external_fun_workspace_requirement(cost[i], dims->cost[i], opts->cost[i], nlp_in->cost[i]);
        }
        // dynamics
        for (int i = 0; i < N; i++)
        {
            dynamics[i]->set_external_fun_workspaces(dynamics[i], dims->dynamics[i], opts->dynamics[i], nlp_in->dynamics[i], c_ptr);
            c_ptr += dynamics[i]->get_external_fun_workspace_requirement(dynamics[i], dims->dynamics[i], opts->dynamics[i], nlp_in->dynamics[i]);
        }
#else
        /* Reuse workspace */
        // constraints
        for (int i = 0; i <= N; i++)
        {
            constraints[i]->set_external_fun_workspaces(constraints[i], dims->constraints[i], opts->constraints[i], nlp_in->constraints[i], c_ptr);
        }
        // cost
        for (int i = 0; i <= N; i++)
        {
            cost[i]->set_external_fun_workspaces(cost[i], dims->cost[i], opts->cost[i], nlp_in->cost[i], c_ptr);
        }
        // dynamics
        for (int i = 0; i < N; i++)
        {
            dynamics[i]->set_external_fun_workspaces(dynamics[i], dims->dynamics[i], opts->dynamics[i], nlp_in->dynamics[i], c_ptr);
        }
#endif
    }
    else
    {
        /* dont reuse workspace */
        // constraints
        for (int i = 0; i <= N; i++)
        {
            constraints[i]->set_external_fun_workspaces(constraints[i], dims->constraints[i], opts->constraints[i], nlp_in->constraints[i], c_ptr);
            c_ptr += constraints[i]->get_external_fun_workspace_requirement(constraints[i], dims->constraints[i], opts->constraints[i], nlp_in->constraints[i]);
        }
        // cost
        for (int i = 0; i <= N; i++)
        {
            cost[i]->set_external_fun_workspaces(cost[i], dims->cost[i], opts->cost[i], nlp_in->cost[i], c_ptr);
            c_ptr += cost[i]->get_external_fun_workspace_requirement(cost[i], dims->cost[i], opts->cost[i], nlp_in->cost[i]);
        }
        // dynamics
        for (int i = 0; i < N; i++)
        {
            dynamics[i]->set_external_fun_workspaces(dynamics[i], dims->dynamics[i], opts->dynamics[i], nlp_in->dynamics[i], c_ptr);
            c_ptr += dynamics[i]->get_external_fun_workspace_requirement(dynamics[i], dims->dynamics[i], opts->dynamics[i], nlp_in->dynamics[i]);
        }
    }

    assert((char *) work + mem->workspace_size >= c_ptr);

    return work;
}



/************************************************
 * functions
 ************************************************/
double ocp_nlp_compute_qp_objective_value(ocp_nlp_dims *dims, ocp_qp_in *qp_in, ocp_qp_out *qp_out, ocp_nlp_workspace *nlp_work)
{
    // Compute the QP objective function value
    double qp_cost = 0.0;
    int i, nux, ns;
    int N = dims->N;
    // Sum over stages 0 to N
    for (i = 0; i <= N; i++)
    {
        nux = dims->nx[i] + dims->nu[i];
        ns = dims->ns[i];
        // Calculate 0.5 * d.T H d
        blasfeo_dsymv_l(nux, 0.5, &qp_in->RSQrq[i], 0, 0, &qp_out->ux[i], 0,
                        0.0, &qp_out->ux[i], 0, &nlp_work->tmp_nv, 0);
        qp_cost += blasfeo_ddot(nux, &qp_out->ux[i], 0, &nlp_work->tmp_nv, 0);

        // slack QP objective value, compare to computation in cost modules;
        // tmp_nv = 2 * z + Z .* slack;
        blasfeo_dveccpsc(2*ns, 2.0, &qp_out->ux[i], nux, &nlp_work->tmp_nv, 0);
        blasfeo_dvecmulacc(2*ns, &qp_in->Z[i], 0, &qp_out->ux[i], nux, &nlp_work->tmp_nv, 0);
        // qp_cost += .5 * (tmp_nv .* slack)
        qp_cost += 0.5 * blasfeo_ddot(2*ns, &nlp_work->tmp_nv, 0, &qp_out->ux[i], nux);
        // Calculate g.T d
        qp_cost += blasfeo_ddot(nux, &qp_out->ux[i], 0, &qp_in->rqz[i], 0);

        // Calculate gradient of slacks
        qp_cost += blasfeo_ddot(2 * ns, &qp_out->ux[i], nux, &qp_in->rqz[i], nux);
    }
    return qp_cost;
}


double ocp_nlp_get_l1_infeasibility(ocp_nlp_config *config, ocp_nlp_dims *dims, ocp_nlp_memory *nlp_mem)
{
    int N = dims->N;
    int *nx = dims->nx;
    int *ni = dims->ni;
    int i;
    int j;

    // compute current l1 infeasibility
    double tmp;
    struct blasfeo_dvec *tmp_fun_vec;
    double dyn_l1_infeasibility = 0.0;
    for (i=0; i<N; i++)
    {
        tmp_fun_vec = config->dynamics[i]->memory_get_fun_ptr(nlp_mem->dynamics[i]);
        for (j=0; j<nx[i+1]; j++)
        {
            dyn_l1_infeasibility += fabs(BLASFEO_DVECEL(tmp_fun_vec, j));
        }
    }

    double constraint_l1_infeasibility = 0.0;
    for(i=0; i<=N; i++)
    {
        tmp_fun_vec = config->constraints[i]->memory_get_fun_ptr(nlp_mem->constraints[i]);
        // tmp_fun_vec = out->t+i;
        for (j=0; j<2*ni[i]; j++)
        {
            tmp = BLASFEO_DVECEL(tmp_fun_vec, j);
            if (tmp > 0.0)
            {
                constraint_l1_infeasibility += tmp;
            }
        }
    }
    return dyn_l1_infeasibility + constraint_l1_infeasibility;
}

void ocp_nlp_set_primal_variable_pointers_in_submodules(ocp_nlp_config *config, ocp_nlp_dims *dims, ocp_nlp_in *nlp_in,
                                                       ocp_nlp_out *nlp_out, ocp_nlp_memory *nlp_mem)
{
    int N = dims->N;
    for (int i = 0; i < N; i++)
    {
        config->dynamics[i]->memory_set_ux_ptr(nlp_out->ux+i, nlp_mem->dynamics[i]);
        config->dynamics[i]->memory_set_ux1_ptr(nlp_out->ux+i+1, nlp_mem->dynamics[i]);
    }
    for (int i = 0; i <= N; i++)
    {
        config->cost[i]->memory_set_ux_ptr(nlp_out->ux+i, nlp_mem->cost[i]);
        config->constraints[i]->memory_set_ux_ptr(nlp_out->ux+i, nlp_mem->constraints[i]);
    }
    return;
}


static void ocp_nlp_regularize_set_qp_in_ptrs(ocp_nlp_reg_config *reg_config, ocp_nlp_reg_dims *reg_dims, void *reg_mem, ocp_qp_in *qp_in)
{
    reg_config->memory_set_RSQrq_ptr(reg_dims, qp_in->RSQrq, reg_mem);
    reg_config->memory_set_rq_ptr(reg_dims, qp_in->rqz, reg_mem);
    reg_config->memory_set_BAbt_ptr(reg_dims, qp_in->BAbt, reg_mem);
    reg_config->memory_set_b_ptr(reg_dims, qp_in->b, reg_mem);
    reg_config->memory_set_idxb_ptr(reg_dims, qp_in->idxb, reg_mem);
    reg_config->memory_set_DCt_ptr(reg_dims, qp_in->DCt, reg_mem);
}

static void ocp_nlp_regularize_set_qp_out_ptrs(ocp_nlp_reg_config *reg_config, ocp_nlp_reg_dims *reg_dims, void *reg_mem, ocp_qp_out *qp_out)
{
    reg_config->memory_set_ux_ptr(reg_dims, qp_out->ux, reg_mem);
    reg_config->memory_set_pi_ptr(reg_dims, qp_out->pi, reg_mem);
    reg_config->memory_set_lam_ptr(reg_dims, qp_out->lam, reg_mem);
}


void ocp_nlp_alias_memory_to_submodules(ocp_nlp_config *config, ocp_nlp_dims *dims, ocp_nlp_in *nlp_in,
         ocp_nlp_out *nlp_out, ocp_nlp_opts *opts, ocp_nlp_memory *nlp_mem, ocp_nlp_workspace *nlp_work)
{
#if defined(ACADOS_WITH_OPENMP)
    #pragma omp parallel
    { // beginning of parallel region
#endif

    int N = dims->N;
    // TODO: For z, why dont we use nlp_out->z+i instead of nlp_mem->z_alg+i? as is done for ux.
    //  - z_alg contains values from integrator, used in cost and constraint linearization.
    //  - nlp_out->z is updated as nlp_out->z = mem->z_alg + alpha * dzdux * qp_out->ux
    // Probably, this can also be achieved without mem->z_alg.
    // Would it work to initialize integrator always with z_out? Probably no, e.g. for lifted IRK.


    // alias to dynamics_memory
#if defined(ACADOS_WITH_OPENMP)
    #pragma omp for nowait
#endif
    for (int i = 0; i < N; i++)
    {
        config->dynamics[i]->memory_set_ux_ptr(nlp_out->ux+i, nlp_mem->dynamics[i]);
        config->dynamics[i]->memory_set_ux1_ptr(nlp_out->ux+i+1, nlp_mem->dynamics[i]);
        config->dynamics[i]->memory_set_pi_ptr(nlp_out->pi+i, nlp_mem->dynamics[i]);
        config->dynamics[i]->memory_set_BAbt_ptr(nlp_mem->qp_in->BAbt+i, nlp_mem->dynamics[i]);
        config->dynamics[i]->memory_set_RSQrq_ptr(nlp_mem->qp_in->RSQrq+i, nlp_mem->dynamics[i]);
        config->dynamics[i]->memory_set_dzduxt_ptr(nlp_mem->dzduxt+i, nlp_mem->dynamics[i]);
        config->dynamics[i]->memory_set_sim_guess_ptr(nlp_mem->sim_guess+i, nlp_mem->set_sim_guess+i, nlp_mem->dynamics[i]);
        // NOTE: no z at terminal stage, since dynamics modules dont compute it.
        config->dynamics[i]->memory_set_z_alg_ptr(nlp_mem->z_alg+i, nlp_mem->dynamics[i]);

        if (opts->with_solution_sens_wrt_params)
        {
            config->dynamics[i]->memory_set_dyn_jac_p_global_ptr(nlp_mem->jac_dyn_p_global+i, nlp_mem->dynamics[i]);
            config->dynamics[i]->memory_set_jac_lag_stat_p_global_ptr(nlp_mem->jac_lag_stat_p_global+i, nlp_mem->dynamics[i]);
        }

        int cost_integration;
        config->dynamics[i]->opts_get(config->dynamics[i], opts->dynamics[i],
                                    "cost_computation", &cost_integration);
        if (cost_integration)
        {
            // set pointers to cost function & gradient in integrator
            double *cost_fun = config->cost[i]->memory_get_fun_ptr(nlp_mem->cost[i]);
            struct blasfeo_dvec *cost_grad = config->cost[i]->memory_get_grad_ptr(nlp_mem->cost[i]);
            struct blasfeo_dvec *y_ref = config->cost[i]->model_get_y_ref_ptr(nlp_in->cost[i]);
            struct blasfeo_dmat *W_chol = config->cost[i]->memory_get_W_chol_ptr(nlp_mem->cost[i]);
            struct blasfeo_dvec *W_chol_diag = config->cost[i]->memory_get_W_chol_diag_ptr(nlp_mem->cost[i]);
            double *outer_hess_is_diag = config->cost[i]->get_outer_hess_is_diag_ptr(nlp_mem->cost[i], nlp_in->cost[i]);

            config->dynamics[i]->memory_set(config->dynamics[i], dims->dynamics[i], nlp_mem->dynamics[i], "cost_grad", cost_grad);
            config->dynamics[i]->memory_set(config->dynamics[i], dims->dynamics[i], nlp_mem->dynamics[i], "cost_fun", cost_fun);
            config->dynamics[i]->memory_set(config->dynamics[i], dims->dynamics[i], nlp_mem->dynamics[i], "y_ref", y_ref);
            config->dynamics[i]->memory_set(config->dynamics[i], dims->dynamics[i], nlp_mem->dynamics[i], "W_chol", W_chol);
            config->dynamics[i]->memory_set(config->dynamics[i], dims->dynamics[i], nlp_mem->dynamics[i], "W_chol_diag", W_chol_diag);
            config->dynamics[i]->memory_set(config->dynamics[i], dims->dynamics[i], nlp_mem->dynamics[i], "outer_hess_is_diag", outer_hess_is_diag);
        }
    }

    // alias to cost_memory
#if defined(ACADOS_WITH_OPENMP)
    #pragma omp for nowait
#endif
    for (int i = 0; i <= N; i++)
    {
        if (opts->with_solution_sens_wrt_params)
        {
            config->cost[i]->memory_set_jac_lag_stat_p_global_ptr(nlp_mem->jac_lag_stat_p_global+i, nlp_mem->cost[i]);
        }
        config->cost[i]->memory_set_ux_ptr(nlp_out->ux+i, nlp_mem->cost[i]);
        config->cost[i]->memory_set_z_alg_ptr(nlp_mem->z_alg+i, nlp_mem->cost[i]);
        config->cost[i]->memory_set_dzdux_tran_ptr(nlp_mem->dzduxt+i, nlp_mem->cost[i]);
        config->cost[i]->memory_set_RSQrq_ptr(nlp_mem->qp_in->RSQrq+i, nlp_mem->cost[i]);
        config->cost[i]->memory_set_Z_ptr(nlp_mem->qp_in->Z+i, nlp_mem->cost[i]);
    }

    // alias to constraints_memory
#if defined(ACADOS_WITH_OPENMP)
    #pragma omp for nowait
#endif
    for (int i = 0; i <= N; i++)
    {
        config->constraints[i]->memory_set_ux_ptr(nlp_out->ux+i, nlp_mem->constraints[i]);
        config->constraints[i]->memory_set_lam_ptr(nlp_out->lam+i, nlp_mem->constraints[i]);
        config->constraints[i]->memory_set_z_alg_ptr(nlp_mem->z_alg+i, nlp_mem->constraints[i]);
        config->constraints[i]->memory_set_dzdux_tran_ptr(nlp_mem->dzduxt+i, nlp_mem->constraints[i]);
        config->constraints[i]->memory_set_DCt_ptr(nlp_mem->qp_in->DCt+i, nlp_mem->constraints[i]);
        config->constraints[i]->memory_set_RSQrq_ptr(nlp_mem->qp_in->RSQrq+i, nlp_mem->constraints[i]);
        config->constraints[i]->memory_set_idxb_ptr(nlp_mem->qp_in->idxb[i], nlp_mem->constraints[i]);
        config->constraints[i]->memory_set_idxs_rev_ptr(nlp_mem->qp_in->idxs_rev[i], nlp_mem->constraints[i]);
        config->constraints[i]->memory_set_idxe_ptr(nlp_mem->qp_in->idxe[i], nlp_mem->constraints[i]);
        config->constraints[i]->memory_set_dmask_ptr(nlp_mem->qp_in->d_mask+i, nlp_mem->constraints[i]);
        if (opts->with_solution_sens_wrt_params)
        {
            config->constraints[i]->memory_set_jac_lag_stat_p_global_ptr(nlp_mem->jac_lag_stat_p_global+i, nlp_mem->constraints[i]);
            config->constraints[i]->memory_set_jac_ineq_p_global_ptr(nlp_mem->jac_ineq_p_global+i, nlp_mem->constraints[i]);
        }
    }

    // alias to regularize memory
    ocp_nlp_regularize_set_qp_in_ptrs(config->regularize, dims->regularize, nlp_mem->regularize_mem, nlp_mem->qp_in);
    ocp_nlp_regularize_set_qp_out_ptrs(config->regularize, dims->regularize, nlp_mem->regularize_mem, nlp_mem->qp_out);

    // copy sampling times into dynamics model
#if defined(ACADOS_WITH_OPENMP)
    #pragma omp for nowait
#endif
    // NOTE(oj): this will lead in an error for irk_gnsf, T must be set in precompute;
    //    -> remove here and make sure precompute is called everywhere (e.g. Python interface).
    for (int i = 0; i < N; i++)
    {
        config->dynamics[i]->model_set(config->dynamics[i], dims->dynamics[i],
                                         nlp_in->dynamics[i], "T", nlp_in->Ts+i);
    }

#if defined(ACADOS_WITH_OPENMP)
    } // end of parallel region
#endif

    return;
}


void ocp_nlp_initialize_submodules(ocp_nlp_config *config, ocp_nlp_dims *dims, ocp_nlp_in *in,
         ocp_nlp_out *out, ocp_nlp_opts *opts, ocp_nlp_memory *mem, ocp_nlp_workspace *work)
{
    int N = dims->N;

    // NOTE: initialize is called at the start of every NLP solver call.
    // It computes things in submodules based on stuff that can be changed by the user between
    // subsequent solver calls, e.g. factorization of weight matrix.
    // IN CONTRAST: precompute is only called once after solver creation
    //  -> computes things that are not expected to change between subsequent solver calls
#if defined(ACADOS_WITH_OPENMP)
    #pragma omp parallel for
#endif
    for (int i = 0; i <= N; i++)
    {
        // cost
        config->cost[i]->initialize(config->cost[i], dims->cost[i], in->cost[i],
                opts->cost[i], mem->cost[i], work->cost[i]);
        // dynamics
        if (i < N)
            config->dynamics[i]->initialize(config->dynamics[i], dims->dynamics[i],
                    in->dynamics[i], opts->dynamics[i], mem->dynamics[i], work->dynamics[i]);
        // constraints
        config->constraints[i]->initialize(config->constraints[i], dims->constraints[i],
                in->constraints[i], opts->constraints[i], mem->constraints[i], work->constraints[i]);
    }

    return;
}



static void adaptive_levenberg_marquardt_update_mu(double iter, double step_size, ocp_nlp_opts *opts, ocp_nlp_memory *mem)
{
    if (iter == 0)
    {
        mem->adaptive_levenberg_marquardt_mu = opts->adaptive_levenberg_marquardt_mu0;
        mem->adaptive_levenberg_marquardt_mu_bar = opts->adaptive_levenberg_marquardt_mu0;
    }
    else
    {
        if (step_size == 1.0)
        {
            double mu_tmp = mem->adaptive_levenberg_marquardt_mu;
            mem->adaptive_levenberg_marquardt_mu = fmax(opts->adaptive_levenberg_marquardt_mu_min,
                            mem->adaptive_levenberg_marquardt_mu_bar/(opts->adaptive_levenberg_marquardt_lam));
            mem->adaptive_levenberg_marquardt_mu_bar = mu_tmp;
        }
        else
        {
            mem->adaptive_levenberg_marquardt_mu = fmin(opts->adaptive_levenberg_marquardt_lam * mem->adaptive_levenberg_marquardt_mu, 1.0);
        }
    }
}

void ocp_nlp_add_levenberg_marquardt_term(ocp_nlp_config *config, ocp_nlp_dims *dims,
    ocp_nlp_in *in, ocp_nlp_out *out, ocp_nlp_opts *opts, ocp_nlp_memory *mem,
    ocp_nlp_workspace *work, double alpha, int iter)
{
    if (opts->with_adaptive_levenberg_marquardt)
    {
        adaptive_levenberg_marquardt_update_mu(iter, alpha, opts, mem);
        double reg_param = 2*mem->cost_value*mem->adaptive_levenberg_marquardt_mu;
        opts->levenberg_marquardt = reg_param;
    }
    // Only add the Levenberg-Marquardt term when it is bigger than zero
    if (mem->compute_hess && opts->levenberg_marquardt > 0.0)
    {
        int N = dims->N;
        int *nx = dims->nx;
        int *nu = dims->nu;
        for (int i = 0; i <= N; i++)
        {
            if (i < N)
            {
                // Levenberg Marquardt term: Ts[i] * levenberg_marquardt * eye()
                blasfeo_ddiare(nu[i] + nx[i], in->Ts[i] * opts->levenberg_marquardt,
                                mem->qp_in->RSQrq+i, 0, 0);
            }
            else
            {
                // Levenberg Marquardt term: 1.0 * levenberg_marquardt * eye()
                blasfeo_ddiare(nu[i] + nx[i], opts->levenberg_marquardt,
                                mem->qp_in->RSQrq+i, 0, 0);
            }
        }
    } // else: do nothing
}



static void collect_integrator_timings(ocp_nlp_config *config, ocp_nlp_dims *dims, ocp_nlp_memory *mem)
{
    /* collect stage-wise timings */
    ocp_nlp_timings *nlp_timings = mem->nlp_timings;
    for (int ii=0; ii < dims->N; ii++)
    {
        double tmp_time;
        config->dynamics[ii]->memory_get(config->dynamics[ii], dims->dynamics[ii], mem->dynamics[ii], "time_sim", &tmp_time);
        nlp_timings->time_sim += tmp_time;
        config->dynamics[ii]->memory_get(config->dynamics[ii], dims->dynamics[ii], mem->dynamics[ii], "time_sim_la", &tmp_time);
        nlp_timings->time_sim_la += tmp_time;
        config->dynamics[ii]->memory_get(config->dynamics[ii], dims->dynamics[ii], mem->dynamics[ii], "time_sim_ad", &tmp_time);
        nlp_timings->time_sim_ad += tmp_time;
    }
}

void ocp_nlp_approximate_qp_matrices(ocp_nlp_config *config, ocp_nlp_dims *dims,
    ocp_nlp_in *in, ocp_nlp_out *out, ocp_nlp_opts *opts, ocp_nlp_memory *mem,
    ocp_nlp_workspace *work)
{
    int N = dims->N;
    int *nv = dims->nv;
    int *nx = dims->nx;
    int *nu = dims->nu;

    /* stage-wise multiple shooting lagrangian evaluation */
#if defined(ACADOS_WITH_OPENMP)
    #pragma omp parallel for
#endif
    for (int i = 0; i <= N; i++)
    {
        // TODO: first compute cost hessian (without adding) and avoid setting everything to zero?
        // init Hessian to 0
        if (mem->compute_hess)
        {
            blasfeo_dgese(nu[i] + nx[i], nu[i] + nx[i], 0.0, mem->qp_in->RSQrq+i, 0, 0);
        }

        if (i < N)
        {
            // dynamics
            config->dynamics[i]->update_qp_matrices(config->dynamics[i], dims->dynamics[i],
                    in->dynamics[i], opts->dynamics[i], mem->dynamics[i], work->dynamics[i]);
        }

        // cost
        config->cost[i]->update_qp_matrices(config->cost[i], dims->cost[i], in->cost[i],
                opts->cost[i], mem->cost[i], work->cost[i]);

        // constraints
        config->constraints[i]->update_qp_matrices(config->constraints[i], dims->constraints[i],
                in->constraints[i], opts->constraints[i], mem->constraints[i], work->constraints[i]);
    }

    /* collect stage-wise evaluations */
#if defined(ACADOS_WITH_OPENMP)
    #pragma omp parallel for
#endif
    for (int i=0; i <= N; i++)
    {
        // nlp mem: cost_grad
        struct blasfeo_dvec *cost_grad = config->cost[i]->memory_get_grad_ptr(mem->cost[i]);
        blasfeo_dveccp(nv[i], cost_grad, 0, mem->cost_grad + i, 0);

        // nlp mem: dyn_fun
        if (i < N)
        {
            struct blasfeo_dvec *dyn_fun
                = config->dynamics[i]->memory_get_fun_ptr(mem->dynamics[i]);
            blasfeo_dveccp(nx[i + 1], dyn_fun, 0, mem->dyn_fun + i, 0);
        }

        // nlp mem: dyn_adj
        if (i < N)
        {
            struct blasfeo_dvec *dyn_adj
                = config->dynamics[i]->memory_get_adj_ptr(mem->dynamics[i]);
            blasfeo_dveccp(nu[i] + nx[i], dyn_adj, 0, mem->dyn_adj + i, 0);
        }
        else
        {
            blasfeo_dvecse(nu[N] + nx[N], 0.0, mem->dyn_adj + N, 0);
        }
        if (i > 0)
        {
            // TODO: this could be simplified by not copying pi in the dynamics module.
            struct blasfeo_dvec *dyn_adj
                = config->dynamics[i-1]->memory_get_adj_ptr(mem->dynamics[i-1]);
            blasfeo_daxpy(nx[i], 1.0, dyn_adj, nu[i-1]+nx[i-1], mem->dyn_adj+i, nu[i],
                mem->dyn_adj+i, nu[i]);
        }

        // nlp mem: ineq_adj
        struct blasfeo_dvec *ineq_adj =
            config->constraints[i]->memory_get_adj_ptr(mem->constraints[i]);
        blasfeo_dveccp(nv[i], ineq_adj, 0, mem->ineq_adj + i, 0);
    }

    collect_integrator_timings(config, dims, mem);
}



// update QP rhs for SQP (step prim var, abs dual var)
// - use cost gradient and dynamics residual from memory
// - evaluate constraints wrt bounds -> allows to update all bounds between preparation and feedback phase.
void ocp_nlp_approximate_qp_vectors_sqp(ocp_nlp_config *config,
    ocp_nlp_dims *dims, ocp_nlp_in *in, ocp_nlp_out *out, ocp_nlp_opts *opts,
    ocp_nlp_memory *mem, ocp_nlp_workspace *work)
{
    int N = dims->N;
    int *nv = dims->nv;
    int *nx = dims->nx;
    // int *nu = dims->nu;
    int *ni = dims->ni;

#if defined(ACADOS_WITH_OPENMP)
    #pragma omp parallel for
#endif
    for (int i = 0; i <= N; i++)
    {
        // g
        blasfeo_dveccp(nv[i], mem->cost_grad + i, 0, mem->qp_in->rqz + i, 0);

        // b
        if (i < N)
            blasfeo_dveccp(nx[i + 1], mem->dyn_fun + i, 0, mem->qp_in->b + i, 0);

        // evaluate constraint residuals
        config->constraints[i]->update_qp_vectors(config->constraints[i], dims->constraints[i],
            in->constraints[i], opts->constraints[i], mem->constraints[i], work->constraints[i]);

        // copy ineq function value into nlp mem, then into QP
        struct blasfeo_dvec *ineq_fun = config->constraints[i]->memory_get_fun_ptr(mem->constraints[i]);
        blasfeo_dveccp(2 * ni[i], ineq_fun, 0, mem->ineq_fun + i, 0);

        // d
        blasfeo_dveccp(2 * ni[i], mem->ineq_fun + i, 0, mem->qp_in->d + i, 0);
    }
}

// zero order update QP: Update all constraint evaluations in QP
void ocp_nlp_zero_order_qp_update(ocp_nlp_config *config,
    ocp_nlp_dims *dims, ocp_nlp_in *in, ocp_nlp_out *out, ocp_nlp_opts *opts,
    ocp_nlp_memory *mem, ocp_nlp_workspace *work)
{
    int N = dims->N;
    // int *nv = dims->nv;
    int *nx = dims->nx;
    int *nu = dims->nu;
    int *ni = dims->ni;

#if defined(ACADOS_WITH_OPENMP)
    #pragma omp parallel for
#endif
    for (int i = 0; i <= N; i++)
    {
        // evaluate constraint residuals
        config->constraints[i]->compute_fun(config->constraints[i], dims->constraints[i],
            in->constraints[i], opts->constraints[i], mem->constraints[i], work->constraints[i]);
        // copy ineq function value into QP
        struct blasfeo_dvec *ineq_fun = config->constraints[i]->memory_get_fun_ptr(mem->constraints[i]);
        blasfeo_dveccp(2 * ni[i], ineq_fun, 0, mem->qp_in->d + i, 0);
        // copy into nlp_mem
        blasfeo_dveccp(2 * ni[i], ineq_fun, 0, mem->ineq_fun + i, 0);
    }

#if defined(ACADOS_WITH_OPENMP)
    #pragma omp parallel for
#endif
    for (int i=0; i<N; i++)
    {
        // dynamics
        config->dynamics[i]->compute_fun(config->dynamics[i], dims->dynamics[i], in->dynamics[i],
                                         opts->dynamics[i], mem->dynamics[i], work->dynamics[i]);

        struct blasfeo_dvec *dyn_fun = config->dynamics[i]->memory_get_fun_ptr(mem->dynamics[i]);
        blasfeo_dveccp(nx[i + 1], dyn_fun, 0, mem->qp_in->b + i, 0);
        blasfeo_dveccp(nx[i + 1], dyn_fun, 0, mem->dyn_fun + i, 0);
    }

    // add gradient correction
    // rqz += Hess * last_step = RQ * qp_out
    for (int i = 0; i <= N; i++)
    {
        // NOTE: only lower triagonal of RSQ is stored
        blasfeo_dsymv_l_mn(nx[i]+nu[i], nx[i]+nu[i], 1.0, mem->qp_in->RSQrq+i, 0, 0,
                        mem->qp_out->ux+i, 0, 1.0, mem->qp_in->rqz+i, 0, mem->qp_in->rqz+i, 0);
        // TODO: fix for ns > 0.
    }
}


// Level C iterations Update all constraint evaluations in QP and Lagrange gradient
void ocp_nlp_level_c_update(ocp_nlp_config *config,
    ocp_nlp_dims *dims, ocp_nlp_in *in, ocp_nlp_out *out, ocp_nlp_opts *opts,
    ocp_nlp_memory *mem, ocp_nlp_workspace *work)
{
    int N = dims->N;
    int *nv = dims->nv;
    int *nx = dims->nx;
    int *nu = dims->nu;
    int *ni = dims->ni;

#if defined(ACADOS_WITH_OPENMP)
    #pragma omp parallel for
#endif
    for (int i = 0; i <= N; i++)
    {
        // evaluate constraint residuals
        config->constraints[i]->compute_fun(config->constraints[i], dims->constraints[i],
            in->constraints[i], opts->constraints[i], mem->constraints[i], work->constraints[i]);
        // copy ineq function value into QP
        struct blasfeo_dvec *ineq_fun = config->constraints[i]->memory_get_fun_ptr(mem->constraints[i]);
        blasfeo_dveccp(2 * ni[i], ineq_fun, 0, mem->qp_in->d + i, 0);
        // copy into nlp_mem
        blasfeo_dveccp(2 * ni[i], ineq_fun, 0, mem->ineq_fun + i, 0);
    }

#if defined(ACADOS_WITH_OPENMP)
    #pragma omp parallel for
#endif
    for (int i=0; i<=N; i++)
    {
        // nlp mem: cost_grad
        config->cost[i]->compute_gradient(config->cost[i], dims->cost[i], in->cost[i], opts->cost[i], mem->cost[i], work->cost[i]);
        struct blasfeo_dvec *cost_grad = config->cost[i]->memory_get_grad_ptr(mem->cost[i]);
        blasfeo_dveccp(nv[i], cost_grad, 0, mem->cost_grad + i, 0);
        blasfeo_dveccp(nv[i], mem->cost_grad + i, 0, mem->qp_in->rqz + i, 0);
    }


#if defined(ACADOS_WITH_OPENMP)
    #pragma omp parallel for
#endif
    for (int i=0; i<N; i++)
    {
        // dynamics
        // config->dynamics[i]->update_qp_matrices(config->dynamics[i], dims->dynamics[i], in->dynamics[i],
        config->dynamics[i]->compute_fun_and_adj(config->dynamics[i], dims->dynamics[i], in->dynamics[i],
                                         opts->dynamics[i], mem->dynamics[i], work->dynamics[i]);

        struct blasfeo_dvec *dyn_fun = config->dynamics[i]->memory_get_fun_ptr(mem->dynamics[i]);
        blasfeo_dveccp(nx[i + 1], dyn_fun, 0, mem->qp_in->b + i, 0);
        blasfeo_dveccp(nx[i + 1], dyn_fun, 0, mem->dyn_fun + i, 0);

        // add adjoint contribution to gradient
        struct blasfeo_dvec *dyn_adj = config->dynamics[i]->memory_get_adj_ptr(mem->dynamics[i]);
        blasfeo_dvecad(nu[i] + nx[i], -1.0, dyn_adj, 0, mem->qp_in->rqz+i, 0);
        // add adjoint contribution C * lambda_k
        blasfeo_dgemv_n(nu[i] + nx[i], nx[i+1], -1.0, mem->qp_in->BAbt+i, 0, 0, out->pi+i, 0, 1.0, mem->qp_in->rqz+i, 0, mem->qp_in->rqz+i, 0);

        // - I part is linear, so dont need to add that!
        // blasfeo_dvecad(nx[i+1], 1.0, out->pi+i, 0, mem->qp_in->rqz+i, 0)

        // DEBUG:
        // printf("\ndyn_adj i %d\n", i);
        // blasfeo_print_exp_tran_dvec(nu[i] + nx[i], dyn_adj, 0);
        // blasfeo_dgemv_n(nu[i] + nx[i], nx[i+1], 1.0, mem->qp_in->BAbt+i, 0, 0, out->pi+i, 0, 0.0, &work->tmp_nv, 0, &work->tmp_nv, 0);
        // printf("C * lam\n");
        // blasfeo_print_exp_tran_dvec(nu[i] + nx[i], &work->tmp_nv, 0);
    }

    // TODO:
    // - adjoint call for inequalities as for dynamics
}


/*
calculates new iterate or trial iterate in 'out_destination' with step 'mem->qp_out',
step size 'alpha', and current iterate 'out_start'.
 */
void ocp_nlp_update_variables_sqp(void *config_, void *dims_,
            void *in_, void *out_, void *opts_, void *mem_,
            void *work_, void *out_destination_,
            void *solver_mem, double alpha, bool full_step_dual)
{
    ocp_nlp_dims *dims = dims_;
    ocp_nlp_out *out_start = out_;
    ocp_nlp_memory *mem = mem_;
    ocp_nlp_out *out_destination = out_destination_;
    // solver_mem is not used in this function, but needed for DDP
    // the function is used in the config->globalization->step_update
    int N = dims->N;
    int *nv = dims->nv;
    int *nx = dims->nx;
    int *nu = dims->nu;
    int *ni = dims->ni;
    int *nz = dims->nz;

#if defined(ACADOS_WITH_OPENMP)
    #pragma omp parallel for
#endif
    for (int i = 0; i <= N; i++)
    {
        // step in primal variables
        blasfeo_daxpy(nv[i], alpha, mem->qp_out->ux + i, 0, out_start->ux + i, 0, out_destination->ux + i, 0);

        // update dual variables
        if (full_step_dual)
        {
            blasfeo_dveccp(2*ni[i], mem->qp_out->lam+i, 0, out_destination->lam+i, 0);
            if (i < N)
            {
                blasfeo_dveccp(nx[i+1], mem->qp_out->pi+i, 0, out_destination->pi+i, 0);
            }
        }
        else
        {
            // update duals with alpha step
            blasfeo_daxpby(2*ni[i], 1.0-alpha, out_start->lam+i, 0, alpha, mem->qp_out->lam+i, 0, out_destination->lam+i, 0);
            // blasfeo_dvecsc(2*ni[i], 1.0-alpha, out->lam+i, 0);
            // blasfeo_daxpy(2*ni[i], alpha, mem->qp_out->lam+i, 0, out->lam+i, 0, out->lam+i, 0);
            if (i < N)
            {
                // blasfeo_dvecsc(nx[i+1], 1.0-alpha, out->pi+i, 0);
                // blasfeo_daxpy(nx[i+1], alpha, mem->qp_out->pi+i, 0, out->pi+i, 0, out->pi+i, 0);
                blasfeo_daxpby(nx[i+1], 1.0-alpha, out_start->pi+i, 0, alpha, mem->qp_out->pi+i, 0, out_destination->pi+i, 0);
            }
        }

        // linear update of algebraic variables using state and input sensitivity
        if (i < N)
        {
            // out->z = mem->z_alg + alpha * dzdux * qp_out->ux
            blasfeo_dgemv_t(nu[i]+nx[i], nz[i], alpha, mem->dzduxt+i, 0, 0,
                    mem->qp_out->ux+i, 0, 1.0, mem->z_alg+i, 0, out_destination->z+i, 0);
        }
    }
}

void ocp_nlp_initialize_qp_from_nlp(ocp_nlp_config *config, ocp_nlp_dims *dims, ocp_qp_in *qp_in,
            ocp_nlp_out *out, ocp_qp_out *qp_out)
{
    int N = dims->N;
    int *nv = dims->nv;
    int *nx = dims->nx;
    int *ni = dims->ni;

    for (int i = 0; i <= N; i++)
    {
        // set primal variables to zero
        blasfeo_dvecse(nv[i], 0.0, qp_out->ux+i, 0);

        // copy multipliers from ocp_nlp_out to ocp_qp_out
        blasfeo_dveccp(2*ni[i], out->lam+i, 0, qp_out->lam+i, 0);
        if (i < N)
            blasfeo_dveccp(nx[i+1], out->pi+i, 0, qp_out->pi+i, 0);
    }
    // compute t
    ocp_qp_compute_t(qp_in, qp_out);
}


int ocp_nlp_precompute_common(ocp_nlp_config *config, ocp_nlp_dims *dims, ocp_nlp_in *in,
            ocp_nlp_out *out, ocp_nlp_opts *opts, ocp_nlp_memory *mem, ocp_nlp_workspace *work)
{
    int N = dims->N;
    int status = ACADOS_SUCCESS;
    int ii;

    for (ii = 0; ii <= N; ii++)
    {
        int module_val;
        config->constraints[ii]->dims_get(config->constraints[ii], dims->constraints[ii], "ns", &module_val);
        if (dims->ns[ii] != module_val)
        {
            printf("ocp_nlp_sqp_precompute: inconsistent dimension ns for stage %d with constraint module, got %d, module: %d.",
                   ii, dims->ns[ii], module_val);
            exit(1);
        }
    }

    // precompute
    for (ii = 0; ii < N; ii++)
    {
        // set T
        config->dynamics[ii]->model_set(config->dynamics[ii], dims->dynamics[ii],
                                        in->dynamics[ii], "T", in->Ts+ii);
        // dynamics precompute
        status = config->dynamics[ii]->precompute(config->dynamics[ii], dims->dynamics[ii],
                                                in->dynamics[ii], opts->dynamics[ii],
                                                mem->dynamics[ii], work->dynamics[ii]);
        if (status != ACADOS_SUCCESS)
            return status;
    }
    for (ii = 0; ii <= N; ii++)
    {
        // cost precompute
        config->cost[ii]->precompute(config->cost[ii], dims->cost[ii], in->cost[ii],
                                     opts->cost[ii], mem->cost[ii], work->cost[ii]);
    }

    ocp_nlp_alias_memory_to_submodules(config, dims, in, out, opts, mem, work);
    if (opts->fixed_hess)
    {
        mem->compute_hess = 1;
        ocp_nlp_approximate_qp_matrices(config, dims, in, out, opts, mem, work);
        mem->compute_hess = 0;
        for (ii=0; ii<=N; ii++)
            config->cost[ii]->opts_set(config->cost[ii], opts->cost[ii], "compute_hess", &mem->compute_hess);
    }

    return status;
}



/************************************************
 * residuals
 ************************************************/

acados_size_t ocp_nlp_res_calculate_size(ocp_nlp_dims *dims)
{
    // extract dims
    int N = dims->N;
    int *nv = dims->nv;
    int *nx = dims->nx;
    // int *nu = dims->nu;
    int *ni = dims->ni;

    acados_size_t size = sizeof(ocp_nlp_res);

    size += 3 * (N + 1) * sizeof(struct blasfeo_dvec);  // res_stat res_ineq res_comp
    size += 1 * N * sizeof(struct blasfeo_dvec);        // res_eq

    for (int i = 0; i < N; i++)
    {
        size += 1 * blasfeo_memsize_dvec(nv[i]);      // res_stat
        size += 1 * blasfeo_memsize_dvec(nx[i + 1]);  // res_eq
        size += 2 * blasfeo_memsize_dvec(2 * ni[i]);  // res_ineq res_comp
    }
    size += 1 * blasfeo_memsize_dvec(nv[N]);      // res_stat
    size += 2 * blasfeo_memsize_dvec(2 * ni[N]);  // res_ineq res_comp

    size += 1 * blasfeo_memsize_dvec(N);      // tmp

    size += 8;   // initial align
    size += 8;   // blasfeo_struct align
    size += 64;  // blasfeo_mem align

    make_int_multiple_of(8, &size);

    return size;
}


ocp_nlp_res *ocp_nlp_res_assign(ocp_nlp_dims *dims, void *raw_memory)
{
    char *c_ptr = (char *) raw_memory;

    // extract sizes
    int N = dims->N;
    int *nv = dims->nv;
    int *nx = dims->nx;
    // int *nu = dims->nu;
    int *ni = dims->ni;

    // initial align
    align_char_to(8, &c_ptr);

    // struct
    ocp_nlp_res *res = (ocp_nlp_res *) c_ptr;
    c_ptr += sizeof(ocp_nlp_res);

    // blasfeo_struct align
    align_char_to(8, &c_ptr);

    // res_stat
    assign_and_advance_blasfeo_dvec_structs(N + 1, &res->res_stat, &c_ptr);
    // res_eq
    assign_and_advance_blasfeo_dvec_structs(N, &res->res_eq, &c_ptr);
    // res_ineq
    assign_and_advance_blasfeo_dvec_structs(N + 1, &res->res_ineq, &c_ptr);
    // res_comp
    assign_and_advance_blasfeo_dvec_structs(N + 1, &res->res_comp, &c_ptr);

    // blasfeo_mem align
    align_char_to(64, &c_ptr);

    // res_stat
    for (int i = 0; i <= N; i++)
    {
        assign_and_advance_blasfeo_dvec_mem(nv[i], res->res_stat + i, &c_ptr);
    }
    // res_eq
    for (int i = 0; i < N; i++)
    {
        assign_and_advance_blasfeo_dvec_mem(nx[i + 1], res->res_eq + i, &c_ptr);
    }
    // res_ineq
    for (int i = 0; i <= N; i++)
    {
        assign_and_advance_blasfeo_dvec_mem(2 * ni[i], res->res_ineq + i, &c_ptr);
    }
    // res_comp
    for (int i = 0; i <= N; i++)
    {
        assign_and_advance_blasfeo_dvec_mem(2 * ni[i], res->res_comp + i, &c_ptr);
    }

    assign_and_advance_blasfeo_dvec_mem(N, &res->tmp, &c_ptr);

    res->memsize = ocp_nlp_res_calculate_size(dims);

    assert((char *) raw_memory + res->memsize >= c_ptr);

    return res;
}



void ocp_nlp_res_compute(ocp_nlp_dims *dims, ocp_nlp_in *in, ocp_nlp_out *out, ocp_nlp_res *res,
                         ocp_nlp_memory *mem)
{
    // extract dims
    int N = dims->N;
    int *nv = dims->nv;
    int *nx = dims->nx;
    int *nu = dims->nu;
    int *ni = dims->ni;

    double tmp_res;
    double tmp;

    // res_stat
    for (int i = 0; i <= N; i++)
    {
        blasfeo_daxpy(nv[i], -1.0, mem->ineq_adj + i, 0, mem->cost_grad + i, 0,
                      res->res_stat + i, 0);
        blasfeo_daxpy(nu[i] + nx[i], -1.0, mem->dyn_adj + i, 0, res->res_stat + i, 0,
                      res->res_stat + i, 0);
        blasfeo_dvecnrm_inf(nv[i], res->res_stat + i, 0, &tmp_res);
        blasfeo_dvecse(1, tmp_res, &res->tmp, i);
    }
    blasfeo_dvecnrm_inf(N+1, &res->tmp, 0, &res->inf_norm_res_stat);

    // res_eq
    for (int i = 0; i < N; i++)
    {
        blasfeo_dveccp(nx[i + 1], mem->dyn_fun + i, 0, res->res_eq + i, 0);
        blasfeo_dvecnrm_inf(nx[i + 1], res->res_eq + i, 0, &tmp_res);
        blasfeo_dvecse(1, tmp_res, &res->tmp, i);
    }
    blasfeo_dvecnrm_inf(N, &res->tmp, 0, &res->inf_norm_res_eq);

    // res_ineq
    res->inf_norm_res_ineq = 0.0;
    for (int i = 0; i <= N; i++)
    {
        for (int j=0; j<2*ni[i]; j++)
        {
            tmp = BLASFEO_DVECEL(mem->ineq_fun+i, j);
            if (tmp > res->inf_norm_res_ineq)
            {
                res->inf_norm_res_ineq = tmp;
            }
        }
    }

    // res_comp
    res->inf_norm_res_comp = 0.0;
    for (int i = 0; i <= N; i++)
    {
        blasfeo_dvecmul(2 * ni[i], out->lam + i, 0, mem->ineq_fun+i, 0, res->res_comp + i, 0);
        blasfeo_dvecnrm_inf(2 * ni[i], res->res_comp + i, 0, &tmp_res);
        blasfeo_dvecse(1, tmp_res, &res->tmp, i);
    }
    blasfeo_dvecnrm_inf(N+1, &res->tmp, 0, &res->inf_norm_res_comp);
}

void ocp_nlp_res_get_inf_norm(ocp_nlp_res *res, double *out)
{
    double norm = res->inf_norm_res_stat;
    norm = (res->inf_norm_res_eq > norm) ? res->inf_norm_res_eq : norm;
    norm = (res->inf_norm_res_ineq > norm) ? res->inf_norm_res_ineq : norm;
    norm = (res->inf_norm_res_comp > norm) ? res->inf_norm_res_comp : norm;
    *out = norm;
    return;
}


void copy_ocp_nlp_out(ocp_nlp_dims *dims, ocp_nlp_out *from, ocp_nlp_out *to)
{
    // extract dims
    int N = dims->N;
    int *nv = dims->nv;
    int *nx = dims->nx;
    // int *nu = dims->nu;
    int *ni = dims->ni;
    int *nz = dims->nz;
    for (int i = 0; i <= N; i++)
    {
        blasfeo_dveccp(nv[i], from->ux+i, 0, to->ux+i, 0);
        blasfeo_dveccp(nz[i], from->z+i, 0, to->z+i, 0);
        blasfeo_dveccp(2*ni[i], from->lam+i, 0, to->lam+i, 0);
    }

    for (int i = 0; i < N; i++)
        blasfeo_dveccp(nx[i+1], from->pi+i, 0, to->pi+i, 0);

    return;
}

void ocp_nlp_get_cost_value_from_submodules(ocp_nlp_config *config, ocp_nlp_dims *dims, ocp_nlp_in *in,
            ocp_nlp_out *out, ocp_nlp_opts *opts, ocp_nlp_memory *mem, ocp_nlp_workspace *work)
{
    int N = dims->N;

    double* tmp_cost = NULL;
    double total_cost = 0.0;

    for (int i = 0; i <= N; i++)
    {
        tmp_cost = config->cost[i]->memory_get_fun_ptr(mem->cost[i]);
        total_cost += *tmp_cost;
    }
    mem->cost_value = total_cost;
}


void ocp_nlp_cost_compute(ocp_nlp_config *config, ocp_nlp_dims *dims, ocp_nlp_in *in,
            ocp_nlp_out *out, ocp_nlp_opts *opts, ocp_nlp_memory *mem, ocp_nlp_workspace *work)
{
    int N = dims->N;

    double* tmp_cost = NULL;
    double total_cost = 0.0;

    int cost_integration;

    for (int i = 0; i <= N; i++)
    {
        if (i < N)
        {
            config->dynamics[i]->opts_get(config->dynamics[i], opts->dynamics[i], "cost_computation", &cost_integration);

            if (cost_integration)
            {
                config->dynamics[i]->compute_fun(config->dynamics[i], dims->dynamics[i],
                        in->dynamics[i], opts->dynamics[i], mem->dynamics[i], work->dynamics[i]);
            }
        }

        config->cost[i]->compute_fun(config->cost[i], dims->cost[i], in->cost[i],
                    opts->cost[i], mem->cost[i], work->cost[i]);
        tmp_cost = config->cost[i]->memory_get_fun_ptr(mem->cost[i]);
        // printf("cost at stage %d = %e, total = %e\n", i, *tmp_cost, total_cost);
        total_cost += *tmp_cost;
    }
    mem->cost_value = total_cost;

    // printf("\ncomputed total cost: %e\n", total_cost);
}



void ocp_nlp_params_jac_compute(ocp_nlp_config *config, ocp_nlp_dims *dims, ocp_nlp_in *in, ocp_nlp_opts *opts, ocp_nlp_memory *mem, ocp_nlp_workspace *work)
{
    // This function sets up: jac_lag_stat_p_global, jac_ineq_p_global, jac_dyn_p_global
    // - jac_lag_stat_p_global: first dynamics writes its contribution, then cost and constraints modules add their contribution.
    // - jac_dyn_p_global is computed in dynamics module
    // - jac_ineq_p_global is computed in constraints module

    if (!opts->with_solution_sens_wrt_params)
    {
        printf("ocp_nlp_params_jac_compute: option with_solution_sens_wrt_params has to be true to evaluate solution sensitivities wrt. global parameters.\n");
        exit(1);
    }

    int N = dims->N;
    int np_global = dims->np_global;
    int i;

    int *nv = dims->nv;
    int *nx = dims->nx;
    int *nu = dims->nu;
    int *ns = dims->ns;

    struct blasfeo_dmat *jac_lag_stat_p_global = mem->jac_lag_stat_p_global;
    // struct blasfeo_dmat *jac_ineq_p_global = mem->jac_ineq_p_global;
    // struct blasfeo_dmat *jac_dyn_p_global = mem->jac_dyn_p_global;

#if defined(ACADOS_WITH_OPENMP)
    #pragma omp parallel for
#endif
    for (i = 0; i <= N; i++)
    {
        if (i < N)
        {
            // first nx+nu rows are overwritten by dynamics -> initialize ns part
            blasfeo_dgese(2*ns[i], np_global, 0., &jac_lag_stat_p_global[i], nx[i]+nu[i], 0);
            config->dynamics[i]->compute_jac_hess_p(config->dynamics[i], dims->dynamics[i], in->dynamics[i],
                        opts->dynamics[i], mem->dynamics[i], work->dynamics[i]);
        }
        else
        {
            // initialize jac_lag_stat_p_global = 0 as dynamics dont contribute
            blasfeo_dgese(nv[i], np_global, 0., &jac_lag_stat_p_global[i], 0, 0);
        }
        config->cost[i]->compute_jac_p(config->cost[i], dims->cost[i], in->cost[i],
                            opts->cost[i], mem->cost[i], work->cost[i]);
        config->constraints[i]->compute_jac_hess_p(config->constraints[i], dims->constraints[i],
                    in->constraints[i], opts->constraints[i], mem->constraints[i], work->constraints[i]);
    }
}


void ocp_nlp_common_eval_param_sens(ocp_nlp_config *config, ocp_nlp_dims *dims,
                        ocp_nlp_opts *opts, ocp_nlp_memory *mem, ocp_nlp_workspace *work,
                        char *field, int stage, int index, ocp_nlp_out *sens_nlp_out)
{
    int i;

    int N = dims->N;
    int *nv = dims->nv;
    int *ni = dims->ni;
    int *nx = dims->nx;
    int *nb = dims->nb;
    int *ng = dims->ng;
    int *ni_nl = dims->ni_nl;

    struct blasfeo_dmat *jac_lag_stat_p_global = mem->jac_lag_stat_p_global;
    struct blasfeo_dmat *jac_ineq_p_global = mem->jac_ineq_p_global;
    struct blasfeo_dmat *jac_dyn_p_global = mem->jac_dyn_p_global;

    ocp_qp_in *tmp_qp_in = work->tmp_qp_in;
    ocp_qp_out *tmp_qp_out = work->tmp_qp_out;
    d_ocp_qp_copy_all(mem->qp_in, tmp_qp_in);
    d_ocp_qp_set_rhs_zero(tmp_qp_in);

    if ((!strcmp("ex", field)) && (stage==0))
    {
        double one = 1.0;
        d_ocp_qp_set_el("lbx", stage, index, &one, tmp_qp_in);
        d_ocp_qp_set_el("ubx", stage, index, &one, tmp_qp_in);
    }
    else if (!strcmp("p_global", field))
    {
        for (i = 0; i <= N; i++)
        {
            // stationarity
            blasfeo_dcolex(nv[i], &jac_lag_stat_p_global[i], 0, index, &tmp_qp_in->rqz[i], 0);
            // dynamics
            if (i < N)
                blasfeo_dcolex(nx[i+1], &jac_dyn_p_global[i], 0, index, &tmp_qp_in->b[i], 0);
            // inequalities
            blasfeo_dcolex(ni_nl[i], &jac_ineq_p_global[i], 0, index, &tmp_qp_in->d[i], nb[i]+ng[i]);
            blasfeo_dvecsc(ni_nl[i], -1.0, &tmp_qp_in->d[i], nb[i]+ng[i]);
            blasfeo_daxpy(ni_nl[i], -1.0, &tmp_qp_in->d[i], nb[i]+ng[i], &tmp_qp_in->d[i], 2*(nb[i]+ng[i])+ni_nl[i],
                                                                         &tmp_qp_in->d[i], 2*(nb[i]+ng[i])+ni_nl[i]);
        }
    }
    else
    {
        printf("\nerror: field %s at stage %d not available in ocp_nlp_common_eval_param_sens\n", field, stage);
        exit(1);
    }

    // d_ocp_qp_print(tmp_qp_in->dim, tmp_qp_in);
    config->qp_solver->eval_sens(config->qp_solver, dims->qp_solver, tmp_qp_in, tmp_qp_out,
                            opts->qp_solver_opts, mem->qp_solver_mem, work->qp_work);
    // d_ocp_qp_sol_print(tmp_qp_out->dim, tmp_qp_out);

    /* copy tmp_qp_out into sens_nlp_out */
    for (i = 0; i <= N; i++)
    {
        blasfeo_dveccp(nv[i], tmp_qp_out->ux + i, 0, sens_nlp_out->ux + i, 0);

        if (i < N)
            blasfeo_dveccp(nx[i + 1], tmp_qp_out->pi + i, 0, sens_nlp_out->pi + i, 0);

        blasfeo_dveccp(2 * ni[i], tmp_qp_out->lam + i, 0, sens_nlp_out->lam + i, 0);
    }
}


void ocp_nlp_common_eval_solution_sens_adj_p(ocp_nlp_config *config, ocp_nlp_dims *dims,
                        ocp_nlp_opts *opts, ocp_nlp_memory *mem, ocp_nlp_workspace *work,
                        ocp_nlp_out *sens_nlp_out, const char *field, int stage, void *grad_p)
{
    if (!opts->with_solution_sens_wrt_params)
    {
        printf("ocp_nlp_common_eval_solution_sens_adj_p: option with_solution_sens_wrt_params has to be true to evaluate solution sensitivities wrt. global parameters.\n");
        exit(1);
    }
    int i;
    int N = dims->N;
    int np_global = dims->np_global;

    int *nv = dims->nv;
    int *nx = dims->nx;
    int *nb = dims->nb;
    int *ng = dims->ng;
    int *ni_nl = dims->ni_nl;

    struct blasfeo_dmat *jac_lag_stat_p_global = mem->jac_lag_stat_p_global;
    struct blasfeo_dmat *jac_ineq_p_global = mem->jac_ineq_p_global;
    struct blasfeo_dmat *jac_dyn_p_global = mem->jac_dyn_p_global;

    ocp_qp_in *tmp_qp_in = work->tmp_qp_in;
    ocp_qp_out *tmp_qp_out = work->tmp_qp_out;

    d_ocp_qp_copy_all(mem->qp_in, tmp_qp_in);
    d_ocp_qp_set_rhs_zero(tmp_qp_in);

    /* copy sens_nlp_out to tmp_qp_in */
    for (i = 0; i <= N; i++)
    {
        blasfeo_dveccp(nv[i], sens_nlp_out->ux + i, 0, tmp_qp_in->rqz + i, 0);
        // NOTE: noone needs sensitivities in adj dir pi, lam, t wrt. p
        // if (i < N)
        //     blasfeo_dveccp(nx[i + 1], sens_nlp_out->pi + i, 0, tmp_qp_in->b + i, 0);
        // blasfeo_dveccp(2 * ni[i], sens_nlp_out->lam + i, ?);
        // blasfeo_dveccp(2 * ni[i], sens_nlp_out->t + i, ?);
    }

    config->qp_solver->eval_sens(config->qp_solver, dims->qp_solver, tmp_qp_in, tmp_qp_out,
                            opts->qp_solver_opts, mem->qp_solver_mem, work->qp_work);

    if (!strcmp("p_global", field))
    {
        blasfeo_dvecse(np_global, 0., &mem->out_np_global, 0);
        for (i = 0; i <= N; i++)
        {
            /* multiply J.T with result of backsolve and add to in mem->out_np_global */
            // stationarity
            blasfeo_dgemv_t(nv[i], np_global, 1.0, &jac_lag_stat_p_global[i], 0, 0, tmp_qp_out->ux+i, 0, 1.0, &mem->out_np_global, 0, &mem->out_np_global, 0);
            // inequalities: upper
            blasfeo_dgemv_t(ni_nl[i], np_global, -1.0, &jac_ineq_p_global[i], 0, 0, tmp_qp_out->lam+i, nb[i]+ng[i], 1.0, &mem->out_np_global, 0, &mem->out_np_global, 0);
            // inequalities: lower
            blasfeo_dgemv_t(ni_nl[i], np_global, 1.0, &jac_ineq_p_global[i], 0, 0, tmp_qp_out->lam+i, 2*(nb[i]+ng[i])+ni_nl[i], 1.0, &mem->out_np_global, 0, &mem->out_np_global, 0);
            // dynamics
            if (i < N)
            {
                blasfeo_dgemv_t(nx[i+1], np_global, 1.0, &jac_dyn_p_global[i], 0, 0, tmp_qp_out->pi+i, 0, 1.0, &mem->out_np_global, 0, &mem->out_np_global, 0);
            }
        }

        // unpack
        blasfeo_unpack_dvec(np_global, &mem->out_np_global, 0, grad_p, 1);
    }
    else
    {
        printf("\nerror: field %s at stage %d not available in ocp_nlp_common_eval_solution_sens_adj_p\n", field, stage);
        exit(1);
    }
}


void ocp_nlp_common_eval_lagr_grad_p(ocp_nlp_config *config, ocp_nlp_dims *dims, ocp_nlp_in *in,
                        ocp_nlp_opts *opts, ocp_nlp_memory *mem, ocp_nlp_workspace *work,
                        const char *field, void *grad_p)
{
    int i;
    int N = dims->N;
    int np_global = dims->np_global;

    if (!strcmp("p_global", field))
    {
        // initialize to zero
        blasfeo_dvecse(np_global, 0., &mem->out_np_global, 0);

        for (i = 0; i < N; i++)
        {
            // dynamics contribution
            config->dynamics[i]->compute_adj_p(config->dynamics[i], dims->dynamics[i], in->dynamics[i], opts->dynamics[i],
                                    mem->dynamics[i], &work->tmp_np_global);
            blasfeo_dvecad(np_global, 1., &work->tmp_np_global, 0, &mem->out_np_global, 0);

            // cost contribution
            config->cost[i]->eval_grad_p(config->cost[i], dims->cost[i], in->cost[i], opts->cost[i],
                                    mem->cost[i], work->cost[i], &work->tmp_np_global);
            blasfeo_dvecad(np_global, 1., &work->tmp_np_global, 0, &mem->out_np_global, 0);

            // constraints contribution
            config->constraints[i]->compute_adj_p(config->constraints[i], dims->constraints[i], in->constraints[i], opts,
                                    mem->constraints[i], work->constraints[i], &work->tmp_np_global);

            blasfeo_dvecad(np_global, 1., &work->tmp_np_global, 0, &mem->out_np_global, 0);
        }

        // terminal cost contribution
        config->cost[N]->eval_grad_p(config->cost[N], dims->cost[N], in->cost[N], opts->cost[N],
                                    mem->cost[N], work->cost[N], &work->tmp_np_global);
        blasfeo_dvecad(np_global, 1., &work->tmp_np_global, 0, &mem->out_np_global, 0);

        blasfeo_unpack_dvec(np_global, &mem->out_np_global, 0, grad_p, 1);
    }
    else
    {
        printf("\nerror: field %s not available in ocp_nlp_common_eval_lagr_grad_p\n", field);
        exit(1);
    }
}


int ocp_nlp_solve_qp_and_correct_dual(ocp_nlp_config *config, ocp_nlp_dims *dims, ocp_nlp_opts *nlp_opts,
                     ocp_nlp_memory *nlp_mem, ocp_nlp_workspace *nlp_work,
                     bool precondensed_lhs, ocp_qp_in *qp_in_, ocp_qp_out *qp_out_,
                     ocp_qp_xcond_solver *xcond_solver)
{
    acados_timer timer;

    // xcond_solver is "optional", if NULL is given use stuff from nlp_dims, mem etc.
    ocp_qp_xcond_solver_config *qp_solver;
    ocp_qp_xcond_solver_dims *qp_dims;
    ocp_qp_xcond_solver_opts *qp_opts;
    ocp_qp_xcond_solver_memory *qp_mem;
    ocp_qp_xcond_solver_workspace *qp_work;
    if (xcond_solver == NULL)
    {
        qp_solver = config->qp_solver;
        qp_dims = dims->qp_solver;
        qp_opts = nlp_opts->qp_solver_opts;
        qp_mem = nlp_mem->qp_solver_mem;
        qp_work = nlp_work->qp_work;
    }
    else
    {
        qp_solver = xcond_solver->config;
        qp_dims = xcond_solver->dims;
        qp_opts = xcond_solver->opts;
        qp_mem = xcond_solver->mem;
        qp_work = xcond_solver->work;
    }

    // qp_in_, qp_out_ are "optional", if NULL is given use nlp_mem->qp_in, nlp_mem->qp_out
    ocp_qp_in *qp_in;
    if (qp_in_ == NULL)
    {
        qp_in = nlp_mem->qp_in;
    }
    else
    {
        qp_in = qp_in_;
        ocp_nlp_regularize_set_qp_in_ptrs(config->regularize, dims->regularize, nlp_mem->regularize_mem, qp_in);
    }

    ocp_qp_out *qp_out = nlp_mem->qp_out;
    if (qp_out_ == NULL)
    {
        qp_out = nlp_mem->qp_out;
    }
    else
    {
        qp_out = qp_out_;
        ocp_nlp_regularize_set_qp_out_ptrs(config->regularize, dims->regularize, nlp_mem->regularize_mem, qp_out);
    }

    ocp_nlp_timings *nlp_timings = nlp_mem->nlp_timings;

    double tmp_time;
    int qp_status;

    // solve qp
    acados_tic(&timer);
    if (precondensed_lhs)
    {
<<<<<<< HEAD
        qp_status = qp_solver->condense_rhs_and_solve(qp_solver, dims->qp_solver,
            qp_in, qp_out, nlp_opts->qp_solver_opts,
            nlp_mem->qp_solver_mem, nlp_work->qp_work);
=======
        qp_status = qp_solver->condense_rhs_and_solve(qp_solver, qp_dims,
                qp_in, qp_out, qp_opts, qp_mem, qp_work);
>>>>>>> bada742f
    }
    else
    {
        qp_status = qp_solver->evaluate(qp_solver, qp_dims,
                qp_in, qp_out, qp_opts, qp_mem, qp_work);
    }
    // add qp timings
    nlp_timings->time_qp_sol += acados_toc(&timer);
    // NOTE: timings within qp solver are added internally (lhs+rhs)
    qp_solver->memory_get(qp_solver, qp_mem, "time_qp_solver_call", &tmp_time);
    nlp_timings->time_qp_solver_call += tmp_time;
    qp_solver->memory_get(qp_solver, qp_mem, "time_qp_xcond", &tmp_time);
    nlp_timings->time_qp_xcond += tmp_time;

    // compute correct dual solution in case of Hessian regularization
    acados_tic(&timer);
    config->regularize->correct_dual_sol(config->regularize, dims->regularize,
                                            nlp_opts->regularize, nlp_mem->regularize_mem);
    nlp_timings->time_reg += acados_toc(&timer);

    // reset regularize pointers if necessary
    if (qp_in_ != NULL)
    {
        ocp_nlp_regularize_set_qp_in_ptrs(config->regularize, dims->regularize, nlp_mem->regularize_mem, nlp_mem->qp_in);
    }
    if (qp_out_ != NULL)
    {
        ocp_nlp_regularize_set_qp_out_ptrs(config->regularize, dims->regularize, nlp_mem->regularize_mem, nlp_mem->qp_out);
    }

    return qp_status;
}

int my_solve_qp_and_correct_dual(ocp_nlp_config *config, ocp_nlp_dims *dims, ocp_nlp_opts *nlp_opts,
                     ocp_nlp_memory *nlp_mem, ocp_nlp_workspace *nlp_work,
                     bool precondensed_lhs, ocp_qp_in *qp_in_, ocp_qp_out *qp_out_,
                     ocp_qp_xcond_solver_config *standard_qp_solver,
                     ocp_qp_xcond_solver_dims *standard_qp_solver_dims,
                     ocp_qp_xcond_solver_memory *standard_qp_solver_memory,
                     ocp_qp_xcond_solver_workspace *standard_qp_solver_workspace)
{
    acados_timer timer;
    ocp_qp_xcond_solver_config *qp_solver = standard_qp_solver;

    // qp_in_, qp_out_ are "optional", if NULL is given use nlp_mem->qp_in, nlp_mem->qp_out
    ocp_qp_in *qp_in;
    qp_in = qp_in_;
    ocp_nlp_regularize_set_qp_in_ptrs(config->regularize, dims->regularize, nlp_mem->regularize_mem, qp_in);

    ocp_qp_out *qp_out = nlp_mem->qp_out;
    qp_out = qp_out_;
    ocp_nlp_regularize_set_qp_out_ptrs(config->regularize, dims->regularize, nlp_mem->regularize_mem, qp_out);

    ocp_nlp_timings *nlp_timings = nlp_mem->nlp_timings;

    double tmp_time;
    int qp_status;

    // solve qp
    acados_tic(&timer);
    if (precondensed_lhs)
    {
        qp_status = qp_solver->condense_rhs_and_solve(qp_solver, standard_qp_solver_dims,
            qp_in, qp_out, nlp_opts->qp_solver_opts,
            standard_qp_solver_memory, standard_qp_solver_workspace);
    }
    else
    {
        qp_status = qp_solver->evaluate(qp_solver, standard_qp_solver_dims, qp_in, qp_out,
                                    nlp_opts->qp_solver_opts, standard_qp_solver_memory, standard_qp_solver_workspace);
    }
    // add qp timings
    nlp_timings->time_qp_sol += acados_toc(&timer);
    // NOTE: timings within qp solver are added internally (lhs+rhs)
    qp_solver->memory_get(qp_solver, standard_qp_solver_memory, "time_qp_solver_call", &tmp_time);
    nlp_timings->time_qp_solver_call += tmp_time;
    qp_solver->memory_get(qp_solver, standard_qp_solver_memory, "time_qp_xcond", &tmp_time);
    nlp_timings->time_qp_xcond += tmp_time;

    // compute correct dual solution in case of Hessian regularization
    acados_tic(&timer);
    config->regularize->correct_dual_sol(config->regularize, dims->regularize,
                                            nlp_opts->regularize, nlp_mem->regularize_mem);
    nlp_timings->time_reg += acados_toc(&timer);

    // reset regularize pointers if necessary
    if (qp_in_ != NULL)
    {
        ocp_nlp_regularize_set_qp_in_ptrs(config->regularize, dims->regularize, nlp_mem->regularize_mem, nlp_mem->qp_in);
    }
    if (qp_out_ != NULL)
    {
        ocp_nlp_regularize_set_qp_out_ptrs(config->regularize, dims->regularize, nlp_mem->regularize_mem, nlp_mem->qp_out);
    }

    return qp_status;
}


void ocp_nlp_dump_qp_in_to_file(ocp_qp_in *qp_in, int sqp_iter, int soc)
{
    char filename[100];
    if (soc > 0)
        sprintf(filename, "soc_qp_in_%d.txt", sqp_iter);
    else
        sprintf(filename, "qp_in_%d.txt", sqp_iter);
    FILE *out_file = fopen(filename, "w");
    print_ocp_qp_in_to_file(out_file, qp_in);
    fclose(out_file);
}


void ocp_nlp_dump_qp_out_to_file(ocp_qp_out *qp_out, int sqp_iter, int soc)
{
    char filename[100];
    if (soc > 0)
        sprintf(filename, "soc_qp_out_%d.txt", sqp_iter);
    else
        sprintf(filename, "qp_out_%d.txt", sqp_iter);
    FILE *out_file = fopen(filename, "w");
    print_ocp_qp_out_to_file(out_file, qp_out);
    fclose(out_file);
}


void ocp_nlp_timings_get(ocp_nlp_config *config, ocp_nlp_timings *timings, const char *field, void *return_value_)
{
    double *value = return_value_;
    if (!strcmp("time_tot", field))
    {
        *value = timings->time_tot;
    }
    else if (!strcmp("time_qp_sol", field) || !strcmp("time_qp", field))
    {
        *value = timings->time_qp_sol;
    }
    else if (!strcmp("time_qp_solver", field) || !strcmp("time_qp_solver_call", field))
    {
        *value = timings->time_qp_solver_call;
    }
    else if (!strcmp("time_qp_xcond", field))
    {
        *value = timings->time_qp_xcond;
    }
    else if (!strcmp("time_lin", field))
    {
        *value = timings->time_lin;
    }
    else if (!strcmp("time_reg", field))
    {
        *value = timings->time_reg;
    }
    else if (!strcmp("time_glob", field))
    {
        *value = timings->time_glob;
    }
    else if (!strcmp("time_solution_sensitivities", field))
    {
        *value = timings->time_solution_sensitivities;
    }
    else if (!strcmp("time_sim", field))
    {
        *value = timings->time_sim;
    }
    else if (!strcmp("time_sim_la", field))
    {
        *value = timings->time_sim_la;
    }
    else if (!strcmp("time_sim_ad", field))
    {
        *value = timings->time_sim_ad;
    }
    else if (!strcmp("time_preparation", field))
    {
        *value = timings->time_preparation;
    }
    else if (!strcmp("time_feedback", field))
    {
        if (config->is_real_time_algorithm())
        {
            *value = timings->time_feedback;
        }
        else
        {
            *value = timings->time_tot;
        }
    }
    else
    {
        printf("\nerror: field %s not available in ocp_nlp_timings_get\n", field);
        exit(1);
    }
}

void ocp_nlp_memory_get(ocp_nlp_config *config, ocp_nlp_memory *nlp_mem, const char *field, void *return_value_)
{
    if (!strcmp("sqp_iter", field) || !strcmp("nlp_iter", field) || !strcmp("ddp_iter", field))
    {
        int *value = return_value_;
        *value = nlp_mem->iter;
    }
    else if (!strcmp("status", field))
    {
        int *value = return_value_;
        *value = nlp_mem->status;
    }
    else if (!strcmp("nlp_mem", field))
    {
        void **value = return_value_;
        *value = nlp_mem;
    }
    else if (!strcmp("nlp_res", field))
    {
        ocp_nlp_res **value = return_value_;
        *value = nlp_mem->nlp_res;
    }
    else if (!strcmp("qp_xcond_in", field))
    {
        void **value = return_value_;
        *value = nlp_mem->qp_solver_mem->xcond_qp_in;
    }
    else if (!strcmp("qp_xcond_out", field))
    {
        void **value = return_value_;
        *value = nlp_mem->qp_solver_mem->xcond_qp_out;
    }
    else if (!strcmp("qp_in", field))
    {
        void **value = return_value_;
        *value = nlp_mem->qp_in;
    }
    else if (!strcmp("qp_out", field))
    {
        void **value = return_value_;
        *value = nlp_mem->qp_out;
    }
    else if (!strcmp("qp_iter", field))
    {
        config->qp_solver->memory_get(config->qp_solver,
            nlp_mem->qp_solver_mem, "iter", return_value_);
    }
    else if (!strcmp("qp_status", field))
    {
        config->qp_solver->memory_get(config->qp_solver,
            nlp_mem->qp_solver_mem, "status", return_value_);
    }
    else if (!strcmp("res_stat", field))
    {
        double *value = return_value_;
        *value = nlp_mem->nlp_res->inf_norm_res_stat;
    }
    else if (!strcmp("res_eq", field))
    {
        double *value = return_value_;
        *value = nlp_mem->nlp_res->inf_norm_res_eq;
    }
    else if (!strcmp("res_ineq", field))
    {
        double *value = return_value_;
        *value = nlp_mem->nlp_res->inf_norm_res_ineq;
    }
    else if (!strcmp("res_comp", field))
    {
        double *value = return_value_;
        *value = nlp_mem->nlp_res->inf_norm_res_comp;
    }
    else if (!strcmp("cost_value", field))
    {
        double *value = return_value_;
        *value = nlp_mem->cost_value;
    }
    else
    {
        printf("\nerror: field %s not available in ocp_nlp_memory_get\n", field);
        exit(1);
    }
}


void ocp_nlp_timings_reset(ocp_nlp_timings *timings)
{
    timings->time_qp_sol = 0.0;
    timings->time_qp_solver_call = 0.0;
    timings->time_qp_xcond = 0.0;
    timings->time_lin = 0.0;
    timings->time_reg = 0.0;
    timings->time_glob = 0.0;
    timings->time_sim = 0.0;
    timings->time_sim_la = 0.0;
    timings->time_sim_ad = 0.0;
}<|MERGE_RESOLUTION|>--- conflicted
+++ resolved
@@ -3639,14 +3639,8 @@
     acados_tic(&timer);
     if (precondensed_lhs)
     {
-<<<<<<< HEAD
-        qp_status = qp_solver->condense_rhs_and_solve(qp_solver, dims->qp_solver,
-            qp_in, qp_out, nlp_opts->qp_solver_opts,
-            nlp_mem->qp_solver_mem, nlp_work->qp_work);
-=======
         qp_status = qp_solver->condense_rhs_and_solve(qp_solver, qp_dims,
                 qp_in, qp_out, qp_opts, qp_mem, qp_work);
->>>>>>> bada742f
     }
     else
     {
