/*
 * Copyright (c) The acados authors.
 *
 * This file is part of acados.
 *
 * The 2-Clause BSD License
 *
 * Redistribution and use in source and binary forms, with or without
 * modification, are permitted provided that the following conditions are met:
 *
 * 1. Redistributions of source code must retain the above copyright notice,
 * this list of conditions and the following disclaimer.
 *
 * 2. Redistributions in binary form must reproduce the above copyright notice,
 * this list of conditions and the following disclaimer in the documentation
 * and/or other materials provided with the distribution.
 *
 * THIS SOFTWARE IS PROVIDED BY THE COPYRIGHT HOLDERS AND CONTRIBUTORS "AS IS"
 * AND ANY EXPRESS OR IMPLIED WARRANTIES, INCLUDING, BUT NOT LIMITED TO, THE
 * IMPLIED WARRANTIES OF MERCHANTABILITY AND FITNESS FOR A PARTICULAR PURPOSE
 * ARE DISCLAIMED. IN NO EVENT SHALL THE COPYRIGHT HOLDER OR CONTRIBUTORS BE
 * LIABLE FOR ANY DIRECT, INDIRECT, INCIDENTAL, SPECIAL, EXEMPLARY, OR
 * CONSEQUENTIAL DAMAGES (INCLUDING, BUT NOT LIMITED TO, PROCUREMENT OF
 * SUBSTITUTE GOODS OR SERVICES; LOSS OF USE, DATA, OR PROFITS; OR BUSINESS
 * INTERRUPTION) HOWEVER CAUSED AND ON ANY THEORY OF LIABILITY, WHETHER IN
 * CONTRACT, STRICT LIABILITY, OR TORT (INCLUDING NEGLIGENCE OR OTHERWISE)
 * ARISING IN ANY WAY OUT OF THE USE OF THIS SOFTWARE, EVEN IF ADVISED OF THE
 * POSSIBILITY OF SUCH DAMAGE.;
 */


#include "acados/ocp_nlp/ocp_nlp_common.h"

#include <assert.h>
#include <stdlib.h>
#include <string.h>
#include <math.h>

// blasfeo
#include "blasfeo/include/blasfeo_common.h"
#include "blasfeo/include/blasfeo_d_blas.h"
// hpipm
#include "hpipm/include/hpipm_d_ocp_qp_dim.h"
// acados
#include "acados/utils/mem.h"
#include "acados/utils/print.h"
// openmp
#if defined(ACADOS_WITH_OPENMP)
#include <omp.h>
#endif


/************************************************
 * config
 ************************************************/

acados_size_t ocp_nlp_config_calculate_size(int N)
{
    acados_size_t size = 0;

    // self
    size += sizeof(ocp_nlp_config);

    // qp solver
    size += 1 * ocp_qp_xcond_solver_config_calculate_size();

    // regularization
    size += ocp_nlp_reg_config_calculate_size();


    // dynamics
    size += N * sizeof(ocp_nlp_dynamics_config *);

    for (int i = 0; i < N; i++) size += ocp_nlp_dynamics_config_calculate_size();

    // cost
    size += (N + 1) * sizeof(ocp_nlp_cost_config *);

    for (int i = 0; i <= N; i++) size += ocp_nlp_cost_config_calculate_size();

    // constraints
    size += (N + 1) * sizeof(ocp_nlp_constraints_config *);

    for (int i = 0; i <= N; i++) size += ocp_nlp_constraints_config_calculate_size();

    return size;
}



ocp_nlp_config *ocp_nlp_config_assign(int N, void *raw_memory)
{
    char *c_ptr = (char *) raw_memory;

    ocp_nlp_config *config = (ocp_nlp_config *) c_ptr;
    c_ptr += sizeof(ocp_nlp_config);

    config->N = N;

    // qp solver
    config->qp_solver = ocp_qp_xcond_solver_config_assign(c_ptr);
    c_ptr += ocp_qp_xcond_solver_config_calculate_size();

    // regularization
    config->regularize = ocp_nlp_reg_config_assign(c_ptr);
    c_ptr += ocp_nlp_reg_config_calculate_size();

    // dynamics
    config->dynamics = (ocp_nlp_dynamics_config **) c_ptr;
    c_ptr += N * sizeof(ocp_nlp_dynamics_config *);

    for (int i = 0; i < N; i++)
    {
        config->dynamics[i] = ocp_nlp_dynamics_config_assign(c_ptr);
        c_ptr += ocp_nlp_dynamics_config_calculate_size();
    }

    // cost
    config->cost = (ocp_nlp_cost_config **) c_ptr;
    c_ptr += (N + 1) * sizeof(ocp_nlp_cost_config *);

    for (int i = 0; i <= N; i++)
    {
        config->cost[i] = ocp_nlp_cost_config_assign(c_ptr);
        c_ptr += ocp_nlp_cost_config_calculate_size();
    }

    // constraints
    config->constraints = (ocp_nlp_constraints_config **) c_ptr;
    c_ptr += (N + 1) * sizeof(ocp_nlp_constraints_config *);

    for (int i = 0; i <= N; i++)
    {
        config->constraints[i] = ocp_nlp_constraints_config_assign(c_ptr);
        c_ptr += ocp_nlp_constraints_config_calculate_size();
    }

    return config;
}



/************************************************
 * dims
 ************************************************/

static acados_size_t ocp_nlp_dims_calculate_size_self(int N)
{
    acados_size_t size = 0;

    size += sizeof(ocp_nlp_dims);

    // nlp sizes
    size += 6 * (N + 1) * sizeof(int);  // nv, nx, nu, ni, nz, ns

    // dynamics
    size += N * sizeof(void *);

    // cost
    size += (N + 1) * sizeof(void *);

    // constraints
    size += (N + 1) * sizeof(void *);

    // regularization
    size += ocp_nlp_reg_dims_calculate_size(N);

    size += sizeof(ocp_nlp_reg_dims);

    size += 8;  // initial align
    size += 8;  // intermediate align
    make_int_multiple_of(8, &size);

    return size;
}



acados_size_t ocp_nlp_dims_calculate_size(void *config_)
{
    ocp_nlp_config *config = config_;

    int N = config->N;

    acados_size_t size = 0;

    // self
    size += ocp_nlp_dims_calculate_size_self(N);

    // dynamics
    for (int i = 0; i < N; i++)
        size += config->dynamics[i]->dims_calculate_size(config->dynamics[i]);

    // cost
    for (int i = 0; i <= N; i++) size += config->cost[i]->dims_calculate_size(config->cost[i]);

    // constraints
    for (int i = 0; i <= N; i++)
        size += config->constraints[i]->dims_calculate_size(config->constraints[i]);

    // qp solver
    size += config->qp_solver->dims_calculate_size(config->qp_solver, N);

    return size;
}



static ocp_nlp_dims *ocp_nlp_dims_assign_self(int N, void *raw_memory)
{
    char *c_ptr = (char *) raw_memory;

    // initial align
    align_char_to(8, &c_ptr);

    // struct
    ocp_nlp_dims *dims = (ocp_nlp_dims *) c_ptr;
    c_ptr += sizeof(ocp_nlp_dims);

    // dynamics
    dims->dynamics = (void **) c_ptr;
    c_ptr += N * sizeof(void *);

    // cost
    dims->cost = (void **) c_ptr;
    c_ptr += (N + 1) * sizeof(void *);

    // constraints
    dims->constraints = (void **) c_ptr;
    c_ptr += (N + 1) * sizeof(void *);

    // nv
    assign_and_advance_int(N + 1, &dims->nv, &c_ptr);
    // nx
    assign_and_advance_int(N + 1, &dims->nx, &c_ptr);
    // nu
    assign_and_advance_int(N + 1, &dims->nu, &c_ptr);
    // ni
    assign_and_advance_int(N + 1, &dims->ni, &c_ptr);
    // nz
    assign_and_advance_int(N + 1, &dims->nz, &c_ptr);
    // ns
    assign_and_advance_int(N + 1, &dims->ns, &c_ptr);

    // intermediate align
    align_char_to(8, &c_ptr);

    // regularization
    dims->regularize = ocp_nlp_reg_dims_assign(N, c_ptr);
    c_ptr += ocp_nlp_reg_dims_calculate_size(N);

    /* initialize qp_solver dimensions */
//    dims->qp_solver->N = N;
//    for (int i = 0; i <= N; i++)
//    {
        // TODO(dimitris): values below are needed for reformulation of QP when soft constraints
        //   are not supported. Make this a bit more transparent as it clushes with nbx/nbu above.
//        dims->qp_solver->nsbx[i] = 0;
//        dims->qp_solver->nsbu[i] = 0;
//        dims->qp_solver->nsg[i] = 0;
//    }

    // N
    dims->N = N;

    // initialize dimensions to zero by default
    // nv
    for(int i=0; i<=N; i++)
        dims->nv[i] = 0;
    // nx
    for(int i=0; i<=N; i++)
        dims->nx[i] = 0;
    // nu
    for(int i=0; i<=N; i++)
        dims->nu[i] = 0;
    // ni
    for(int i=0; i<=N; i++)
        dims->ni[i] = 0;
    // nz
    for(int i=0; i<=N; i++)
        dims->nz[i] = 0;
    // ns
    for(int i=0; i<=N; i++)
        dims->ns[i] = 0;
    // TODO initialize dims to zero by default also in modules !!!!!!!

    // assert
    assert((char *) raw_memory + ocp_nlp_dims_calculate_size_self(N) >= c_ptr);

    return dims;
}



ocp_nlp_dims *ocp_nlp_dims_assign(void *config_, void *raw_memory)
{
    ocp_nlp_config *config = config_;

    int N = config->N;

    char *c_ptr = (char *) raw_memory;

    // self
    ocp_nlp_dims *dims = ocp_nlp_dims_assign_self(N, c_ptr);
    c_ptr += ocp_nlp_dims_calculate_size_self(N);

    // dynamics
    for (int i = 0; i < N; i++)
    {
        dims->dynamics[i] = config->dynamics[i]->dims_assign(config->dynamics[i], c_ptr);
        c_ptr += config->dynamics[i]->dims_calculate_size(config->dynamics[i]);
    }

    // cost
    for (int i = 0; i <= N; i++)
    {
        dims->cost[i] = config->cost[i]->dims_assign(config->cost[i], c_ptr);
        c_ptr += config->cost[i]->dims_calculate_size(config->cost[i]);
    }

    // constraints
    for (int i = 0; i <= N; i++)
    {
        dims->constraints[i] =
            config->constraints[i]->dims_assign(config->constraints[i], c_ptr);
        c_ptr += config->constraints[i]->dims_calculate_size(config->constraints[i]);
    }

    // qp solver
    dims->qp_solver = config->qp_solver->dims_assign(config->qp_solver, N, c_ptr);
    c_ptr += config->qp_solver->dims_calculate_size(config->qp_solver, N);

    // assert
    assert((char *) raw_memory + ocp_nlp_dims_calculate_size(config_) >= c_ptr);

    return dims;
}



void ocp_nlp_dims_set_opt_vars(void *config_, void *dims_, const char *field,
                                    const void* value_array)
{
    // to set dimension nx, nu, nz, ns (number of slacks = number of soft constraints)
    ocp_nlp_config *config = config_;
    ocp_nlp_dims *dims = dims_;

    int N = config->N;
    int *int_array = (int *) value_array;

    /* set ocp_nlp dimension */
    if (!strcmp(field, "nx"))
    {
        // opt var
        for (int i = 0; i <= N; i++)
        {
            // set nx
            dims->nx[i] = int_array[i];
            // update nv
            dims->nv[i] = dims->nu[i] + dims->nx[i] + 2 * dims->ns[i];
        }
        // cost
        for (int i = 0; i <= N; i++)
        {
            config->cost[i]->dims_set(config->cost[i],
                                      dims->cost[i], "nx", &int_array[i]);
        }
        // dynamics
        for (int i = 0; i < N; i++)
        {
            config->dynamics[i]->dims_set(config->dynamics[i],
                                          dims->dynamics[i], "nx", &int_array[i]);
        }
        for (int i = 0; i < N; i++)
        {
            config->dynamics[i]->dims_set(config->dynamics[i],
                                           dims->dynamics[i], "nx1", &int_array[i+1]);
        }
        // constraints
        for (int i = 0; i <= N; i++)
        {
            config->constraints[i]->dims_set(config->constraints[i], dims->constraints[i],
                                                 "nx", &int_array[i]);
        }
        // qp solver
        for (int i = 0; i <= N; i++)
        {
            config->qp_solver->dims_set(config->qp_solver, dims->qp_solver, i, "nx", &int_array[i]);
        }
        // regularization
        for (int i = 0; i <= N; i++)
        {
            config->regularize->dims_set(config->regularize, dims->regularize, i, "nx", &int_array[i]);
        }
    }
    else if (!strcmp(field, "nu"))
    {
        // nlp opt var
        for (int i = 0; i <= N; i++)
        {
            // set nu
            dims->nu[i] = int_array[i];
            // update nv
            dims->nv[i] = dims->nu[i] + dims->nx[i] + 2 * dims->ns[i];
        }
        // cost
        for (int i = 0; i <= N; i++)
        {
            config->cost[i]->dims_set(config->cost[i],
                                      dims->cost[i], "nu", &int_array[i]);
        }
        // dynamics
        for (int i = 0; i < N; i++)
        {
            config->dynamics[i]->dims_set(config->dynamics[i],
                                          dims->dynamics[i], "nu", &int_array[i]);
        }
        for (int i = 0; i < N; i++)
        {
            config->dynamics[i]->dims_set(config->dynamics[i],
                                           dims->dynamics[i], "nu1", &int_array[i+1]);
        }
        // constraints
        for (int i = 0; i <= N; i++)
        {
            config->constraints[i]->dims_set(config->constraints[i], dims->constraints[i],
                                                 "nu", &int_array[i]);
        }
        // qp solver
        for (int i = 0; i <= N; i++)
        {
            config->qp_solver->dims_set(config->qp_solver, dims->qp_solver, i, "nu", &int_array[i]);
        }
        // regularization
        for (int i = 0; i <= N; i++)
        {
            config->regularize->dims_set(config->regularize, dims->regularize, i, "nu", &int_array[i]);
        }
    }
    else if (!strcmp(field, "nz"))
    {
        // nlp opt var
        for (int i = 0; i <= N; i++)
        {
            // set nz
            dims->nz[i] = int_array[i];
        }
        // cost
        for (int i = 0; i <= N; i++)
        {
            config->cost[i]->dims_set(config->cost[i],
                                      dims->cost[i], "nz", &int_array[i]);
        }
        // dynamics
        for (int i = 0; i < N; i++)
        {
            config->dynamics[i]->dims_set(config->dynamics[i],
                                          dims->dynamics[i], "nz", &int_array[i]);
        }
        // constraints
        for (int i = 0; i <= N; i++)
        {
            config->constraints[i]->dims_set(config->constraints[i], dims->constraints[i],
                                                 "nz", &int_array[i]);
        }
    }
    else if (!strcmp(field, "ns"))
    {
        // nlp opt var
        for (int i = 0; i <= N; i++)
        {
            // set ns
            dims->ns[i] = int_array[i];
            // update nv
            dims->nv[i] = dims->nu[i] + dims->nx[i] + 2 * dims->ns[i];
        }
        // cost
        for (int i = 0; i <= N; i++)
        {
            config->cost[i]->dims_set(config->cost[i],
                                      dims->cost[i], "ns", &int_array[i]);
        }
        // qp solver
        for (int i = 0; i <= N; i++)
        {
            config->qp_solver->dims_set(config->qp_solver, dims->qp_solver, i, "ns",
                                        &int_array[i]);
        }
    }
    else
    {
        printf("error: dims type not available in module ocp_nlp: %s", field);
        exit(1);
    }


#if 0
    /* set ocp_nlp submodule dimensions */
    if (strcmp(field, "ns"))  //  dynamics do not contain slack/soft constraints
    {
        for (int i = 0; i < N; i++)
        {
            config->dynamics[i]->dims_set(config->dynamics[i],
                                          dims->dynamics[i], field, &int_array[i]);
        }
    }

    if (!strcmp(field, "nu"))
    {
        for (int i = 0; i < N; i++)
        {
            config->dynamics[i]->dims_set(config->dynamics[i],
                                           dims->dynamics[i], "nu1", &int_array[i+1]);
        }
    }
    if (!strcmp(field, "nx"))
    {
        for (int i = 0; i < N; i++)
        {
            config->dynamics[i]->dims_set(config->dynamics[i],
                                           dims->dynamics[i], "nx1", &int_array[i+1]);
        }
    }

    for (int i = 0; i <= N; i++)  // cost
    {
        config->cost[i]->dims_set(config->cost[i],
                                  dims->cost[i], field, &int_array[i]);
    }

    for (int i = 0; i <= N; i++)  // constraints
    {
        config->constraints[i]->dims_set(config->constraints[i], dims->constraints[i],
                                             field, &int_array[i]);
    }

    if (strcmp(field, "nz"))  //  qp_solver does not contain nz
    {
        for (int i = 0; i <= N; i++)  // qp_solver
        {
            config->qp_solver->dims_set(config->qp_solver, dims->qp_solver, i, field,
                                        &int_array[i]);
        }
    }
#endif
}



void ocp_nlp_dims_set_constraints(void *config_, void *dims_, int stage, const char *field,
                                  const void* value_)
{
    // to set dimension nbx, nbu, ng, nh, nq (quadratic over nonlinear)
    ocp_nlp_config *config = config_;
    ocp_nlp_dims *dims = dims_;

    int *int_value = (int *) value_;
    int i = stage;

    // set in constraint module
    config->constraints[i]->dims_set(config->constraints[i], dims->constraints[i],
                                        field, int_value);
    // update ni in ocp_nlp dimensions
    config->constraints[i]->dims_get(config->constraints[i], dims->constraints[i],
                                        "ni", &dims->ni[i]);

    // update qp_solver dims
    if ( (!strcmp(field, "nbx")) || (!strcmp(field, "nbu")) )
    {
        // qp solver
        config->qp_solver->dims_set(config->qp_solver, dims->qp_solver, i, field, int_value);

        // regularization
        config->regularize->dims_set(config->regularize, dims->regularize, i, (char *) field, int_value);
    }
    else if ( (!strcmp(field, "nsbx")) || (!strcmp(field, "nsbu")) )
    {
        // qp solver
        config->qp_solver->dims_set(config->qp_solver, dims->qp_solver, i, field, int_value);
    }
    else if ( (!strcmp(field, "ng")) || (!strcmp(field, "nh")) || (!strcmp(field, "nphi")))
    {
        // update ng_qp_solver in qp_solver
        int ng_qp_solver;
        config->constraints[i]->dims_get(config->constraints[i], dims->constraints[i],
                                         "ng_qp_solver", &ng_qp_solver);

        // qp solver
        config->qp_solver->dims_set(config->qp_solver, dims->qp_solver, i, "ng", &ng_qp_solver);

        // regularization
        config->regularize->dims_set(config->regularize, dims->regularize, i, "ng", &ng_qp_solver);
    }
    else if ( (!strcmp(field, "nsg")) || (!strcmp(field, "nsh")) || (!strcmp(field, "nsphi")))
    {
        // update ng_qp_solver in qp_solver
        int nsg_qp_solver;
        config->constraints[i]->dims_get(config->constraints[i], dims->constraints[i], "nsg_qp_solver", &nsg_qp_solver);

        // qp solver
        config->qp_solver->dims_set(config->qp_solver, dims->qp_solver, i, "nsg", &nsg_qp_solver);
    }
    else if ( (!strcmp(field, "nbxe")) || (!strcmp(field, "nbue")) )
    {
        // qp solver
        config->qp_solver->dims_set(config->qp_solver, dims->qp_solver, i, field, int_value);
    }
    else if ( (!strcmp(field, "nge")) || (!strcmp(field, "nhe")) || (!strcmp(field, "nphie")))
    {
        // update ng_qp_solver in qp_solver
        int ng_qp_solver;
        config->constraints[i]->dims_get(config->constraints[i], dims->constraints[i],
                                         "nge_qp_solver", &ng_qp_solver);

        // qp solver
        config->qp_solver->dims_set(config->qp_solver, dims->qp_solver, i, "nge", &ng_qp_solver);
    }
}



void ocp_nlp_dims_set_cost(void *config_, void *dims_, int stage,
                           const char *field, const void* value_)
{
    // to set dimension ny (output)
    ocp_nlp_config *config = config_;
    ocp_nlp_dims *dims = dims_;

    int *int_value = (int *) value_;

    config->cost[stage]->dims_set(config->cost[stage], dims->cost[stage], field, int_value);
}



void ocp_nlp_dims_set_dynamics(void *config_, void *dims_, int stage,
                               const char *field, const void* value)
{
    // mainly for gnsf dimensions
    ocp_nlp_config *config = config_;
    ocp_nlp_dims *dims = dims_;

    int *int_value = (int *) value;

    config->dynamics[stage]->dims_set(config->dynamics[stage], dims->dynamics[stage], field, int_value);
}




/************************************************
 * in
 ************************************************/

acados_size_t ocp_nlp_in_calculate_size_self(int N)
{
    acados_size_t size = sizeof(ocp_nlp_in);

    size += N * sizeof(double);  // Ts

    size += N * sizeof(void *);  // dynamics

    size += (N + 1) * sizeof(void *);  // cost

    size += (N + 1) * sizeof(void *);  // constraints

    size += 3*8;  // aligns
    return size;
}



acados_size_t ocp_nlp_in_calculate_size(ocp_nlp_config *config, ocp_nlp_dims *dims)
{
    int N = dims->N;

    acados_size_t size = ocp_nlp_in_calculate_size_self(N);

    // dynamics
    for (int i = 0; i < N; i++)
    {
        size +=
            config->dynamics[i]->model_calculate_size(config->dynamics[i], dims->dynamics[i]);
    }

    // cost
    for (int i = 0; i <= N; i++)
    {
        size += config->cost[i]->model_calculate_size(config->cost[i], dims->cost[i]);
    }

    // constraints
    for (int i = 0; i <= N; i++)
    {
        size += config->constraints[i]->model_calculate_size(config->constraints[i],
                                                              dims->constraints[i]);
    }
    //  make_int_multiple_of(64, &size);

    return size;
}



ocp_nlp_in *ocp_nlp_in_assign_self(int N, void *raw_memory)
{
    char *c_ptr = (char *) raw_memory;

    // initial align
    align_char_to(8, &c_ptr);

    // struct
    ocp_nlp_in *in = (ocp_nlp_in *) c_ptr;
    c_ptr += sizeof(ocp_nlp_in);

    // align
    align_char_to(8, &c_ptr);

    // Ts
    assign_and_advance_double(N, &in->Ts, &c_ptr);

    // dynamics
    in->dynamics = (void **) c_ptr;
    c_ptr += N * sizeof(void *);

    // cost
    in->cost = (void **) c_ptr;
    c_ptr += (N + 1) * sizeof(void *);

    // constraints
    in->constraints = (void **) c_ptr;
    c_ptr += (N + 1) * sizeof(void *);

    align_char_to(8, &c_ptr);

    assert((char *) raw_memory + ocp_nlp_in_calculate_size_self(N) >= c_ptr);

    return in;
}



ocp_nlp_in *ocp_nlp_in_assign(ocp_nlp_config *config, ocp_nlp_dims *dims, void *raw_memory)
{
    int N = dims->N;

    char *c_ptr = (char *) raw_memory;

    // struct
    ocp_nlp_in *in = ocp_nlp_in_assign_self(N, c_ptr);
    c_ptr += ocp_nlp_in_calculate_size_self(N);

    // dynamics
    for (int i = 0; i < N; i++)
    {
        in->dynamics[i] =
            config->dynamics[i]->model_assign(config->dynamics[i], dims->dynamics[i], c_ptr);
        c_ptr +=
            config->dynamics[i]->model_calculate_size(config->dynamics[i], dims->dynamics[i]);
    }

    // cost
    for (int i = 0; i <= N; i++)
    {
        in->cost[i] = config->cost[i]->model_assign(config->cost[i], dims->cost[i], c_ptr);
        c_ptr += config->cost[i]->model_calculate_size(config->cost[i], dims->cost[i]);
    }

    // constraints
    for (int i = 0; i <= N; i++)
    {
        in->constraints[i] = config->constraints[i]->model_assign(config->constraints[i],
                                                                    dims->constraints[i], c_ptr);
        c_ptr += config->constraints[i]->model_calculate_size(config->constraints[i],
                                                               dims->constraints[i]);
    }

    assert((char *) raw_memory + ocp_nlp_in_calculate_size(config, dims) >= c_ptr);

    return in;
}



/************************************************
 * out
 ************************************************/

acados_size_t ocp_nlp_out_calculate_size(ocp_nlp_config *config, ocp_nlp_dims *dims)
{
    // extract dims
    int N = dims->N;
    int *nv = dims->nv;
    int *nx = dims->nx;
    // int *nu = dims->nu;
    int *ni = dims->ni;
    int *nz = dims->nz;

    acados_size_t size = sizeof(ocp_nlp_out);

    size += 4 * (N + 1) * sizeof(struct blasfeo_dvec);  // ux, lam, t, z
    size += 1 * N * sizeof(struct blasfeo_dvec);        // pi

    for (int i = 0; i < N; i++)
    {
        size += 1 * blasfeo_memsize_dvec(nv[i]);      // ux
        size += 1 * blasfeo_memsize_dvec(nz[i]);      // z
        size += 2 * blasfeo_memsize_dvec(2 * ni[i]);  // lam, t
        size += 1 * blasfeo_memsize_dvec(nx[i + 1]);  // pi
    }
    size += 1 * blasfeo_memsize_dvec(nv[N]);      // ux
    size += 1 * blasfeo_memsize_dvec(nz[N]);     // z
    size += 2 * blasfeo_memsize_dvec(2 * ni[N]);  // lam, t

    size += 8;   // initial align
    size += 8;   // blasfeo_struct align
    size += 64;  // blasfeo_mem align

    make_int_multiple_of(8, &size);

    return size;
}



ocp_nlp_out *ocp_nlp_out_assign(ocp_nlp_config *config, ocp_nlp_dims *dims, void *raw_memory)
{
    // extract sizes
    int N = dims->N;
    int *nv = dims->nv;
    int *nx = dims->nx;
    // int *nu = dims->nu;
    int *ni = dims->ni;
    int *nz = dims->nz;

    char *c_ptr = (char *) raw_memory;

    // initial align
    align_char_to(8, &c_ptr);

    ocp_nlp_out *out = (ocp_nlp_out *) c_ptr;
    c_ptr += sizeof(ocp_nlp_out);

    // blasfeo_struct align
    align_char_to(8, &c_ptr);

    // blasfeo_dvec_struct
    // ux
    assign_and_advance_blasfeo_dvec_structs(N + 1, &out->ux, &c_ptr);
    // z
    assign_and_advance_blasfeo_dvec_structs(N + 1, &out->z, &c_ptr);
    // pi
    assign_and_advance_blasfeo_dvec_structs(N, &out->pi, &c_ptr);
    // lam
    assign_and_advance_blasfeo_dvec_structs(N + 1, &out->lam, &c_ptr);
    // t
    assign_and_advance_blasfeo_dvec_structs(N + 1, &out->t, &c_ptr);

    // blasfeo_mem align
    align_char_to(64, &c_ptr);

    // blasfeo_dvec
    // ux
    for (int i = 0; i <= N; ++i)
    {
        assign_and_advance_blasfeo_dvec_mem(nv[i], out->ux + i, &c_ptr);
    }
    // z
    for (int i = 0; i <= N; ++i)
    {
        assign_and_advance_blasfeo_dvec_mem(nz[i], out->z + i, &c_ptr);
    }
    // pi
    for (int i = 0; i < N; ++i)
    {
        assign_and_advance_blasfeo_dvec_mem(nx[i + 1], out->pi + i, &c_ptr);
    }
    // lam
    for (int i = 0; i <= N; ++i)
    {
        assign_and_advance_blasfeo_dvec_mem(2 * ni[i], out->lam + i, &c_ptr);
    }
    // t
    for (int i = 0; i <= N; ++i)
    {
        assign_and_advance_blasfeo_dvec_mem(2 * ni[i], out->t + i, &c_ptr);
    }

    // zero solution
    for(int i=0; i<N; i++)
    {
        blasfeo_dvecse(nv[i], 0.0, out->ux+i, 0);
        blasfeo_dvecse(nz[i], 0.0, out->z+i, 0);
        blasfeo_dvecse(nx[i+1], 0.0, out->pi+i, 0);
        blasfeo_dvecse(2*ni[i], 0.0, out->lam+i, 0);
        blasfeo_dvecse(2*ni[i], 0.0, out->t+i, 0);
    }
    blasfeo_dvecse(nv[N], 0.0, out->ux+N, 0);
    blasfeo_dvecse(nz[N], 0.0, out->z+N, 0);
    blasfeo_dvecse(2*ni[N], 0.0, out->lam+N, 0);
    blasfeo_dvecse(2*ni[N], 0.0, out->t+N, 0);

    assert((char *) raw_memory + ocp_nlp_out_calculate_size(config, dims) >= c_ptr);

    return out;
}



/************************************************
 * options
 ************************************************/

acados_size_t ocp_nlp_opts_calculate_size(void *config_, void *dims_)
{
    ocp_nlp_dims *dims = dims_;
    ocp_nlp_config *config = config_;

    ocp_qp_xcond_solver_config *qp_solver = config->qp_solver;
    ocp_nlp_dynamics_config **dynamics = config->dynamics;
    ocp_nlp_cost_config **cost = config->cost;
    ocp_nlp_constraints_config **constraints = config->constraints;

    int N = dims->N;

    acados_size_t size = 0;

    size += sizeof(ocp_nlp_opts);

    size += qp_solver->opts_calculate_size(qp_solver, dims->qp_solver);

    size += config->regularize->opts_calculate_size();

    // dynamics
    size += N * sizeof(void *);
    for (int i = 0; i < N; i++)
    {
        size += dynamics[i]->opts_calculate_size(dynamics[i], dims->dynamics[i]);
    }

    // cost
    size += (N + 1) * sizeof(void *);
    for (int i = 0; i <= N; i++)
    {
        size += cost[i]->opts_calculate_size(cost[i], dims->cost[i]);
    }

    // constraints
    size += (N + 1) * sizeof(void *);
    for (int i = 0; i <= N; i++)
    {
        size += constraints[i]->opts_calculate_size(constraints[i], dims->constraints[i]);
    }

    size += 2*8;  // 2 aligns

    return size;
}



void *ocp_nlp_opts_assign(void *config_, void *dims_, void *raw_memory)
{
    ocp_nlp_dims *dims = dims_;
    ocp_nlp_config *config = config_;

    ocp_qp_xcond_solver_config *qp_solver = config->qp_solver;
    ocp_nlp_dynamics_config **dynamics = config->dynamics;
    ocp_nlp_cost_config **cost = config->cost;
    ocp_nlp_constraints_config **constraints = config->constraints;

    int N = dims->N;

    char *c_ptr = (char *) raw_memory;
    align_char_to(8, &c_ptr);

    ocp_nlp_opts *opts = (ocp_nlp_opts *) c_ptr;
    c_ptr += sizeof(ocp_nlp_opts);

    /* pointers to substructures */
    opts->dynamics = (void **) c_ptr;
    c_ptr += N * sizeof(void *);

    opts->cost = (void **) c_ptr;
    c_ptr += (N + 1) * sizeof(void *);

    opts->constraints = (void **) c_ptr;
    c_ptr += (N + 1) * sizeof(void *);

    align_char_to(8, &c_ptr);

    /* substructures */
    opts->qp_solver_opts = qp_solver->opts_assign(qp_solver, dims->qp_solver, c_ptr);
    c_ptr += qp_solver->opts_calculate_size(qp_solver, dims->qp_solver);

    opts->regularize = config->regularize->opts_assign(c_ptr);
    c_ptr += config->regularize->opts_calculate_size();

    // dynamics
    for (int i = 0; i < N; i++)
    {
        opts->dynamics[i] = dynamics[i]->opts_assign(dynamics[i], dims->dynamics[i], c_ptr);
        c_ptr += dynamics[i]->opts_calculate_size(dynamics[i], dims->dynamics[i]);
    }

    // cost
    for (int i = 0; i <= N; i++)
    {
        opts->cost[i] = cost[i]->opts_assign(cost[i], dims->cost[i], c_ptr);
        c_ptr += cost[i]->opts_calculate_size(cost[i], dims->cost[i]);
    }

    // constraints
    for (int i = 0; i <= N; i++)
    {
        opts->constraints[i] =
            constraints[i]->opts_assign(constraints[i], dims->constraints[i], c_ptr);
        c_ptr += constraints[i]->opts_calculate_size(constraints[i], dims->constraints[i]);
    }

    assert((char *) raw_memory + ocp_nlp_opts_calculate_size(config, dims) >= c_ptr);

    return opts;
}



void ocp_nlp_opts_initialize_default(void *config_, void *dims_, void *opts_)
{
    ocp_nlp_dims *dims = dims_;
    ocp_nlp_config *config = config_;
    ocp_nlp_opts *opts = opts_;

    ocp_qp_xcond_solver_config *qp_solver = config->qp_solver;
    ocp_nlp_dynamics_config **dynamics = config->dynamics;
    ocp_nlp_cost_config **cost = config->cost;
    ocp_nlp_constraints_config **constraints = config->constraints;
    ocp_nlp_reg_config *regularize = config->regularize;

    int N = dims->N;

    opts->reuse_workspace = 1;
#if defined(ACADOS_WITH_OPENMP)
    #if defined(ACADOS_NUM_THREADS)
    opts->num_threads = ACADOS_NUM_THREADS;
    // printf("\nocp_nlp: openmp threads from macro = %d\n", opts->num_threads);
    #else
    opts->num_threads = omp_get_max_threads();
    // printf("\nocp_nlp: omp_get_max_threads %d", omp_get_max_threads());
    #endif
#endif
    // printf("\nocp_nlp: openmp threads = %d\n", opts->num_threads);

    opts->globalization = FIXED_STEP;
    opts->print_level = 0;
    opts->step_length = 1.0;
    opts->levenberg_marquardt = 0.0;


    /* submodules opts */
    // qp solver
    qp_solver->opts_initialize_default(qp_solver, dims->qp_solver, opts->qp_solver_opts);

    // regularization
    regularize->opts_initialize_default(regularize, dims->regularize, opts->regularize);

    // dynamics
    for (int i = 0; i < N; i++)
    {
        dynamics[i]->opts_initialize_default(dynamics[i], dims->dynamics[i], opts->dynamics[i]);
    }

    // cost
    for (int i = 0; i <= N; i++)
    {
        cost[i]->opts_initialize_default(cost[i], dims->cost[i], opts->cost[i]);
    }

    // constraints
    for (int i = 0; i <= N; i++)
    {
        constraints[i]->opts_initialize_default(constraints[i], dims->constraints[i], opts->constraints[i]);
    }

    // globalization
    opts->alpha_min = 0.05;
    opts->alpha_reduction = 0.7;
    opts->full_step_dual = 0;
    opts->line_search_use_sufficient_descent = 0;
    opts->globalization_use_SOC = 0;
    opts->eps_sufficient_descent = 1e-4; // Leineweber1999: MUSCOD-I eps_T = 1e-4 (p.89); Note: eps_T = 0.1 originally proposed by Powell 1978 (Leineweber 1999, p. 53)

    return;
}



void ocp_nlp_opts_update(void *config_, void *dims_, void *opts_)
{
    ocp_nlp_dims *dims = dims_;
    ocp_nlp_config *config = config_;
    ocp_nlp_opts *opts = opts_;

    ocp_qp_xcond_solver_config *qp_solver = config->qp_solver;
    ocp_nlp_dynamics_config **dynamics = config->dynamics;
    ocp_nlp_cost_config **cost = config->cost;
    ocp_nlp_constraints_config **constraints = config->constraints;

    int N = dims->N;

    qp_solver->opts_update(qp_solver, dims->qp_solver, opts->qp_solver_opts);

    // dynamics
    for (int i = 0; i < N; i++)
    {
        dynamics[i]->opts_update(dynamics[i], dims->dynamics[i], opts->dynamics[i]);
    }

    // cost
    for (int i = 0; i <= N; i++)
    {
        cost[i]->opts_update(cost[i], dims->cost[i], opts->cost[i]);
    }

    // constraints
    for (int i = 0; i <= N; i++)
    {
        constraints[i]->opts_update(constraints[i], dims->constraints[i], opts->constraints[i]);
    }

    return;
}



void ocp_nlp_opts_set(void *config_, void *opts_, const char *field, void* value)
{
    ocp_nlp_opts *opts = (ocp_nlp_opts *) opts_;
    ocp_nlp_config *config = config_;

    char module[MAX_STR_LEN];
    char *ptr_module = NULL;
    int module_length = 0;

    // extract module name, i.e. substring in field before '_'
    char *char_ = strchr(field, '_');
    if (char_!=NULL)
    {
        module_length = char_-field;
        for (int i=0; i<module_length; i++)
            module[i] = field[i];
        module[module_length] = '\0'; // add end of string
        ptr_module = module;
    }

    // pass options to QP module
    if ( ptr_module!=NULL && (!strcmp(ptr_module, "qp")) )
    {
        config->qp_solver->opts_set(config->qp_solver, opts->qp_solver_opts,
                                    field+module_length+1, value);
    }
    else if ( ptr_module!=NULL && (!strcmp(ptr_module, "reg")) )
    {
        config->regularize->opts_set(config->regularize, opts->regularize,
                                    field+module_length+1, value);
    }
    else // nlp opts
    {
        if (!strcmp(field, "reuse_workspace"))
        {
            int* reuse_workspace = (int *) value;
            opts->reuse_workspace = *reuse_workspace;
        }
        else if (!strcmp(field, "num_threads"))
        {
            int* num_threads = (int *) value;
            opts->num_threads = *num_threads;
        }
        else if (!strcmp(field, "step_length"))
        {
            double* step_length = (double *) value;
            opts->step_length = *step_length;
        }
        else if (!strcmp(field, "alpha_reduction"))
        {
            double* alpha_reduction = (double *) value;
            opts->alpha_reduction = *alpha_reduction;
        }
        else if (!strcmp(field, "alpha_min"))
        {
            double* alpha_min = (double *) value;
            opts->alpha_min = *alpha_min;
        }
        else if (!strcmp(field, "eps_sufficient_descent"))
        {
            double* eps_sufficient_descent = (double *) value;
            opts->eps_sufficient_descent = *eps_sufficient_descent;
        }
        else if (!strcmp(field, "full_step_dual"))
        {
            int* full_step_dual = (int *) value;
            opts->full_step_dual = *full_step_dual;
        }
        else if (!strcmp(field, "line_search_use_sufficient_descent"))
        {
            int* line_search_use_sufficient_descent = (int *) value;
            opts->line_search_use_sufficient_descent = *line_search_use_sufficient_descent;
        }
        else if (!strcmp(field, "globalization_use_SOC"))
        {
            int* globalization_use_SOC = (int *) value;
            opts->globalization_use_SOC = *globalization_use_SOC;
        }
        else if (!strcmp(field, "globalization"))
        {
            char* globalization = (char *) value;
            if (!strcmp(globalization, "fixed_step"))
            {
                opts->globalization = FIXED_STEP;
            }
            else if (!strcmp(globalization, "merit_backtracking"))
            {
                opts->globalization = MERIT_BACKTRACKING;
            }
            else
            {
                printf("\nerror: ocp_nlp_opts_set: not supported value for globalization, got: %s\n",
                       globalization);
                exit(1);
            }
        }
        else if (!strcmp(field, "levenberg_marquardt"))
        {
            double* levenberg_marquardt = (double *) value;
            opts->levenberg_marquardt = *levenberg_marquardt;
        }
        else if (!strcmp(field, "exact_hess"))
        {
            int N = config->N;
            // cost
            for (int i=0; i<=N; i++)
                config->cost[i]->opts_set(config->cost[i], opts->cost[i], "exact_hess", value);
            // dynamics
            for (int i=0; i<N; i++)
                config->dynamics[i]->opts_set(config->dynamics[i], opts->dynamics[i],
                                               "compute_hess", value);
            // constraints
            for (int i=0; i<=N; i++)
                config->constraints[i]->opts_set(config->constraints[i], opts->constraints[i],
                                                  "compute_hess", value);
        }
        // selectively turn on exact hessian contributions
        else if (!strcmp(field, "exact_hess_cost"))
        {
            int N = config->N;
            for (int i=0; i<=N; i++)
                config->cost[i]->opts_set(config->cost[i], opts->cost[i], "exact_hess", value);
        }
        else if (!strcmp(field, "exact_hess_dyn"))
        {
            int N = config->N;
            for (int i=0; i<N; i++)
                config->dynamics[i]->opts_set(config->dynamics[i], opts->dynamics[i],
                                               "compute_hess", value);
        }
        else if (!strcmp(field, "exact_hess_constr"))
        {
            int N = config->N;
            for (int i=0; i<=N; i++)
                config->constraints[i]->opts_set(config->constraints[i], opts->constraints[i],
                                                  "compute_hess", value);
        }
        else if (!strcmp(field, "print_level"))
        {
            int* print_level = (int *) value;
            if (*print_level < 0)
            {
                printf("\nerror: ocp_nlp_opts_set: invalid value for print_level field, need int >=0, got %d.\n", *print_level);
                exit(1);
            }
            opts->print_level = *print_level;
        }
        else if (!strcmp(field, "fixed_hess"))
        {
            int* fixed_hess = (int *) value;
            opts->fixed_hess = *fixed_hess;
        }
        else
        {
            printf("\nerror: ocp_nlp_opts_set: wrong field: %s\n", field);
            exit(1);
        }
    }

    return;

}



void ocp_nlp_opts_set_at_stage(void *config_, void *opts_, int stage, const char *field, void* value)
{
    ocp_nlp_opts *opts = (ocp_nlp_opts *) opts_;
    ocp_nlp_config *config = config_;

    char module[MAX_STR_LEN];
    char *ptr_module = NULL;
    int module_length = 0;

    // extract module name
    char *char_ = strchr(field, '_');
    if (char_!=NULL)
    {
        module_length = char_-field;
        for (int i=0; i<module_length; i++)
            module[i] = field[i];
        module[module_length] = '\0'; // add end of string
        ptr_module = module;
    }

    // pass options to dynamics module
    if ( ptr_module!=NULL && (!strcmp(ptr_module, "dynamics")) )
    {
        config->dynamics[stage]->opts_set( config->dynamics[stage], opts->dynamics[stage],
                                           field+module_length+1, value );
    }
    // pass options to cost module
    else if ( ptr_module!=NULL && (!strcmp(ptr_module, "cost")) )
    {
        config->cost[stage]->opts_set( config->cost[stage], opts->cost[stage],
                                                 field+module_length+1, value);
    }
    // pass options to constraint module
    else if ( ptr_module!=NULL && (!strcmp(ptr_module, "constraints")) )
    {
        config->constraints[stage]->opts_set( config->constraints[stage], opts->constraints[stage],
                                              (char *) field+module_length+1, value);
    }
    else
    {
        printf("\nerror: ocp_nlp_opts_set_at_stage: wrong field: %s\n", field);
        exit(1);
    }

    return;

}



/************************************************
 * memory
 ************************************************/

acados_size_t ocp_nlp_memory_calculate_size(ocp_nlp_config *config, ocp_nlp_dims *dims, ocp_nlp_opts *opts)
{
    ocp_qp_xcond_solver_config *qp_solver = config->qp_solver;
    ocp_nlp_dynamics_config **dynamics = config->dynamics;
    ocp_nlp_cost_config **cost = config->cost;
    ocp_nlp_constraints_config **constraints = config->constraints;

    // extract dims
    int N = dims->N;
    int *nv = dims->nv;
    int *nx = dims->nx;
    int *nz = dims->nz;
    int *nu = dims->nu;
    int *ni = dims->ni;

    acados_size_t size = sizeof(ocp_nlp_memory);

    // qp in
    size += ocp_qp_in_calculate_size(dims->qp_solver->orig_dims);

    // qp out
    size += ocp_qp_out_calculate_size(dims->qp_solver->orig_dims);

    // qp solver
    size += qp_solver->memory_calculate_size(qp_solver, dims->qp_solver, opts->qp_solver_opts);

    // regularization
    size += config->regularize->memory_calculate_size(config->regularize, dims->regularize, opts->regularize);

    // dynamics
    size += N * sizeof(void *);
    for (int i = 0; i < N; i++)
    {
        size += dynamics[i]->memory_calculate_size(dynamics[i], dims->dynamics[i], opts->dynamics[i]);
    }

    // cost
    size += (N + 1) * sizeof(void *);
    for (int i = 0; i <= N; i++)
    {
        size += cost[i]->memory_calculate_size(cost[i], dims->cost[i], opts->cost[i]);
    }

    // constraints
    size += (N + 1) * sizeof(void *);
    for (int i = 0; i <= N; i++)
    {
        size += constraints[i]->memory_calculate_size(constraints[i], dims->constraints[i], opts->constraints[i]);
    }

    // nlp res
    size += ocp_nlp_res_calculate_size(dims);

    size += (N+1)*sizeof(bool); // set_sim_guess

    size += (N+1)*sizeof(struct blasfeo_dmat); // dzduxt
    size += 6*(N+1)*sizeof(struct blasfeo_dvec);  // cost_grad ineq_fun ineq_adj dyn_adj sim_guess z_alg
    size += 1*N*sizeof(struct blasfeo_dvec);        // dyn_fun

    for (int i = 0; i < N; i++)
    {
        size += 1*blasfeo_memsize_dmat(nu[i]+nx[i], nz[i]); // dzduxt
        size += 1*blasfeo_memsize_dvec(nz[i]); // z_alg
        size += 2*blasfeo_memsize_dvec(nv[i]);           // cost_grad ineq_adj
        size += 1*blasfeo_memsize_dvec(nu[i] + nx[i]);  // dyn_adj
        size += 1*blasfeo_memsize_dvec(nx[i + 1]);       // dyn_fun
        size += 1*blasfeo_memsize_dvec(2 * ni[i]);       // ineq_fun
        size += 1*blasfeo_memsize_dvec(nx[i] + nz[i]); // sim_guess
    }
    size += 1*blasfeo_memsize_dmat(nu[N]+nx[N], nz[N]); // dzduxt
    size += 1*blasfeo_memsize_dvec(nz[N]); // z_alg
    size += 2*blasfeo_memsize_dvec(nv[N]);          // cost_grad ineq_adj
    size += 1*blasfeo_memsize_dvec(nu[N] + nx[N]);  // dyn_adj
    size += 1*blasfeo_memsize_dvec(2 * ni[N]);      // ineq_fun
    size += 1*blasfeo_memsize_dvec(nx[N] + nz[N]);  // sim_guess

    size += 8;   // initial align
    size += 8;   // middle align
    size += 8;   // blasfeo_struct align
    size += 64;  // blasfeo_mem align

    make_int_multiple_of(8, &size);

    return size;
}



ocp_nlp_memory *ocp_nlp_memory_assign(ocp_nlp_config *config, ocp_nlp_dims *dims, ocp_nlp_opts *opts, void *raw_memory)
{
    ocp_qp_xcond_solver_config *qp_solver = config->qp_solver;
    ocp_nlp_dynamics_config **dynamics = config->dynamics;
    ocp_nlp_cost_config **cost = config->cost;
    ocp_nlp_constraints_config **constraints = config->constraints;

    // extract sizes
    int N = dims->N;
    int *nv = dims->nv;
    int *nx = dims->nx;
    int *nz = dims->nz;
    int *nu = dims->nu;
    int *ni = dims->ni;

    char *c_ptr = (char *) raw_memory;

    // initial align
    align_char_to(8, &c_ptr);

    // struct
    ocp_nlp_memory *mem = (ocp_nlp_memory *) c_ptr;
    c_ptr += sizeof(ocp_nlp_memory);

    /* pointers to substructures */
    // dynamics
    mem->dynamics = (void **) c_ptr;
    c_ptr += N*sizeof(void *);

    // cost
    mem->cost = (void **) c_ptr;
    c_ptr += (N+1)*sizeof(void *);

    // constraints
    mem->constraints = (void **) c_ptr;
    c_ptr += (N+1)*sizeof(void *);

    // middle align
    align_char_to(8, &c_ptr);

    /* substructures */
    // qp in
    mem->qp_in = ocp_qp_in_assign(dims->qp_solver->orig_dims, c_ptr);
    c_ptr += ocp_qp_in_calculate_size(dims->qp_solver->orig_dims);

    // qp out
    mem->qp_out = ocp_qp_out_assign(dims->qp_solver->orig_dims, c_ptr);
    c_ptr += ocp_qp_out_calculate_size(dims->qp_solver->orig_dims);

    // QP solver
    mem->qp_solver_mem = qp_solver->memory_assign(qp_solver, dims->qp_solver, opts->qp_solver_opts, c_ptr);
    c_ptr += qp_solver->memory_calculate_size(qp_solver, dims->qp_solver, opts->qp_solver_opts);

    // regularization
    mem->regularize_mem = config->regularize->memory_assign(config->regularize, dims->regularize,
                                                            opts->regularize, c_ptr);
    c_ptr += config->regularize->memory_calculate_size(config->regularize, dims->regularize,
                                                       opts->regularize);

    // dynamics
    for (int i = 0; i < N; i++)
    {
        mem->dynamics[i] = dynamics[i]->memory_assign(dynamics[i], dims->dynamics[i], opts->dynamics[i], c_ptr);
        c_ptr += dynamics[i]->memory_calculate_size(dynamics[i], dims->dynamics[i], opts->dynamics[i]);
    }

    // cost
    for (int i = 0; i <= N; i++)
    {
        mem->cost[i] = cost[i]->memory_assign(cost[i], dims->cost[i], opts->cost[i], c_ptr);
        c_ptr += cost[i]->memory_calculate_size(cost[i], dims->cost[i], opts->cost[i]);
    }

    // constraints
    for (int i = 0; i <= N; i++)
    {
        mem->constraints[i] = constraints[i]->memory_assign(constraints[i],
                                            dims->constraints[i], opts->constraints[i], c_ptr);
        c_ptr += constraints[i]->memory_calculate_size( constraints[i], dims->constraints[i],
                                                                 opts->constraints[i]);
    }

    // nlp res
    mem->nlp_res = ocp_nlp_res_assign(dims, c_ptr);
    c_ptr += mem->nlp_res->memsize;

    // blasfeo_struct align
    align_char_to(8, &c_ptr);

    // dzduxt
    assign_and_advance_blasfeo_dmat_structs(N + 1, &mem->dzduxt, &c_ptr);

    // z_alg
    assign_and_advance_blasfeo_dvec_structs(N + 1, &mem->z_alg, &c_ptr);
    // cost_grad
    assign_and_advance_blasfeo_dvec_structs(N + 1, &mem->cost_grad, &c_ptr);
    // ineq_fun
    assign_and_advance_blasfeo_dvec_structs(N + 1, &mem->ineq_fun, &c_ptr);
    // ineq_adj
    assign_and_advance_blasfeo_dvec_structs(N + 1, &mem->ineq_adj, &c_ptr);
    // dyn_fun
    assign_and_advance_blasfeo_dvec_structs(N, &mem->dyn_fun, &c_ptr);
    // dyn_adj
    assign_and_advance_blasfeo_dvec_structs(N + 1, &mem->dyn_adj, &c_ptr);
    // sim_guess
    assign_and_advance_blasfeo_dvec_structs(N + 1, &mem->sim_guess, &c_ptr);

    // set_sim_guess
    assign_and_advance_bool(N+1, &mem->set_sim_guess, &c_ptr);
    for (int i = 0; i <= N; ++i)
    {
        mem->set_sim_guess[i] = false;
    }

    // blasfeo_mem align
    align_char_to(64, &c_ptr);

    // dzduxt
    for (int i=0; i<=N; i++)
    {
        assign_and_advance_blasfeo_dmat_mem(nu[i]+nx[i], nz[i], mem->dzduxt+i, &c_ptr);
    }
    // z_alg
    for (int i=0; i<=N; i++)
    {
        blasfeo_create_dvec(nz[i], mem->z_alg+i, c_ptr);
        c_ptr += blasfeo_memsize_dvec(nz[i]);
    }

    // cost_grad
    for (int i = 0; i <= N; i++)
    {
        assign_and_advance_blasfeo_dvec_mem(nv[i], mem->cost_grad + i, &c_ptr);
    }
    // ineq_fun
    for (int i = 0; i <= N; i++)
    {
        assign_and_advance_blasfeo_dvec_mem(2 * ni[i], mem->ineq_fun + i, &c_ptr);
    }
    // ineq_adj
    for (int i = 0; i <= N; i++)
    {
        assign_and_advance_blasfeo_dvec_mem(nv[i], mem->ineq_adj + i, &c_ptr);
    }
    // dyn_fun
    for (int i = 0; i < N; i++)
    {
        assign_and_advance_blasfeo_dvec_mem(nx[i + 1], mem->dyn_fun + i, &c_ptr);
    }
    // dyn_adj
    for (int i = 0; i <= N; i++)
    {
        assign_and_advance_blasfeo_dvec_mem(nu[i] + nx[i], mem->dyn_adj + i, &c_ptr);
    }
    // sim_guess
    for (int i = 0; i <= N; i++)
    {
        assign_and_advance_blasfeo_dvec_mem(nx[i] + nz[i], mem->sim_guess + i, &c_ptr);
        // set to 0;
        blasfeo_dvecse(nx[i] + nz[i], 0.0, mem->sim_guess+i, 0);
        // printf("sim_guess i %d: %p\n", i, mem->sim_guess+i);
    }
    mem->compute_hess = 1;

    return mem;
}



/************************************************
 * workspace
 ************************************************/

acados_size_t ocp_nlp_workspace_calculate_size(ocp_nlp_config *config, ocp_nlp_dims *dims, ocp_nlp_opts *opts)
{
    ocp_qp_xcond_solver_config *qp_solver = config->qp_solver;
    ocp_nlp_dynamics_config **dynamics = config->dynamics;
    ocp_nlp_cost_config **cost = config->cost;
    ocp_nlp_constraints_config **constraints = config->constraints;

    int N = dims->N;
    int *nx = dims->nx;
    int *nu = dims->nu;
    int *ni = dims->ni;
    // int *nz = dims->nz;

    acados_size_t size = 0;

    // nlp
    size += sizeof(ocp_nlp_workspace);

    // tmp_nlp_out
    size += ocp_nlp_out_calculate_size(config, dims);

    // weight_merit_fun
    size += ocp_nlp_out_calculate_size(config, dims);

    // blasfeo_dvec
    int nxu_max = 0;
    int nx_max = 0;
    int ni_max = 0;
    for (int i = 0; i <= N; i++)
    {
        nx_max = nx_max > nx[i] ? nx_max : nx[i];
        nxu_max = nxu_max > (nx[i]+nu[i]) ? nxu_max : (nx[i]+nu[i]);
        ni_max = ni_max > ni[i] ? ni_max : ni[i];
    }
    size += 1 * blasfeo_memsize_dvec(nx_max);
    size += 1 * blasfeo_memsize_dvec(nxu_max);
    size += 1 * blasfeo_memsize_dvec(ni_max);

    // array of pointers
    // cost
    size += (N+1)*sizeof(void *);
    // dynamics
    size += N*sizeof(void *);
    // constraints
    size += (N+1)*sizeof(void *);

    // module workspace
    if (opts->reuse_workspace)
    {

#if defined(ACADOS_WITH_OPENMP)

        // qp solver
        size += qp_solver->workspace_calculate_size(qp_solver, dims->qp_solver,
            opts->qp_solver_opts);

        // dynamics
        for (int i = 0; i < N; i++)
        {
            size += dynamics[i]->workspace_calculate_size(dynamics[i], dims->dynamics[i], opts->dynamics[i]);
        }

        // cost
        for (int i = 0; i <= N; i++)
        {
            size += cost[i]->workspace_calculate_size(cost[i], dims->cost[i], opts->cost[i]);
        }

        // constraints
        for (int i = 0; i <= N; i++)
        {
            size += constraints[i]->workspace_calculate_size(constraints[i], dims->constraints[i], opts->constraints[i]);
        }

#else
        acados_size_t size_tmp = 0;
        int tmp;

        // qp solver
        tmp = qp_solver->workspace_calculate_size(qp_solver, dims->qp_solver, opts->qp_solver_opts);
        size_tmp = tmp > size_tmp ? tmp : size_tmp;

        // dynamics
        for (int i = 0; i < N; i++)
        {
            tmp = dynamics[i]->workspace_calculate_size(dynamics[i], dims->dynamics[i], opts->dynamics[i]);
            size_tmp = tmp > size_tmp ? tmp : size_tmp;
        }

        // cost
        for (int i = 0; i <= N; i++)
        {
            tmp = cost[i]->workspace_calculate_size(cost[i], dims->cost[i], opts->cost[i]);
            size_tmp = tmp > size_tmp ? tmp : size_tmp;
        }

        // constraints
        for (int i = 0; i <= N; i++)
        {
            tmp = constraints[i]->workspace_calculate_size(constraints[i], dims->constraints[i], opts->constraints[i]);
            size_tmp = tmp > size_tmp ? tmp : size_tmp;
        }

        size += size_tmp;

#endif

    }
    else
    {

        // qp solver
        size += qp_solver->workspace_calculate_size(qp_solver, dims->qp_solver,
            opts->qp_solver_opts);

        // dynamics
        for (int i = 0; i < N; i++)
        {
            size += dynamics[i]->workspace_calculate_size(dynamics[i], dims->dynamics[i], opts->dynamics[i]);
        }

        // cost
        for (int i = 0; i <= N; i++)
        {
            size += cost[i]->workspace_calculate_size(cost[i], dims->cost[i], opts->cost[i]);
        }

        // constraints
        for (int i = 0; i <= N; i++)
        {
            size += constraints[i]->workspace_calculate_size(constraints[i], dims->constraints[i], opts->constraints[i]);
        }

    }

    size += 8; // struct align
    return size;
}



ocp_nlp_workspace *ocp_nlp_workspace_assign(ocp_nlp_config *config, ocp_nlp_dims *dims,
                             ocp_nlp_opts *opts, ocp_nlp_memory *mem, void *raw_memory)
{
    ocp_qp_xcond_solver_config *qp_solver = config->qp_solver;
    ocp_nlp_dynamics_config **dynamics = config->dynamics;
    ocp_nlp_cost_config **cost = config->cost;
    ocp_nlp_constraints_config **constraints = config->constraints;

    int N = dims->N;
    int *nx = dims->nx;
    // int *nv = dims->nv;
    int *nu = dims->nu;
    int *ni = dims->ni;
    // int *nz = dims->nz;

    char *c_ptr = (char *) raw_memory;

    ocp_nlp_workspace *work = (ocp_nlp_workspace *) c_ptr;
    c_ptr += sizeof(ocp_nlp_workspace);

    /* pointers to substructures */
    //
    work->dynamics = (void **) c_ptr;
    c_ptr += N*sizeof(void *);
    //
    work->cost = (void **) c_ptr;
    c_ptr += (N+1)*sizeof(void *);
    //
    work->constraints = (void **) c_ptr;
    c_ptr += (N+1)*sizeof(void *);

    align_char_to(8, &c_ptr);

    /* substructures */
    // tmp_nlp_out
    work->tmp_nlp_out = ocp_nlp_out_assign(config, dims, c_ptr);
    c_ptr += ocp_nlp_out_calculate_size(config, dims);

    // weight_merit_fun
    work->weight_merit_fun = ocp_nlp_out_assign(config, dims, c_ptr);
    c_ptr += ocp_nlp_out_calculate_size(config, dims);

    // blasfeo_dvec
    int nxu_max = 0;
    int nx_max = 0;
    int ni_max = 0;
    for (int i = 0; i <= N; i++)
    {
        nx_max = nx_max > nx[i] ? nx_max : nx[i];
        nxu_max = nxu_max > (nx[i]+nu[i]) ? nxu_max : (nx[i]+nu[i]);
        ni_max = ni_max > ni[i] ? ni_max : ni[i];
    }
    assign_and_advance_blasfeo_dvec_mem(nxu_max, &work->tmp_nxu, &c_ptr);
    assign_and_advance_blasfeo_dvec_mem(ni_max, &work->tmp_ni, &c_ptr);
    assign_and_advance_blasfeo_dvec_mem(nx_max, &work->dxnext_dy, &c_ptr);

    if (opts->reuse_workspace)
    {

#if defined(ACADOS_WITH_OPENMP)

        // qp solver
        work->qp_work = (void *) c_ptr;
        c_ptr += qp_solver->workspace_calculate_size(qp_solver, dims->qp_solver, opts->qp_solver_opts);

        // dynamics
        for (int i = 0; i < N; i++)
        {
            work->dynamics[i] = c_ptr;
            c_ptr += dynamics[i]->workspace_calculate_size(dynamics[i], dims->dynamics[i], opts->dynamics[i]);
        }

        // cost
        for (int i = 0; i <= N; i++)
        {
            work->cost[i] = c_ptr;
            c_ptr += cost[i]->workspace_calculate_size(cost[i], dims->cost[i], opts->cost[i]);
        }

        // constraints
        for (int i = 0; i <= N; i++)
        {
            work->constraints[i] = c_ptr;
            c_ptr += constraints[i]->workspace_calculate_size(constraints[i], dims->constraints[i], opts->constraints[i]);
        }

#else

        acados_size_t size_tmp = 0;
        int tmp;

        // qp solver
        work->qp_work = (void *) c_ptr;
        tmp = qp_solver->workspace_calculate_size(qp_solver, dims->qp_solver, opts->qp_solver_opts);
        size_tmp = tmp > size_tmp ? tmp : size_tmp;

        // dynamics
        for (int i = 0; i < N; i++)
        {
            work->dynamics[i] = c_ptr;
            tmp = dynamics[i]->workspace_calculate_size(dynamics[i], dims->dynamics[i], opts->dynamics[i]);
            size_tmp = tmp > size_tmp ? tmp : size_tmp;
        }

        // cost
        for (int i = 0; i <= N; i++)
        {
            work->cost[i] = c_ptr;
            tmp = cost[i]->workspace_calculate_size(cost[i], dims->cost[i], opts->cost[i]);
            size_tmp = tmp > size_tmp ? tmp : size_tmp;
        }

        // constraints
        for (int i = 0; i <= N; i++)
        {
            work->constraints[i] = c_ptr;
            tmp = constraints[i]->workspace_calculate_size(constraints[i], dims->constraints[i], opts->constraints[i]);
            size_tmp = tmp > size_tmp ? tmp : size_tmp;
        }

        c_ptr += size_tmp;

#endif

    }
    else
    {
        // qp solver
        work->qp_work = (void *) c_ptr;
        c_ptr += qp_solver->workspace_calculate_size(qp_solver, dims->qp_solver,
            opts->qp_solver_opts);

        // dynamics
        for (int i = 0; i < N; i++)
        {
            work->dynamics[i] = c_ptr;
            c_ptr += dynamics[i]->workspace_calculate_size(dynamics[i], dims->dynamics[i], opts->dynamics[i]);
        }

        // cost
        for (int i = 0; i <= N; i++)
        {
            work->cost[i] = c_ptr;
            c_ptr += cost[i]->workspace_calculate_size(cost[i], dims->cost[i], opts->cost[i]);
        }

        // constraints
        for (int i = 0; i <= N; i++)
        {
            work->constraints[i] = c_ptr;
            c_ptr += constraints[i]->workspace_calculate_size(constraints[i], dims->constraints[i], opts->constraints[i]);
        }

    }

    assert((char *) work + mem->workspace_size >= c_ptr);

    return work;
}



/************************************************
 * functions
 ************************************************/

static void ocp_nlp_set_primal_variable_pointers_in_submodules(ocp_nlp_config *config, ocp_nlp_dims *dims, ocp_nlp_in *nlp_in,
                                                       ocp_nlp_out *nlp_out, ocp_nlp_memory *nlp_mem)
{
    int N = dims->N;
    for (int i = 0; i < N; i++)
    {
        config->dynamics[i]->memory_set_ux_ptr(nlp_out->ux+i, nlp_mem->dynamics[i]);
        config->dynamics[i]->memory_set_ux1_ptr(nlp_out->ux+i+1, nlp_mem->dynamics[i]);
    }
    for (int i = 0; i <= N; i++)
    {
        config->cost[i]->memory_set_ux_ptr(nlp_out->ux+i, nlp_mem->cost[i]);
        config->constraints[i]->memory_set_ux_ptr(nlp_out->ux+i, nlp_mem->constraints[i]);
    }
    return;
}



void ocp_nlp_alias_memory_to_submodules(ocp_nlp_config *config, ocp_nlp_dims *dims, ocp_nlp_in *nlp_in,
         ocp_nlp_out *nlp_out, ocp_nlp_opts *opts, ocp_nlp_memory *nlp_mem, ocp_nlp_workspace *nlp_work)
{
#if defined(ACADOS_WITH_OPENMP)
    #pragma omp parallel
    { // beginning of parallel region
#endif

    int N = dims->N;
    // TODO: For z, why dont we use nlp_out->z+i instead of nlp_mem->z_alg+i? as is done for ux.
    //  - z_alg contains values from integrator, used in cost and constraint linearization.
    //  - nlp_out->z is updated as nlp_out->z = mem->z_alg + alpha * dzdux * qp_out->ux
    // Probably, this can also be achieved without mem->z_alg.
    // Would it work to initialize integrator always with z_out? Probably no, e.g. for lifted IRK.


    // alias to dynamics_memory
#if defined(ACADOS_WITH_OPENMP)
    #pragma omp for nowait
#endif
    for (int i = 0; i < N; i++)
    {
        config->dynamics[i]->memory_set_ux_ptr(nlp_out->ux+i, nlp_mem->dynamics[i]);
        config->dynamics[i]->memory_set_ux1_ptr(nlp_out->ux+i+1, nlp_mem->dynamics[i]);
        config->dynamics[i]->memory_set_pi_ptr(nlp_out->pi+i, nlp_mem->dynamics[i]);
        config->dynamics[i]->memory_set_BAbt_ptr(nlp_mem->qp_in->BAbt+i, nlp_mem->dynamics[i]);
        config->dynamics[i]->memory_set_RSQrq_ptr(nlp_mem->qp_in->RSQrq+i, nlp_mem->dynamics[i]);
        config->dynamics[i]->memory_set_dzduxt_ptr(nlp_mem->dzduxt+i, nlp_mem->dynamics[i]);
        config->dynamics[i]->memory_set_sim_guess_ptr(nlp_mem->sim_guess+i, nlp_mem->set_sim_guess+i, nlp_mem->dynamics[i]);
        // NOTE: no z at terminal stage, since dynamics modules dont compute it.
        config->dynamics[i]->memory_set_z_alg_ptr(nlp_mem->z_alg+i, nlp_mem->dynamics[i]);

        int cost_integration;
        config->dynamics[i]->opts_get(config->dynamics[i], opts->dynamics[i],
                                    "cost_computation", &cost_integration);
        if (cost_integration)
        {
            // set pointers to cost function & gradient in integrator
            double *cost_fun = config->cost[i]->memory_get_fun_ptr(nlp_mem->cost[i]);
            struct blasfeo_dvec *cost_grad = config->cost[i]->memory_get_grad_ptr(nlp_mem->cost[i]);
            struct blasfeo_dvec *y_ref = config->cost[i]->model_get_y_ref_ptr(nlp_in->cost[i]);
            struct blasfeo_dmat *W_chol = config->cost[i]->memory_get_W_chol_ptr(nlp_mem->cost[i]);

            config->dynamics[i]->memory_set(config->dynamics[i], dims->dynamics[i], nlp_mem->dynamics[i], "cost_grad", cost_grad);
            config->dynamics[i]->memory_set(config->dynamics[i], dims->dynamics[i], nlp_mem->dynamics[i], "cost_fun", cost_fun);
            config->dynamics[i]->memory_set(config->dynamics[i], dims->dynamics[i], nlp_mem->dynamics[i], "y_ref", y_ref);
            config->dynamics[i]->memory_set(config->dynamics[i], dims->dynamics[i], nlp_mem->dynamics[i], "W_chol", W_chol);
        }
    }

    // alias to cost_memory
#if defined(ACADOS_WITH_OPENMP)
    #pragma omp for nowait
#endif
    for (int i = 0; i <= N; i++)
    {
        config->cost[i]->memory_set_ux_ptr(nlp_out->ux+i, nlp_mem->cost[i]);
        config->cost[i]->memory_set_z_alg_ptr(nlp_mem->z_alg+i, nlp_mem->cost[i]);
        config->cost[i]->memory_set_dzdux_tran_ptr(nlp_mem->dzduxt+i, nlp_mem->cost[i]);
        config->cost[i]->memory_set_RSQrq_ptr(nlp_mem->qp_in->RSQrq+i, nlp_mem->cost[i]);
        config->cost[i]->memory_set_Z_ptr(nlp_mem->qp_in->Z+i, nlp_mem->cost[i]);
    }

    // alias to constraints_memory
#if defined(ACADOS_WITH_OPENMP)
    #pragma omp for nowait
#endif
    for (int i = 0; i <= N; i++)
    {
        config->constraints[i]->memory_set_ux_ptr(nlp_out->ux+i, nlp_mem->constraints[i]);
        config->constraints[i]->memory_set_lam_ptr(nlp_out->lam+i, nlp_mem->constraints[i]);
        config->constraints[i]->memory_set_z_alg_ptr(nlp_mem->z_alg+i, nlp_mem->constraints[i]);
        config->constraints[i]->memory_set_dzdux_tran_ptr(nlp_mem->dzduxt+i, nlp_mem->constraints[i]);
        config->constraints[i]->memory_set_DCt_ptr(nlp_mem->qp_in->DCt+i, nlp_mem->constraints[i]);
        config->constraints[i]->memory_set_RSQrq_ptr(nlp_mem->qp_in->RSQrq+i, nlp_mem->constraints[i]);
        config->constraints[i]->memory_set_idxb_ptr(nlp_mem->qp_in->idxb[i], nlp_mem->constraints[i]);
        config->constraints[i]->memory_set_idxs_rev_ptr(nlp_mem->qp_in->idxs_rev[i], nlp_mem->constraints[i]);
        config->constraints[i]->memory_set_idxe_ptr(nlp_mem->qp_in->idxe[i], nlp_mem->constraints[i]);
    }

    // alias to regularize memory
    config->regularize->memory_set_RSQrq_ptr(dims->regularize, nlp_mem->qp_in->RSQrq, nlp_mem->regularize_mem);
    config->regularize->memory_set_rq_ptr(dims->regularize, nlp_mem->qp_in->rqz, nlp_mem->regularize_mem);
    config->regularize->memory_set_BAbt_ptr(dims->regularize, nlp_mem->qp_in->BAbt, nlp_mem->regularize_mem);
    config->regularize->memory_set_b_ptr(dims->regularize, nlp_mem->qp_in->b, nlp_mem->regularize_mem);
    config->regularize->memory_set_idxb_ptr(dims->regularize, nlp_mem->qp_in->idxb, nlp_mem->regularize_mem);
    config->regularize->memory_set_DCt_ptr(dims->regularize, nlp_mem->qp_in->DCt, nlp_mem->regularize_mem);
    config->regularize->memory_set_ux_ptr(dims->regularize, nlp_mem->qp_out->ux, nlp_mem->regularize_mem);
    config->regularize->memory_set_pi_ptr(dims->regularize, nlp_mem->qp_out->pi, nlp_mem->regularize_mem);
    config->regularize->memory_set_lam_ptr(dims->regularize, nlp_mem->qp_out->lam, nlp_mem->regularize_mem);

    // copy sampling times into dynamics model
#if defined(ACADOS_WITH_OPENMP)
    #pragma omp for nowait
#endif
    // NOTE(oj): this will lead in an error for irk_gnsf, T must be set in precompute;
    //    -> remove here and make sure precompute is called everywhere (e.g. Python interface).
    for (int i = 0; i < N; i++)
    {
        config->dynamics[i]->model_set(config->dynamics[i], dims->dynamics[i],
                                         nlp_in->dynamics[i], "T", nlp_in->Ts+i);
    }

#if defined(ACADOS_WITH_OPENMP)
    } // end of parallel region
#endif

    return;
}


void ocp_nlp_initialize_submodules(ocp_nlp_config *config, ocp_nlp_dims *dims, ocp_nlp_in *in,
         ocp_nlp_out *out, ocp_nlp_opts *opts, ocp_nlp_memory *mem, ocp_nlp_workspace *work)
{
    int N = dims->N;

    // NOTE: initialize is called at the start of every NLP solver call.
    // It computes things in submodules based on stuff that can be changed by the user between
    // subsequent solver calls, e.g. factorization of weight matrix.
    // IN CONTRAST: precompute is only called once after solver creation
    //  -> computes things that are not expected to change between subsequent solver calls
#if defined(ACADOS_WITH_OPENMP)
    #pragma omp parallel for
#endif
    for (int i = 0; i <= N; i++)
    {
        // cost
        config->cost[i]->initialize(config->cost[i], dims->cost[i], in->cost[i],
                opts->cost[i], mem->cost[i], work->cost[i]);
        // dynamics
        if (i < N)
            config->dynamics[i]->initialize(config->dynamics[i], dims->dynamics[i],
                    in->dynamics[i], opts->dynamics[i], mem->dynamics[i], work->dynamics[i]);
        // constraints
        config->constraints[i]->initialize(config->constraints[i], dims->constraints[i],
                in->constraints[i], opts->constraints[i], mem->constraints[i], work->constraints[i]);
    }

    return;
}


void ocp_nlp_initialize_t_slacks(ocp_nlp_config *config, ocp_nlp_dims *dims, ocp_nlp_in *in,
         ocp_nlp_out *out, ocp_nlp_opts *opts, ocp_nlp_memory *mem, ocp_nlp_workspace *work)
{
    struct blasfeo_dvec *ineq_fun;
    int N = dims->N;
    int *ni = dims->ni;
    // int *ns = dims->ns;
    // int *nx = dims->nx;
    // int *nu = dims->nu;

#if defined(ACADOS_WITH_OPENMP)
    #pragma omp parallel for
#endif
    for (int i = 0; i <= N; i++)
    {
        // evaluate inequalities
        config->constraints[i]->compute_fun(config->constraints[i], dims->constraints[i],
                                             in->constraints[i], opts->constraints[i],
                                             mem->constraints[i], work->constraints[i]);
        ineq_fun = config->constraints[i]->memory_get_fun_ptr(mem->constraints[i]);
        // t = -ineq_fun
        blasfeo_dveccpsc(2 * ni[i], -1.0, ineq_fun, 0, out->t + i, 0);
    }

    return;
}



void ocp_nlp_approximate_qp_matrices(ocp_nlp_config *config, ocp_nlp_dims *dims,
    ocp_nlp_in *in, ocp_nlp_out *out, ocp_nlp_opts *opts, ocp_nlp_memory *mem,
    ocp_nlp_workspace *work)
{
    int N = dims->N;
    int *nv = dims->nv;
    int *nx = dims->nx;
    int *nu = dims->nu;

<<<<<<< HEAD
    /* prepare memory */
    int cost_integration;
    for (int i = 0; i < N; i++)
    {
        config->dynamics[i]->opts_get(config->dynamics[i], opts->dynamics[i],
                                        "cost_computation", &cost_integration);
        if (cost_integration)
        {
            // set pointers to cost function & gradient in integrator
            double *cost_fun = config->cost[i]->memory_get_fun_ptr(mem->cost[i]);
            struct blasfeo_dvec *cost_grad = config->cost[i]->memory_get_grad_ptr(mem->cost[i]);
            struct blasfeo_dvec *y_ref = config->cost[i]->model_get_y_ref_ptr(in->cost[i]);
            struct blasfeo_dmat *W_chol = config->cost[i]->memory_get_W_chol_ptr(mem->cost[i]);
            struct blasfeo_dmat *W_chol_diag = config->cost[i]->memory_get_W_chol_diag_ptr(mem->cost[i]);
            int *outer_hess_is_diag = config->cost[i]->get_outer_hess_is_diag_ptr(mem->cost[i], in->cost[i]);

            config->dynamics[i]->memory_set(config->dynamics[i], dims->dynamics[i], mem->dynamics[i], "cost_grad", cost_grad);
            config->dynamics[i]->memory_set(config->dynamics[i], dims->dynamics[i], mem->dynamics[i], "cost_fun", cost_fun);
            config->dynamics[i]->memory_set(config->dynamics[i], dims->dynamics[i], mem->dynamics[i], "y_ref", y_ref);
            config->dynamics[i]->memory_set(config->dynamics[i], dims->dynamics[i], mem->dynamics[i], "W_chol", W_chol);
            config->dynamics[i]->memory_set(config->dynamics[i], dims->dynamics[i], mem->dynamics[i], "W_chol_diag", W_chol_diag);
            config->dynamics[i]->memory_set(config->dynamics[i], dims->dynamics[i], mem->dynamics[i], "outer_hess_is_diag", outer_hess_is_diag);
        }
    }

=======
>>>>>>> 4cfab342
    /* stage-wise multiple shooting lagrangian evaluation */
#if defined(ACADOS_WITH_OPENMP)
    #pragma omp parallel for
#endif
    for (int i = 0; i <= N; i++)
    {
        // init Hessian to 0
        if (mem->compute_hess)
        {
            blasfeo_dgese(nu[i] + nx[i], nu[i] + nx[i], 0.0, mem->qp_in->RSQrq+i, 0, 0);
        }

        if (i < N)
        {
            // Levenberg Marquardt term: Ts[i] * levenberg_marquardt * eye()
            if (mem->compute_hess && opts->levenberg_marquardt > 0.0)
                blasfeo_ddiare(nu[i] + nx[i], in->Ts[i] * opts->levenberg_marquardt,
                               mem->qp_in->RSQrq+i, 0, 0);

            // dynamics
            config->dynamics[i]->update_qp_matrices(config->dynamics[i], dims->dynamics[i],
                    in->dynamics[i], opts->dynamics[i], mem->dynamics[i], work->dynamics[i]);
        }
        else
        {
            // Levenberg Marquardt term: 1.0 * levenberg_marquardt * eye()
            if (mem->compute_hess && opts->levenberg_marquardt > 0.0)
                blasfeo_ddiare(nu[i] + nx[i], opts->levenberg_marquardt,
                               mem->qp_in->RSQrq+i, 0, 0);
        }

        // cost
        config->cost[i]->update_qp_matrices(config->cost[i], dims->cost[i], in->cost[i],
                opts->cost[i], mem->cost[i], work->cost[i]);

        // constraints
        config->constraints[i]->update_qp_matrices(config->constraints[i], dims->constraints[i],
                in->constraints[i], opts->constraints[i], mem->constraints[i], work->constraints[i]);
    }

    /* collect stage-wise evaluations */
#if defined(ACADOS_WITH_OPENMP)
    #pragma omp parallel for
#endif
    for (int i=0; i <= N; i++)
    {

        // nlp mem: cost_grad
        struct blasfeo_dvec *cost_grad = config->cost[i]->memory_get_grad_ptr(mem->cost[i]);
        blasfeo_dveccp(nv[i], cost_grad, 0, mem->cost_grad + i, 0);

        // nlp mem: dyn_fun
        if (i < N)
        {
            struct blasfeo_dvec *dyn_fun
                = config->dynamics[i]->memory_get_fun_ptr(mem->dynamics[i]);
            blasfeo_dveccp(nx[i + 1], dyn_fun, 0, mem->dyn_fun + i, 0);
        }

        // nlp mem: dyn_adj
        if (i < N)
        {
            struct blasfeo_dvec *dyn_adj
                = config->dynamics[i]->memory_get_adj_ptr(mem->dynamics[i]);
            blasfeo_dveccp(nu[i] + nx[i], dyn_adj, 0, mem->dyn_adj + i, 0);
        }
        else
        {
            blasfeo_dvecse(nu[N] + nx[N], 0.0, mem->dyn_adj + N, 0);
        }
        if (i > 0)
        {
            struct blasfeo_dvec *dyn_adj
                = config->dynamics[i-1]->memory_get_adj_ptr(mem->dynamics[i-1]);
            blasfeo_daxpy(nx[i], 1.0, dyn_adj, nu[i-1]+nx[i-1], mem->dyn_adj+i, nu[i],
                mem->dyn_adj+i, nu[i]);
        }

        // nlp mem: ineq_adj
        struct blasfeo_dvec *ineq_adj =
            config->constraints[i]->memory_get_adj_ptr(mem->constraints[i]);
        blasfeo_dveccp(nv[i], ineq_adj, 0, mem->ineq_adj + i, 0);

    }
}



// update QP rhs for SQP (step prim var, abs dual var)
// - use cost gradient and dynamics residual from memory
// - evaluate constraints wrt bounds -> allows to update all bounds between preparation and feedback phase.
void ocp_nlp_approximate_qp_vectors_sqp(ocp_nlp_config *config,
    ocp_nlp_dims *dims, ocp_nlp_in *in, ocp_nlp_out *out, ocp_nlp_opts *opts,
    ocp_nlp_memory *mem, ocp_nlp_workspace *work)
{
    int N = dims->N;
    int *nv = dims->nv;
    int *nx = dims->nx;
    // int *nu = dims->nu;
    int *ni = dims->ni;


#if defined(ACADOS_WITH_OPENMP)
    #pragma omp parallel for
#endif
    for (int i = 0; i <= N; i++)
    {
        // g
        blasfeo_dveccp(nv[i], mem->cost_grad + i, 0, mem->qp_in->rqz + i, 0);

        // b
        if (i < N)
            blasfeo_dveccp(nx[i + 1], mem->dyn_fun + i, 0, mem->qp_in->b + i, 0);

        // evaluate constraint residuals
        config->constraints[i]->update_qp_vectors(config->constraints[i], dims->constraints[i],
            in->constraints[i], opts->constraints[i], mem->constraints[i], work->constraints[i]);

        // copy ineq function value into nlp mem, then into QP
        struct blasfeo_dvec *ineq_fun = config->constraints[i]->memory_get_fun_ptr(mem->constraints[i]);
        blasfeo_dveccp(2 * ni[i], ineq_fun, 0, mem->ineq_fun + i, 0);

        // d
        blasfeo_dveccp(2 * ni[i], mem->ineq_fun + i, 0, mem->qp_in->d + i, 0);
    }
}


double ocp_nlp_compute_merit_gradient(ocp_nlp_config *config, ocp_nlp_dims *dims,
                                  ocp_nlp_in *in, ocp_nlp_out *out, ocp_nlp_opts *opts,
                                  ocp_nlp_memory *mem, ocp_nlp_workspace *work)
{
    /* computes merit function gradient at iterate: out -- using already evaluated gradients of submodules
       with weights: work->weight_merit_fun */
    int i, j;

    int N = dims->N;
    int *nv = dims->nv;
    int *nx = dims->nx;
    int *nu = dims->nu;
    int *ni = dims->ni;

    double merit_grad = 0.0;
    double weight;

    // NOTE: step is in: mem->qp_out->ux
    struct blasfeo_dvec *tmp_vec; // size nv
    struct blasfeo_dvec tmp_vec_nxu = work->tmp_nxu;  // size nxu
    struct blasfeo_dvec dxnext_dy = work->dxnext_dy;  // size nx

    // cost
    for (i=0; i<=N; i++)
    {
        tmp_vec = config->cost[i]->memory_get_grad_ptr(mem->cost[i]);
        merit_grad += blasfeo_ddot(nv[i], tmp_vec, 0, mem->qp_out->ux + i, 0);
    }
    double merit_grad_cost = merit_grad;

    /* dynamics */
    double merit_grad_dyn = 0.0;
    for (i=0; i<N; i++)
    {
        // get shooting node gap x_next(x_n, u_n) - x_{n+1};
        tmp_vec = config->dynamics[i]->memory_get_fun_ptr(mem->dynamics[i]);

        /* compute directional derivative of xnext with direction y -> dxnext_dy */
        blasfeo_dgemv_t(nx[i]+nu[i], nx[i+1], 1.0, mem->qp_in->BAbt+i, 0, 0, mem->qp_out->ux+i, 0,
                        0.0, &dxnext_dy, 0, &dxnext_dy, 0);

        /* add merit gradient contributions depending on sign of shooting gap */
        for (j = 0; j < nx[i+1]; j++)
        {
            weight = BLASFEO_DVECEL(work->weight_merit_fun->pi+i, j);
            double deqj_dy = BLASFEO_DVECEL(&dxnext_dy, j) - BLASFEO_DVECEL(mem->qp_out->ux+(i+1), nu[i+1]+j);
            {
                if (BLASFEO_DVECEL(tmp_vec, j) > 0)
                {
                    merit_grad_dyn += weight * deqj_dy;
                    // printf("\ndyn_contribution +%e, weight %e, deqj_dy %e, i %d, j %d", weight * deqj_dy, weight, deqj_dy, i, j);
                }
                else
                {
                    merit_grad_dyn -= weight * deqj_dy;
                    // printf("\ndyn_contribution %e, weight %e, deqj_dy %e, i %d, j %d", -weight * deqj_dy, weight, deqj_dy, i, j);
                }
            }
        }
    }

    /* inequality contributions */
    // NOTE: slack bound inequalities are not considered here.
    // They should never be infeasible. Only if explicitly initialized infeasible from outside.
    int constr_index, slack_index_in_ux, slack_index;
    ocp_qp_dims* qp_dims = mem->qp_in->dim;
    int *nb = qp_dims->nb;
    int *ng = qp_dims->ng;
    int *ns = qp_dims->ns;
    double merit_grad_ineq = 0.0;
    double slack_step;

    for (i=0; i<=N; i++)
    {
        tmp_vec = config->constraints[i]->memory_get_fun_ptr(mem->constraints[i]);
        int *idxb = mem->qp_in->idxb[i];
        if (ni[i] > 0)
        {
            // NOTE: loop could be simplified handling lower and upper constraints together.
            for (j = 0; j < 2 * (nb[i] + ng[i]); j++) // 2 * ni
            {
                double constraint_val = BLASFEO_DVECEL(tmp_vec, j);
                if (constraint_val > 0)
                {
                    weight = BLASFEO_DVECEL(work->weight_merit_fun->lam+i, j);

                    // find corresponding slack value
                    constr_index = j < nb[i]+ng[i] ? j : j-(nb[i]+ng[i]);
                    slack_index = mem->qp_in->idxs_rev[i][constr_index];
                    // if softened: add slack contribution
                    if (slack_index >= 0)
                    {
                        slack_index_in_ux = j < (nb[i]+ng[i]) ? nx[i] + nu[i] + slack_index
                                                              : nx[i] + nu[i] + slack_index + ns[i];
                        slack_step = BLASFEO_DVECEL(mem->qp_out->ux+i, slack_index_in_ux);
                        merit_grad_ineq -= weight * slack_step;
                        // printf("at node %d, ineq %d, idxs_rev[%d] = %d\n", i, j, constr_index, slack_index);
                        // printf("slack contribution: uxs[%d] = %e\n", slack_index_in_ux, slack_step);
                    }


                    // NOTE: the inequalities are internally organized in the following order:
                    //     [ lbu lbx lg lh lphi ubu ubx ug uh uphi;
                    //     lsbu lsbx lsg lsh lsphi usbu usbx usg ush usphi]
                    // printf("constraint %d %d is active with value %e", i, j, constraint_val);
                    if (j < nb[i])
                    {
                        // printf("lower idxb[%d] = %d dir %f, constraint_val %f, nb = %d\n", j, idxb[j], BLASFEO_DVECEL(mem->qp_out->ux, idxb[j]), constraint_val, nb[i]);
                        merit_grad_ineq += weight * BLASFEO_DVECEL(mem->qp_out->ux+i, idxb[j]);
                    }
                    else if (j < nb[i] + ng[i])
                    {
                        // merit_grad_ineq += weight * mem->qp_in->DCt_j * dux
                        blasfeo_dcolex(nx[i] + nu[i], mem->qp_in->DCt+i, j - nb[i], 0, &tmp_vec_nxu, 0);
                        merit_grad_ineq += weight * blasfeo_ddot(nx[i] + nu[i], &tmp_vec_nxu, 0, mem->qp_out->ux+i, 0);
                        // printf("general linear constraint lower contribution = %e, val = %e\n", blasfeo_ddot(nx[i] + nu[i], &tmp_vec_nxu, 0, mem->qp_out->ux+i, 0), constraint_val);
                    }
                    else if (j < 2*nb[i] + ng[i])
                    {
                        // printf("upper idxb[%d] = %d dir %f, constraint_val %f, nb = %d\n", j-nb[i]-ng[i], idxb[j-nb[i]-ng[i]], BLASFEO_DVECEL(mem->qp_out->ux, idxb[j-nb[i]-ng[i]]), constraint_val, nb[i]);
                        merit_grad_ineq += weight * BLASFEO_DVECEL(mem->qp_out->ux+i, idxb[j-nb[i]-ng[i]]);
                    }
                    else if (j < 2*nb[i] + 2*ng[i])
                    {
                        blasfeo_dcolex(nx[i] + nu[i], mem->qp_in->DCt+i, j - 2*nb[i] - ng[i], 0, &tmp_vec_nxu, 0);
                        merit_grad_ineq += weight * blasfeo_ddot(nx[i] + nu[i], &tmp_vec_nxu, 0, mem->qp_out->ux+i, 0);
                        // printf("general linear constraint upper contribution = %e, val = %e\n", blasfeo_ddot(nx[i] + nu[i], &tmp_vec_nxu, 0, mem->qp_out->ux+i, 0), constraint_val);
                    }
                }
            }
        }
    }
    // print_ocp_qp_dims(qp_dims);
    // print_ocp_qp_in(mem->qp_in);

    merit_grad = merit_grad_cost + merit_grad_dyn + merit_grad_ineq;
    if (opts->print_level > 1)
        printf("computed merit_grad = %e, merit_grad_cost = %e, merit_grad_dyn = %e, merit_grad_ineq = %e\n", merit_grad, merit_grad_cost, merit_grad_dyn, merit_grad_ineq);

    return merit_grad;
}



static double ocp_nlp_get_violation(ocp_nlp_config *config, ocp_nlp_dims *dims,
                                  ocp_nlp_in *in, ocp_nlp_out *out, ocp_nlp_opts *opts,
                                  ocp_nlp_memory *mem, ocp_nlp_workspace *work)
{
    // computes constraint violation infinity norm
    // assumes constraint functions are evaluated before, e.g. done in ocp_nlp_evaluate_merit_fun
    int i, j;
    int N = dims->N;
    int *nx = dims->nx;
    int *ni = dims->ni;
    struct blasfeo_dvec *tmp_fun_vec;
    double violation = 0.0;
    double tmp;
    for (i=0; i<N; i++)
    {
        tmp_fun_vec = config->dynamics[i]->memory_get_fun_ptr(mem->dynamics[i]);
        for (j=0; j<nx[i+1]; j++)
        {
            tmp = fabs(BLASFEO_DVECEL(tmp_fun_vec, j));
            violation = tmp > violation ? tmp : violation;
        }
    }

    for (i=0; i<=N; i++)
    {
        tmp_fun_vec = config->constraints[i]->memory_get_fun_ptr(mem->constraints[i]);
        for (j=0; j<2*ni[i]; j++)
        {
            // Note constraint violation corresponds to > 0
            tmp = BLASFEO_DVECEL(tmp_fun_vec, j);
            violation = tmp > violation ? tmp : violation;
        }
    }

    return violation;
}




double ocp_nlp_evaluate_merit_fun(ocp_nlp_config *config, ocp_nlp_dims *dims,
                                  ocp_nlp_in *in, ocp_nlp_out *out, ocp_nlp_opts *opts,
                                  ocp_nlp_memory *mem, ocp_nlp_workspace *work)
{
    /* computes merit function value at iterate: tmp_nlp_out, with weights: work->weight_merit_fun */
    //int j;

    int N = dims->N;
    int *nx = dims->nx;
    int *ni = dims->ni;

    double merit_fun = 0.0;

    // set evaluation point to tmp_nlp_out
    ocp_nlp_set_primal_variable_pointers_in_submodules(config, dims, in, work->tmp_nlp_out, mem);
    // compute fun value
#if defined(ACADOS_WITH_OPENMP)
    #pragma omp parallel for
#endif
    for (int i=0; i<N; i++)
    {
        // dynamics: Note has to be first, because cost_integration might be used.
        config->dynamics[i]->compute_fun(config->dynamics[i], dims->dynamics[i], in->dynamics[i],
                                         opts->dynamics[i], mem->dynamics[i], work->dynamics[i]);
    }
#if defined(ACADOS_WITH_OPENMP)
    #pragma omp parallel for
#endif
    for (int i=0; i<=N; i++)
    {
        // cost
        config->cost[i]->compute_fun(config->cost[i], dims->cost[i], in->cost[i], opts->cost[i],
                                    mem->cost[i], work->cost[i]);
    }
#if defined(ACADOS_WITH_OPENMP)
    #pragma omp parallel for
#endif
    for (int i=0; i<=N; i++)
    {
        // constr
        config->constraints[i]->compute_fun(config->constraints[i], dims->constraints[i],
                                            in->constraints[i], opts->constraints[i],
                                            mem->constraints[i], work->constraints[i]);
    }
    // reset evaluation point to SQP iterate
    ocp_nlp_set_primal_variable_pointers_in_submodules(config, dims, in, out, mem);

    double *tmp_fun;
    double tmp;
    struct blasfeo_dvec *tmp_fun_vec;

    double cost_fun = 0.0;
    for(int i=0; i<=N; i++)
    {
        tmp_fun = config->cost[i]->memory_get_fun_ptr(mem->cost[i]);
        cost_fun += *tmp_fun;
    }

    double dyn_fun = 0.0;
    for(int i=0; i<N; i++)
    {
        tmp_fun_vec = config->dynamics[i]->memory_get_fun_ptr(mem->dynamics[i]);
        // printf("\nMerit: dyn will multiply tmp_fun, weights %d\n", i);
        // blasfeo_print_exp_tran_dvec(nx[i+1], tmp_fun_vec, 0);
        // blasfeo_print_exp_tran_dvec(nx[i+1], work->weight_merit_fun->pi+i, 0);
        for(int j=0; j<nx[i+1]; j++)
        {
//            printf("\n%e %e\n", fabs(BLASFEO_DVECEL(work->weight_merit_fun->pi+i, j)), fabs(BLASFEO_DVECEL(tmp_fun_vec, j)));
            dyn_fun += fabs(BLASFEO_DVECEL(work->weight_merit_fun->pi+i, j)) * fabs(BLASFEO_DVECEL(tmp_fun_vec, j));
        }
    }

    double constr_fun = 0.0;
    for(int i=0; i<=N; i++)
    {
//        printf("\ni %d\n", i);
        tmp_fun_vec = config->constraints[i]->memory_get_fun_ptr(mem->constraints[i]);
//        blasfeo_print_exp_tran_dvec(2*ni[i], tmp_fun_vec, 0);
//        blasfeo_print_exp_tran_dvec(2*ni[i], work->weight_merit_fun->lam+i, 0);
        for (int j=0; j<2*ni[i]; j++)
        {
            tmp = BLASFEO_DVECEL(tmp_fun_vec, j);
            if (tmp > 0.0)
            {
                // tmp = constraint violation
                // printf("IN merit fun: ineq i %d, j %d tmp_fun %e, multiplier %e\n", i, j, tmp, BLASFEO_DVECEL(work->weight_merit_fun->lam+i, j));
                constr_fun += fabs(BLASFEO_DVECEL(work->weight_merit_fun->lam+i, j)) * tmp;
            }
        }
    }

    merit_fun = cost_fun + dyn_fun + constr_fun;

	// printf("Merit fun: %e cost: %e dyn: %e constr: %e\n", merit_fun, cost_fun, dyn_fun, constr_fun);

    return merit_fun;
}



double ocp_nlp_line_search(ocp_nlp_config *config, ocp_nlp_dims *dims, ocp_nlp_in *in,
            ocp_nlp_out *out, ocp_nlp_opts *opts, ocp_nlp_memory *mem, ocp_nlp_workspace *work,
            int check_early_termination, int sqp_iter)
{
    int i, j;

    int N = dims->N;
    int *nv = dims->nv;
    int *nx = dims->nx;
    int *ni = dims->ni;

    double alpha = opts->step_length;
    double tmp0, tmp1, merit_fun1;
    ocp_qp_out *qp_out = mem->qp_out;

    // Following Leineweber1999, Section "3.5.1 Line Search Globalization"
    // TODO: check out more advanced step search Leineweber1995

    // TODO: check that z is updated in tmp_nlp_out?
    if (opts->globalization == MERIT_BACKTRACKING)
    {
        // copy out (current iterate) to work->tmp_nlp_out
        for (i = 0; i <= N; i++)
            blasfeo_dveccp(nv[i], out->ux+i, 0, work->tmp_nlp_out->ux+i, 0);

        // for (i = 0; i < N; i++)
        //     blasfeo_dveccp(nx[i+1], out->pi+i, 0, work->tmp_nlp_out->pi+i, 0);

        // for (i = 0; i <= N; i++)
        //     blasfeo_dveccp(2*ni[i], out->lam+i, 0, work->tmp_nlp_out->lam+i, 0);

            // linear update of algebraic variables using state and input sensitivity
    //        if (i < N)
    //        {
    //            blasfeo_dgemv_t(nu[i]+nx[i], nz[i], alpha, mem->dzduxt+i, 0, 0, mem->qp_out->ux+i, 0, 1.0, mem->z_alg+i, 0, out->z+i, 0);
    //        }

        /* modify/initialize merit function weights (Leineweber1999 M5.1, p.89) */
        if (sqp_iter==0)
        {
            // initialize weights
            // equality merit weights = abs( eq multipliers of qp_sol )
            for (i = 0; i < N; i++)
            {
                for (j=0; j<nx[i+1]; j++)
                {
                    // tmp0 = fabs(BLASFEO_DVECEL(out->pi+i, j));
                    tmp0 = fabs(BLASFEO_DVECEL(qp_out->pi+i, j));
                }
            }

            for (i = 0; i <= N; i++)
            {
                blasfeo_dveccp(2*ni[i], qp_out->lam+i, 0, work->weight_merit_fun->lam+i, 0);
            }
        }
        else
        {
            // update weights
            // printf("merit fun: update weights, sqp_iter = %d\n", sqp_iter);
            for (i = 0; i < N; i++)
            {
                for(j=0; j<nx[i+1]; j++)
                {
                    // abs(lambda) (LW)
                    tmp0 = fabs(BLASFEO_DVECEL(qp_out->pi+i, j));
                    // .5 * (abs(lambda) + sigma)
                    tmp1 = 0.5 * (tmp0 + BLASFEO_DVECEL(work->weight_merit_fun->pi+i, j));
                    BLASFEO_DVECEL(work->weight_merit_fun->pi+i, j) = tmp0 > tmp1 ? tmp0 : tmp1;
                }
            }
            for (i = 0; i <= N; i++)
            {
                for(j=0; j<2*ni[i]; j++)
                {
                    // mu (LW)
                    tmp0 = BLASFEO_DVECEL(qp_out->lam+i, j);
                    // .5 * (mu + tau)
                    tmp1 = 0.5 * (tmp0 + BLASFEO_DVECEL(work->weight_merit_fun->lam+i, j));
                    BLASFEO_DVECEL(work->weight_merit_fun->lam+i, j) = tmp0>tmp1 ? tmp0 : tmp1;
                }
            }
        }

        if (1) // (sqp_iter!=0) // TODO: why does Leineweber do full step in first SQP iter?
        {
            double merit_fun0 = ocp_nlp_evaluate_merit_fun(config, dims, in, out, opts, mem, work);

            double reduction_factor = opts->alpha_reduction;
            double max_next_merit_fun_val = merit_fun0;
            double eps_sufficient_descent = opts->eps_sufficient_descent;
            double dmerit_dy = 0.0;
            alpha = 1.0;

            // to avoid armijo evaluation and loop when checking if SOC should be done
            if (check_early_termination)
            {
                // TMP:
                // printf("tmp: merit_grad eval in early termination\n");
                // dmerit_dy = ocp_nlp_compute_merit_gradient(config, dims, in, out, opts, mem, work);

                // TODO(oj): should the merit weight update be undone in case of early termination?
                double violation_current = ocp_nlp_get_violation(config, dims, in, out, opts, mem, work);

                // tmp_nlp_out = out + alpha * qp_out
                for (i = 0; i <= N; i++)
                    blasfeo_daxpy(nv[i], alpha, qp_out->ux+i, 0, out->ux+i, 0, work->tmp_nlp_out->ux+i, 0);
                merit_fun1 = ocp_nlp_evaluate_merit_fun(config, dims, in, out, opts, mem, work);

                double violation_step = ocp_nlp_get_violation(config, dims, in, out, opts, mem, work);
                if (opts->print_level > 0)
                {
                    printf("\npreliminary line_search: merit0 %e, merit1 %e; viol_current %e, viol_step %e\n", merit_fun0, merit_fun1, violation_current, violation_step);
                }

                if (merit_fun1 < merit_fun0 && violation_step < violation_current)
                {
                    // full step if merit and constraint violation improves
                    // TODO: check armijo in this case?
                    return alpha;
                }
                else // this implies SOC will be done
                {
                    return reduction_factor * reduction_factor;
                }
            }

            /* actual Line Search*/
            if (opts->line_search_use_sufficient_descent)
            {
                // check Armijo-type sufficient descent condition Leinweber1999 (2.35);
                dmerit_dy = ocp_nlp_compute_merit_gradient(config, dims, in, out, opts, mem, work);
                if (dmerit_dy > 0.0)
                {
                    if (dmerit_dy > 1e-6 && opts->print_level > 0)
                    {
                        printf("\nacados line search: found dmerit_dy = %e > 0. Setting it to 0.0 instead\n", dmerit_dy);
                    }
                    dmerit_dy = 0.0;
                }
            }

            // From Leineweber1999: eq (3.64) -> only relevant for adaptive integrators looking at Remark 3.2.
            // "It is noteworthy that our practical implementation takes into account the potential nonsmoothness introduced by the fact that certain components of the penalty function - namely the continuity condition residuals - are evaluated only within integration tolerance."
            // double sum_pi = 0.0;
            // for (i = 0; i < N; i++)
            // {
            //     for (j = 0; j < dims->nx[i+1]; j++)
            //         sum_pi += BLASFEO_DVECEL(work->weight_merit_fun->pi+i, j);
            // }
            // double relaxed_val = 2.0 * 1e-6 * sum_pi;
            // if (abs(merit_fun0 - merit_fun1) < relaxed_val)
            // {
            //     printf("\nexiting because of relaxed_val.");
            //     break;
            // }

            for (j=0; alpha*reduction_factor > opts->alpha_min; j++)
            {
                // tmp_nlp_out = out + alpha * qp_out
                for (i = 0; i <= N; i++)
                    blasfeo_daxpy(nv[i], alpha, qp_out->ux+i, 0, out->ux+i, 0, work->tmp_nlp_out->ux+i, 0);

                merit_fun1 = ocp_nlp_evaluate_merit_fun(config, dims, in, out, opts, mem, work);
                if (opts->print_level > 1)
                {
                    printf("backtracking %d, merit_fun1 = %e, merit_fun0 %e\n", j, merit_fun1, merit_fun0);
                }

                // if (merit_fun1 < merit_fun0 && merit_fun1 > max_next_merit_fun_val)
                // {
                //     printf("\nalpha %f would be accepted without sufficient descent condition", alpha);
                // }

                max_next_merit_fun_val = merit_fun0 + eps_sufficient_descent * dmerit_dy * alpha;
                if (merit_fun1 < max_next_merit_fun_val)
                {
                    break;
                }
                else
                {
                    alpha *= reduction_factor;
                }
            }
        }
    }
    // if (opts->globalization != FIXED_STEP)
    //     printf("alpha %f\n", alpha);

    return alpha;
}


void ocp_nlp_update_variables_sqp(ocp_nlp_config *config, ocp_nlp_dims *dims, ocp_nlp_in *in,
            ocp_nlp_out *out, ocp_nlp_opts *opts, ocp_nlp_memory *mem, ocp_nlp_workspace *work, double alpha)
{
    int N = dims->N;
    int *nv = dims->nv;
    int *nx = dims->nx;
    int *nu = dims->nu;
    int *ni = dims->ni;
    int *nz = dims->nz;


#if defined(ACADOS_WITH_OPENMP)
    #pragma omp parallel for
#endif
    for (int i = 0; i <= N; i++)
    {
        // step in primal variables
        blasfeo_daxpy(nv[i], alpha, mem->qp_out->ux + i, 0, out->ux + i, 0, out->ux + i, 0);

        // update dual variables
        if (opts->full_step_dual)
        {
            blasfeo_dveccp(2*ni[i], mem->qp_out->lam+i, 0, out->lam+i, 0);
            if (i < N)
            {
                blasfeo_dveccp(nx[i+1], mem->qp_out->pi+i, 0, out->pi+i, 0);
            }
        }
        else
        {
            // update duals with alpha step
            blasfeo_dvecsc(2*ni[i], 1.0-alpha, out->lam+i, 0);
            blasfeo_daxpy(2*ni[i], alpha, mem->qp_out->lam+i, 0, out->lam+i, 0, out->lam+i, 0);
            if (i < N)
            {
                blasfeo_dvecsc(nx[i+1], 1.0-alpha, out->pi+i, 0);
                blasfeo_daxpy(nx[i+1], alpha, mem->qp_out->pi+i, 0, out->pi+i, 0, out->pi+i, 0);
            }
        }

        // update slack values
        blasfeo_dvecsc(2*ni[i], 1.0-alpha, out->t+i, 0);
        blasfeo_daxpy(2*ni[i], alpha, mem->qp_out->t+i, 0, out->t+i, 0, out->t+i, 0);

        // linear update of algebraic variables using state and input sensitivity
        if (i < N)
        {
            // out->z = mem->z_alg + alpha * dzdux * qp_out->ux
            blasfeo_dgemv_t(nu[i]+nx[i], nz[i], alpha, mem->dzduxt+i, 0, 0,
                    mem->qp_out->ux+i, 0, 1.0, mem->z_alg+i, 0, out->z+i, 0);
        }
    }
}


int ocp_nlp_precompute_common(ocp_nlp_config *config, ocp_nlp_dims *dims, ocp_nlp_in *in,
            ocp_nlp_out *out, ocp_nlp_opts *opts, ocp_nlp_memory *mem, ocp_nlp_workspace *work)
{
    int N = dims->N;
    int status = ACADOS_SUCCESS;
    int ii;

    for (ii = 0; ii <= N; ii++)
    {
        int module_val;
        config->constraints[ii]->dims_get(config->constraints[ii], dims->constraints[ii], "ns", &module_val);
        if (dims->ns[ii] != module_val)
        {
            printf("ocp_nlp_sqp_precompute: inconsistent dimension ns for stage %d with constraint module, got %d, module: %d.",
                   ii, dims->ns[ii], module_val);
            exit(1);
        }
    }

    // precompute
    for (ii = 0; ii < N; ii++)
    {
        // set T
        config->dynamics[ii]->model_set(config->dynamics[ii], dims->dynamics[ii],
                                        in->dynamics[ii], "T", in->Ts+ii);
        // dynamics precompute
        status = config->dynamics[ii]->precompute(config->dynamics[ii], dims->dynamics[ii],
                                                in->dynamics[ii], opts->dynamics[ii],
                                                mem->dynamics[ii], work->dynamics[ii]);
        if (status != ACADOS_SUCCESS)
            return status;
    }
    for (ii = 0; ii <= N; ii++)
    {
        // cost precompute
        config->cost[ii]->precompute(config->cost[ii], dims->cost[ii], in->cost[ii],
                                     opts->cost[ii], mem->cost[ii], work->cost[ii]);
    }

    ocp_nlp_alias_memory_to_submodules(config, dims, in, out, opts, mem, work);
    if (opts->fixed_hess)
    {
        mem->compute_hess = 1;
        ocp_nlp_approximate_qp_matrices(config, dims, in, out, opts, mem, work);
        mem->compute_hess = 0;
        for (ii=0; ii<=N; ii++)
            config->cost[ii]->opts_set(config->cost[ii], opts->cost[ii], "compute_hess", &mem->compute_hess);
    }

    return status;
}



/************************************************
 * residuals
 ************************************************/

acados_size_t ocp_nlp_res_calculate_size(ocp_nlp_dims *dims)
{
    // extract dims
    int N = dims->N;
    int *nv = dims->nv;
    int *nx = dims->nx;
    // int *nu = dims->nu;
    int *ni = dims->ni;

    acados_size_t size = sizeof(ocp_nlp_res);

    size += 3 * (N + 1) * sizeof(struct blasfeo_dvec);  // res_stat res_ineq res_comp
    size += 1 * N * sizeof(struct blasfeo_dvec);        // res_eq

    for (int i = 0; i < N; i++)
    {
        size += 1 * blasfeo_memsize_dvec(nv[i]);      // res_stat
        size += 1 * blasfeo_memsize_dvec(nx[i + 1]);  // res_eq
        size += 2 * blasfeo_memsize_dvec(2 * ni[i]);  // res_ineq res_comp
    }
    size += 1 * blasfeo_memsize_dvec(nv[N]);      // res_stat
    size += 2 * blasfeo_memsize_dvec(2 * ni[N]);  // res_ineq res_comp

    size += 1 * blasfeo_memsize_dvec(N);      // tmp

    size += 8;   // initial align
    size += 8;   // blasfeo_struct align
    size += 64;  // blasfeo_mem align

    make_int_multiple_of(8, &size);

    return size;
}


ocp_nlp_res *ocp_nlp_res_assign(ocp_nlp_dims *dims, void *raw_memory)
{
    char *c_ptr = (char *) raw_memory;

    // extract sizes
    int N = dims->N;
    int *nv = dims->nv;
    int *nx = dims->nx;
    // int *nu = dims->nu;
    int *ni = dims->ni;

    // initial align
    align_char_to(8, &c_ptr);

    // struct
    ocp_nlp_res *res = (ocp_nlp_res *) c_ptr;
    c_ptr += sizeof(ocp_nlp_res);

    // blasfeo_struct align
    align_char_to(8, &c_ptr);

    // res_stat
    assign_and_advance_blasfeo_dvec_structs(N + 1, &res->res_stat, &c_ptr);
    // res_eq
    assign_and_advance_blasfeo_dvec_structs(N, &res->res_eq, &c_ptr);
    // res_ineq
    assign_and_advance_blasfeo_dvec_structs(N + 1, &res->res_ineq, &c_ptr);
    // res_comp
    assign_and_advance_blasfeo_dvec_structs(N + 1, &res->res_comp, &c_ptr);

    // blasfeo_mem align
    align_char_to(64, &c_ptr);

    // res_stat
    for (int i = 0; i <= N; i++)
    {
        assign_and_advance_blasfeo_dvec_mem(nv[i], res->res_stat + i, &c_ptr);
    }
    // res_eq
    for (int i = 0; i < N; i++)
    {
        assign_and_advance_blasfeo_dvec_mem(nx[i + 1], res->res_eq + i, &c_ptr);
    }
    // res_ineq
    for (int i = 0; i <= N; i++)
    {
        assign_and_advance_blasfeo_dvec_mem(2 * ni[i], res->res_ineq + i, &c_ptr);
    }
    // res_comp
    for (int i = 0; i <= N; i++)
    {
        assign_and_advance_blasfeo_dvec_mem(2 * ni[i], res->res_comp + i, &c_ptr);
    }

    assign_and_advance_blasfeo_dvec_mem(N, &res->tmp, &c_ptr);

    res->memsize = ocp_nlp_res_calculate_size(dims);

    assert((char *) raw_memory + res->memsize >= c_ptr);

    return res;
}



void ocp_nlp_res_compute(ocp_nlp_dims *dims, ocp_nlp_in *in, ocp_nlp_out *out, ocp_nlp_res *res,
                         ocp_nlp_memory *mem)
{
    // extract dims
    int N = dims->N;
    int *nv = dims->nv;
    int *nx = dims->nx;
    int *nu = dims->nu;
    int *ni = dims->ni;

    double tmp_res;

    // res_stat
    for (int i = 0; i <= N; i++)
    {
        blasfeo_daxpy(nv[i], -1.0, mem->ineq_adj + i, 0, mem->cost_grad + i, 0, res->res_stat + i,
                      0);
        blasfeo_daxpy(nu[i] + nx[i], -1.0, mem->dyn_adj + i, 0, res->res_stat + i, 0,
                      res->res_stat + i, 0);
        blasfeo_dvecnrm_inf(nv[i], res->res_stat + i, 0, &tmp_res);
        blasfeo_dvecse(1, tmp_res, &res->tmp, i);
    }
    blasfeo_dvecnrm_inf(N+1, &res->tmp, 0, &res->inf_norm_res_stat);

    // res_eq
    for (int i = 0; i < N; i++)
    {
        blasfeo_dveccp(nx[i + 1], mem->dyn_fun + i, 0, res->res_eq + i, 0);
        blasfeo_dvecnrm_inf(nx[i + 1], res->res_eq + i, 0, &tmp_res);
        blasfeo_dvecse(1, tmp_res, &res->tmp, i);
    }
    blasfeo_dvecnrm_inf(N, &res->tmp, 0, &res->inf_norm_res_eq);

    // res_ineq
    res->inf_norm_res_ineq = 0.0;
    for (int i = 0; i <= N; i++)
    {
        blasfeo_daxpy(2 * ni[i], 1.0, out->t + i, 0, mem->ineq_fun + i, 0, res->res_ineq + i, 0);
        blasfeo_dvecnrm_inf(2 * ni[i], res->res_ineq + i, 0, &tmp_res);
        blasfeo_dvecse(1, tmp_res, &res->tmp, i);
    }
    blasfeo_dvecnrm_inf(N+1, &res->tmp, 0, &res->inf_norm_res_ineq);

    // res_comp
    res->inf_norm_res_comp = 0.0;
    for (int i = 0; i <= N; i++)
    {
        blasfeo_dvecmul(2 * ni[i], out->lam + i, 0, out->t + i, 0, res->res_comp + i, 0);
        blasfeo_dvecnrm_inf(2 * ni[i], res->res_comp + i, 0, &tmp_res);
        blasfeo_dvecse(1, tmp_res, &res->tmp, i);
    }
    blasfeo_dvecnrm_inf(N+1, &res->tmp, 0, &res->inf_norm_res_comp);


    // printf("computed residuals stat: %e, eq: %e, ineq: %e, comp: %e\n", res->inf_norm_res_stat, res->inf_norm_res_eq,
    //        res->inf_norm_res_ineq, res->inf_norm_res_comp);
}


void ocp_nlp_res_get_inf_norm(ocp_nlp_res *res, double *out)
{
    double norm = res->inf_norm_res_stat;
    norm = (res->inf_norm_res_eq > norm) ? res->inf_norm_res_eq : norm;
    norm = (res->inf_norm_res_ineq > norm) ? res->inf_norm_res_ineq : norm;
    norm = (res->inf_norm_res_comp > norm) ? res->inf_norm_res_comp : norm;
    *out = norm;
    return;
}


void ocp_nlp_cost_compute(ocp_nlp_config *config, ocp_nlp_dims *dims, ocp_nlp_in *in,
            ocp_nlp_out *out, ocp_nlp_opts *opts, ocp_nlp_memory *mem, ocp_nlp_workspace *work)
{
    // extract dims
    int N = dims->N;

    double* tmp_cost = NULL;
    double total_cost = 0.0;

    int cost_integration;

    for (int i = 0; i <= N; i++)
    {
        if (i < N)
        {
            config->dynamics[i]->opts_get(config->dynamics[i], opts->dynamics[i], "cost_computation", &cost_integration);

            if (cost_integration)
            {
                config->dynamics[i]->compute_fun(config->dynamics[i], dims->dynamics[i],
                        in->dynamics[i], opts->dynamics[i], mem->dynamics[i], work->dynamics[i]);
            }
        }

        config->cost[i]->compute_fun(config->cost[i], dims->cost[i], in->cost[i],
                    opts->cost[i], mem->cost[i], work->cost[i]);
        tmp_cost = config->cost[i]->memory_get_fun_ptr(mem->cost[i]);
        // printf("cost at stage %d = %e, total = %e\n", i, *tmp_cost, total_cost);
        total_cost += *tmp_cost;
    }
    mem->cost_value = total_cost;

    // printf("\ncomputed total cost: %e\n", total_cost);
}
<|MERGE_RESOLUTION|>--- conflicted
+++ resolved
@@ -1977,15 +1977,19 @@
         if (cost_integration)
         {
             // set pointers to cost function & gradient in integrator
-            double *cost_fun = config->cost[i]->memory_get_fun_ptr(nlp_mem->cost[i]);
-            struct blasfeo_dvec *cost_grad = config->cost[i]->memory_get_grad_ptr(nlp_mem->cost[i]);
-            struct blasfeo_dvec *y_ref = config->cost[i]->model_get_y_ref_ptr(nlp_in->cost[i]);
-            struct blasfeo_dmat *W_chol = config->cost[i]->memory_get_W_chol_ptr(nlp_mem->cost[i]);
-
-            config->dynamics[i]->memory_set(config->dynamics[i], dims->dynamics[i], nlp_mem->dynamics[i], "cost_grad", cost_grad);
-            config->dynamics[i]->memory_set(config->dynamics[i], dims->dynamics[i], nlp_mem->dynamics[i], "cost_fun", cost_fun);
-            config->dynamics[i]->memory_set(config->dynamics[i], dims->dynamics[i], nlp_mem->dynamics[i], "y_ref", y_ref);
-            config->dynamics[i]->memory_set(config->dynamics[i], dims->dynamics[i], nlp_mem->dynamics[i], "W_chol", W_chol);
+            double *cost_fun = config->cost[i]->memory_get_fun_ptr(mem->cost[i]);
+            struct blasfeo_dvec *cost_grad = config->cost[i]->memory_get_grad_ptr(mem->cost[i]);
+            struct blasfeo_dvec *y_ref = config->cost[i]->model_get_y_ref_ptr(in->cost[i]);
+            struct blasfeo_dmat *W_chol = config->cost[i]->memory_get_W_chol_ptr(mem->cost[i]);
+            struct blasfeo_dmat *W_chol_diag = config->cost[i]->memory_get_W_chol_diag_ptr(mem->cost[i]);
+            int *outer_hess_is_diag = config->cost[i]->get_outer_hess_is_diag_ptr(mem->cost[i], in->cost[i]);
+
+            config->dynamics[i]->memory_set(config->dynamics[i], dims->dynamics[i], mem->dynamics[i], "cost_grad", cost_grad);
+            config->dynamics[i]->memory_set(config->dynamics[i], dims->dynamics[i], mem->dynamics[i], "cost_fun", cost_fun);
+            config->dynamics[i]->memory_set(config->dynamics[i], dims->dynamics[i], mem->dynamics[i], "y_ref", y_ref);
+            config->dynamics[i]->memory_set(config->dynamics[i], dims->dynamics[i], mem->dynamics[i], "W_chol", W_chol);
+            config->dynamics[i]->memory_set(config->dynamics[i], dims->dynamics[i], mem->dynamics[i], "W_chol_diag", W_chol_diag);
+            config->dynamics[i]->memory_set(config->dynamics[i], dims->dynamics[i], mem->dynamics[i], "outer_hess_is_diag", outer_hess_is_diag);
         }
     }
 
@@ -2119,34 +2123,6 @@
     int *nx = dims->nx;
     int *nu = dims->nu;
 
-<<<<<<< HEAD
-    /* prepare memory */
-    int cost_integration;
-    for (int i = 0; i < N; i++)
-    {
-        config->dynamics[i]->opts_get(config->dynamics[i], opts->dynamics[i],
-                                        "cost_computation", &cost_integration);
-        if (cost_integration)
-        {
-            // set pointers to cost function & gradient in integrator
-            double *cost_fun = config->cost[i]->memory_get_fun_ptr(mem->cost[i]);
-            struct blasfeo_dvec *cost_grad = config->cost[i]->memory_get_grad_ptr(mem->cost[i]);
-            struct blasfeo_dvec *y_ref = config->cost[i]->model_get_y_ref_ptr(in->cost[i]);
-            struct blasfeo_dmat *W_chol = config->cost[i]->memory_get_W_chol_ptr(mem->cost[i]);
-            struct blasfeo_dmat *W_chol_diag = config->cost[i]->memory_get_W_chol_diag_ptr(mem->cost[i]);
-            int *outer_hess_is_diag = config->cost[i]->get_outer_hess_is_diag_ptr(mem->cost[i], in->cost[i]);
-
-            config->dynamics[i]->memory_set(config->dynamics[i], dims->dynamics[i], mem->dynamics[i], "cost_grad", cost_grad);
-            config->dynamics[i]->memory_set(config->dynamics[i], dims->dynamics[i], mem->dynamics[i], "cost_fun", cost_fun);
-            config->dynamics[i]->memory_set(config->dynamics[i], dims->dynamics[i], mem->dynamics[i], "y_ref", y_ref);
-            config->dynamics[i]->memory_set(config->dynamics[i], dims->dynamics[i], mem->dynamics[i], "W_chol", W_chol);
-            config->dynamics[i]->memory_set(config->dynamics[i], dims->dynamics[i], mem->dynamics[i], "W_chol_diag", W_chol_diag);
-            config->dynamics[i]->memory_set(config->dynamics[i], dims->dynamics[i], mem->dynamics[i], "outer_hess_is_diag", outer_hess_is_diag);
-        }
-    }
-
-=======
->>>>>>> 4cfab342
     /* stage-wise multiple shooting lagrangian evaluation */
 #if defined(ACADOS_WITH_OPENMP)
     #pragma omp parallel for
