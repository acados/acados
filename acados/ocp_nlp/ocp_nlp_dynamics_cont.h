/*
 *    This file is part of acados.
 *
 *    acados is free software; you can redistribute it and/or
 *    modify it under the terms of the GNU Lesser General Public
 *    License as published by the Free Software Foundation; either
 *    version 3 of the License, or (at your option) any later version.
 *
 *    acados is distributed in the hope that it will be useful,
 *    but WITHOUT ANY WARRANTY; without even the implied warranty of
 *    MERCHANTABILITY or FITNESS FOR A PARTICULAR PURPOSE.  See the GNU
 *    Lesser General Public License for more details.
 *
 *    You should have received a copy of the GNU Lesser General Public
 *    License along with acados; if not, write to the Free Software Foundation,
 *    Inc., 51 Franklin Street, Fifth Floor, Boston, MA  02110-1301  USA
 *
 */

#ifndef ACADOS_OCP_NLP_OCP_NLP_DYNAMICS_CONT_H_
#define ACADOS_OCP_NLP_OCP_NLP_DYNAMICS_CONT_H_

#ifdef __cplusplus
extern "C" {
#endif

// blasfeo
#include "blasfeo/include/blasfeo_common.h"

// acados
#include "acados/ocp_nlp/ocp_nlp_dynamics_common.h"
#include "acados/sim/sim_common.h"
#include "acados/utils/external_function_generic.h"
#include "acados/utils/types.h"

/************************************************
 * dims
 ************************************************/

typedef struct
{
<<<<<<< HEAD
    sim_dims *sim;
    int nx;   // number of states at the current stage
    int nu;   // number of inputs at the current stage
    int nx1;  // number of states at the next stage
    int nu1;  // number of inputes at the next stage
=======
	void *sim;
    int nx; // number of states at the current stage
    int nu; // number of inputs at the current stage
	int nx1; // number of states at the next stage
	int nu1; // number of inputes at the next stage
>>>>>>> dd75b445
} ocp_nlp_dynamics_cont_dims;

//
int ocp_nlp_dynamics_cont_dims_calculate_size(void *config);
//
void *ocp_nlp_dynamics_cont_dims_assign(void *config, void *raw_memory);
//
void ocp_nlp_dynamics_cont_dims_initialize(void *config, void *dims, int nx, int nu, int nx1,
                                           int nu1);

/************************************************
 * options
 ************************************************/

typedef struct
{
    void *sim_solver;
} ocp_nlp_dynamics_cont_opts;

//
int ocp_nlp_dynamics_cont_opts_calculate_size(void *config, void *dims);
//
void *ocp_nlp_dynamics_cont_opts_assign(void *config, void *dims, void *raw_memory);
//
void ocp_nlp_dynamics_cont_opts_initialize_default(void *config, void *dims, void *opts);
//
void ocp_nlp_dynamics_cont_opts_update(void *config, void *dims, void *opts);

/************************************************
 * memory
 ************************************************/

typedef struct
{
    struct blasfeo_dvec fun;
    struct blasfeo_dvec adj;
    struct blasfeo_dvec *ux;    // pointer to ux in nlp_out at current stage
    struct blasfeo_dvec *ux1;   // pointer to ux in nlp_out at next stage
    struct blasfeo_dvec *pi;    // pointer to pi in nlp_out at current stage
    struct blasfeo_dmat *BAbt;  // pointer to BAbt in qp_in
    void *sim_solver;           // sim solver memory
} ocp_nlp_dynamics_cont_memory;

//
int ocp_nlp_dynamics_cont_memory_calculate_size(void *config, void *dims, void *opts);
//
void *ocp_nlp_dynamics_cont_memory_assign(void *config, void *dims, void *opts, void *raw_memory);
//
struct blasfeo_dvec *ocp_nlp_dynamics_cont_memory_get_fun_ptr(void *memory);
//
struct blasfeo_dvec *ocp_nlp_dynamics_cont_memory_get_adj_ptr(void *memory);
//
void ocp_nlp_dynamics_cont_memory_set_ux_ptr(struct blasfeo_dvec *ux, void *memory);
//
void ocp_nlp_dynamics_cont_memory_set_ux1_ptr(struct blasfeo_dvec *ux1, void *memory);
//
void ocp_nlp_dynamics_cont_memory_set_pi_ptr(struct blasfeo_dvec *pi, void *memory);
//
void ocp_nlp_dynamics_cont_memory_set_BAbt_ptr(struct blasfeo_dmat *BAbt, void *memory);

/************************************************
 * workspace
 ************************************************/

typedef struct
{
    sim_in *sim_in;
    sim_out *sim_out;
    void *sim_solver;  // sim solver workspace
} ocp_nlp_dynamics_cont_workspace;

int ocp_nlp_dynamics_cont_workspace_calculate_size(void *config, void *dims, void *opts);

/************************************************
 * model
 ************************************************/

typedef struct
{
    void *dims;
    void *sim_model;
    // double *state_transition; // TODO
    double T;  // simulation time
} ocp_nlp_dynamics_cont_model;

//
int ocp_nlp_dynamics_cont_model_calculate_size(void *config, void *dims);
//
void *ocp_nlp_dynamics_cont_model_assign(void *config, void *dims, void *raw_memory);
//
void ocp_nlp_dynamics_cont_model_set_T(double T, void *model);

/************************************************
 * functions
 ************************************************/

//
void ocp_nlp_dynamics_cont_config_initialize_default(void *config);
//
void ocp_nlp_dynamics_cont_initialize(void *config_, void *dims, void *model_, void *opts,
                                      void *mem, void *work_);
//
void ocp_nlp_dynamics_cont_update_qp_matrices(void *config_, void *dims, void *model_, void *opts,
                                              void *mem, void *work_);

#ifdef __cplusplus
} /* extern "C" */
#endif

#endif  // ACADOS_OCP_NLP_OCP_NLP_DYNAMICS_CONT_H_<|MERGE_RESOLUTION|>--- conflicted
+++ resolved
@@ -39,19 +39,11 @@
 
 typedef struct
 {
-<<<<<<< HEAD
-    sim_dims *sim;
-    int nx;   // number of states at the current stage
-    int nu;   // number of inputs at the current stage
-    int nx1;  // number of states at the next stage
-    int nu1;  // number of inputes at the next stage
-=======
 	void *sim;
     int nx; // number of states at the current stage
     int nu; // number of inputs at the current stage
 	int nx1; // number of states at the next stage
 	int nu1; // number of inputes at the next stage
->>>>>>> dd75b445
 } ocp_nlp_dynamics_cont_dims;
 
 //
