/*
 *    This file is part of acados.
 *
 *    acados is free software; you can redistribute it and/or
 *    modify it under the terms of the GNU Lesser General Public
 *    License as published by the Free Software Foundation; either
 *    version 3 of the License, or (at your option) any later version.
 *
 *    acados is distributed in the hope that it will be useful,
 *    but WITHOUT ANY WARRANTY; without even the implied warranty of
 *    MERCHANTABILITY or FITNESS FOR A PARTICULAR PURPOSE.  See the GNU
 *    Lesser General Public License for more details.
 *
 *    You should have received a copy of the GNU Lesser General Public
 *    License along with acados; if not, write to the Free Software Foundation,
 *    Inc., 51 Franklin Street, Fifth Floor, Boston, MA  02110-1301  USA
 *
 */

#include "acados/ocp_nlp/ocp_nlp_gn_sqp.h"

#include <math.h>
#include <stdio.h>
#include <stdlib.h>
#include <string.h>

#include "acados/ocp_qp/ocp_qp_common.h"
#include "acados/ocp_nlp/ocp_nlp_common.h"
#include "acados/sim/sim_common.h"
#include "acados/utils/print.h"
#include "acados/utils/timing.h"
#include "acados/utils/types.h"
#include "acados/utils/math.h"

int_t ocp_nlp_gn_sqp_calculate_workspace_size(const ocp_nlp_in *in, void *args_,
    ocp_nlp_gn_sqp_memory* mem) {
    ocp_nlp_gn_sqp_args *args = (ocp_nlp_gn_sqp_args*) args_;

    int_t size;

    size = sizeof(ocp_nlp_gn_sqp_work);

    // allocate mem for least-squares cost
    ocp_nlp_ls_cost *cost = (ocp_nlp_ls_cost *)in->cost;

    size += ocp_nlp_calculate_workspace_size(in, args->common);

    int_t raw_workspace_size = 0;
    if (!args->lin_res) {

        int_t *nr =  cost->nr;
        int_t nr_ = 0;
        for (int_t i = 0; i < in->N; i++ ) nr_+=nr[i];

        size += sizeof(int_t)*nr_;
        int_t N = in->N;
        const int_t *nx = in->nx;
        const int_t *nu = in->nu;

        int_t max_ls_res_in_size = 0;       // ls_res_in
        int_t max_ls_res_out_size = 0;      // ls_res_out
        int_t max_ls_drdw_tran_size = 0;    // drdw_tran
        int_t max_Hess_gn_size = 0;         // Hess_gn
        int_t max_grad_gn_size = 0;         // grad_gn
        int_t max_rref_size = 0;         // grad_gn

        for (int_t i = 0; i <= N; i++) {
            if (max_ls_res_in_size < nx[i] + nu[i])
                max_ls_res_in_size = nx[i] + nu[i];

            if (max_ls_res_out_size < nr[i] + nr[i]*(nx[i] + nu[i]))
                max_ls_res_out_size = nr[i] + nr[i]*(nx[i] + nu[i]);

            if (max_ls_drdw_tran_size < nr[i]*(nx[i] + nu[i]))
                max_ls_drdw_tran_size = nr[i]*(nx[i] + nu[i]);

            if (max_Hess_gn_size < (nx[i] + nu[i])*(nx[i] + nu[i]))
                max_Hess_gn_size = (nx[i] + nu[i])*(nx[i] + nu[i]);

            if (max_grad_gn_size < (nx[i] + nu[i]))
                max_grad_gn_size = (nx[i] + nu[i]);

            if (max_rref_size < nr[i])
                max_rref_size = nr[i];

        }

        raw_workspace_size +=sizeof(real_t)*max_ls_res_out_size;
        raw_workspace_size +=sizeof(real_t)*max_ls_res_in_size;
        raw_workspace_size +=sizeof(real_t)*max_ls_drdw_tran_size;
        raw_workspace_size +=sizeof(real_t)*max_Hess_gn_size;
        raw_workspace_size +=sizeof(real_t)*max_grad_gn_size;
<<<<<<< HEAD
        raw_workspace_size +=sizeof(real_t)*max_rref_size;
=======
        raw_workspace_size +=3*sizeof(real_t)*max_rref_size;
>>>>>>> 946da632

        mem->raw_workspace_size = raw_workspace_size;

        size+=raw_workspace_size;

    }

    return size;
}

static void ocp_nlp_gn_sqp_cast_workspace(ocp_nlp_gn_sqp_work *work,
                                          ocp_nlp_gn_sqp_memory *mem) {
    char *ptr = (char *)work;

    ptr += sizeof(ocp_nlp_gn_sqp_work);
    work->raw = (real_t *)ptr;
    ptr += mem->raw_workspace_size;
    work->common = (ocp_nlp_work *)ptr;
    ocp_nlp_cast_workspace(work->common, mem->common);
}


static void initialize_objective(
    const ocp_nlp_in *nlp_in,
    ocp_nlp_gn_sqp_args *args,
    ocp_nlp_gn_sqp_memory *gn_sqp_mem,
    ocp_nlp_gn_sqp_work *work) {

    const int_t N = nlp_in->N;
    const int_t *nx = nlp_in->nx;
    const int_t *nu = nlp_in->nu;

    ocp_nlp_ls_cost *cost = (ocp_nlp_ls_cost*) nlp_in->cost;

    const int_t *nr = cost->nr;

    real_t **qp_Q = (real_t **) gn_sqp_mem->qp_solver->qp_in->Q;
    real_t **qp_S = (real_t **) gn_sqp_mem->qp_solver->qp_in->S;
    real_t **qp_R = (real_t **) gn_sqp_mem->qp_solver->qp_in->R;

    real_t **qp_q = (real_t **) gn_sqp_mem->qp_solver->qp_in->q;
    real_t **qp_r = (real_t **) gn_sqp_mem->qp_solver->qp_in->r;

    if (args->lin_res) {
        // TODO(rien): only for least squares cost with state and control reference atm
        for (int_t i = 0; i <= N; i++) {
            for (int_t j = 0; j < nx[i]; j++) {
                for (int_t k = 0; k < nx[i]; k++) {
                    qp_Q[i][j * nx[i] + k] = cost->W[i][j * (nx[i] + nu[i]) + k];
                }
                for (int_t k = 0; k < nu[i]; k++) {
                    qp_S[i][j * nu[i] + k] =
                        cost->W[i][j * (nx[i] + nu[i]) + nx[i] + k];
                }
            }
            for (int_t j = 0; j < nu[i]; j++) {
                for (int_t k = 0; k < nu[i]; k++) {
                    qp_R[i][j * nu[i] + k] =
                        cost->W[i][(nx[i] + j) * (nx[i] + nu[i]) + nx[i] + k];
                }
            }
        }
    } else {

        for (int_t i = 0; i <= N; i++) {

            char *ptr = (char *)work->raw;
            real_t *ls_res_out = (real_t *)ptr;
<<<<<<< HEAD
            ptr+=sizeof(real_t)*(nr[i] + (nx[i]+nu[i])*nr[i]);

            real_t *r = ls_res_out;  // TODO(Andrea): allocate this
            real_t *drdw = &ls_res_out[nr[i]];
=======
            ptr+=sizeof(real_t)*(nr[i] + (nx[i]+nu[i])*nr[i]+nr[i]+nr[i]);

            real_t *r = ls_res_out;  // TODO(Andrea): allocate this
            real_t *drdw = &ls_res_out[nr[i]];
            real_t *scaled_rref = &ls_res_out[nr[i]+(nx[i]+nu[i])*nr[i]];
>>>>>>> 946da632

            real_t *ls_res_in = (real_t *)ptr;
            ptr+=sizeof(real_t)*(nx[i]+nu[i]);

            real_t *drdw_tran = (real_t *)ptr;
            ptr+=sizeof(real_t)*nr[i]*(nx[i]+nu[i]);

            real_t *Hess_gn = (real_t *)ptr;
            ptr+=sizeof(real_t)*(nx[i]+nu[i])*(nx[i]+nu[i]);

            real_t *grad_gn = (real_t *)ptr;
            ptr+=sizeof(real_t)*(nx[i]+nu[i]);

            real_t *rref = (real_t *)ptr;
            ptr+=sizeof(real_t)*(nr[i]);

            // (dense) Gauss-Newton Hessian
            for (int_t j = 0; j < nx[i]; j++)
                ls_res_in[j] = gn_sqp_mem->common->x[i][j];

            for (int_t j = 0; j < nu[i]; j++)
                ls_res_in[nx[i]+j] = gn_sqp_mem->common->u[i][j];

<<<<<<< HEAD
=======
            for (int_t j = 0; j < nr[i]; j++)
                ls_res_in[nx[i]+nu[i]+j] = cost->y_ref[i][j];


>>>>>>> 946da632
            cost->ls_res_eval[i](ls_res_in, ls_res_out, cost->ls_res[i]);

            for (int_t j = 0; j < nx[i] + nu[i]; j++)
              for (int_t k = 0; k < nr[i]; k++) {
                drdw_tran[k*(nx[i] + nu[i]) + j] = drdw[j*nr[i] + k];
              }

            // init Hess_gn to zeros
            for (int_t j = 0; j < (nx[i]+nu[i])*(nx[i]+nu[i]); j++) Hess_gn[j] = 0.0;
            dgemm_nn_3l(nx[i]+nu[i], nx[i]+nu[i], nr[i], drdw_tran, nx[i]+nu[i],
                drdw, nr[i], Hess_gn, nx[i]+nu[i]);

            // compute gradient
<<<<<<< HEAD
            for (int_t j = 0; j < nr[i]; j++) rref[j] = -cost->y_ref[i][j] + r[j];
=======
            for (int_t j = 0; j < nr[i]; j++) rref[j] = -scaled_rref[j] + r[j];
>>>>>>> 946da632
            // for (int_t j = 0; j < nr[i]; j++) printf("rref[%i]=%f\n", j, rref[j] );
            // printf("\n\n");
            // for (int_t j = 0; j < nr[i]; j++) printf("r[%i]=%f\n", j, r[j] );

            for (int_t j = 0; j < nx[i] + nu[i]; j++) grad_gn[j] = 0.0;

            dgemv_n_3l(nx[i] + nu[i], nr[i], drdw_tran, nx[i] + nu[i], rref, grad_gn);

            // copy dense Hessian and gradient into qp struct
            for (int_t j = 0; j < nx[i]; j++)
                for (int_t k = 0; k < nx[i]; k++)
                    qp_Q[i][k + j*nx[i]] = Hess_gn[k + j*(nx[i] + nu[i])];

            for (int_t j = 0; j < nu[i]; j++)
                for (int_t k = 0; k < nu[i]; k++)
                    qp_R[i][k + j*nu[i]] =
                        Hess_gn[nx[i]*(nx[i]+nu[i]) + k + nx[i] + j*(nx[i] + nu[i])];
            // for (int_t j = 0; j < nx[i]*nu[i]; j++) qp_S[i][j] =
            // Hess_gn[j + nx[i]*nx[i]];  // TODO(Andrea: untested)

            for (int_t j = 0; j < nx[i]; j++) qp_q[i][j] = grad_gn[j];
            for (int_t j = 0; j < nu[i]; j++) qp_r[i][j] = grad_gn[nx[i] + j];

        }
    }
}

static void initialize_trajectories(
    const ocp_nlp_in *nlp_in,
    ocp_nlp_gn_sqp_memory *gn_sqp_mem,
    ocp_nlp_gn_sqp_work *work) {

    const int_t N = nlp_in->N;
    const int_t *nx = nlp_in->nx;
    const int_t *nu = nlp_in->nu;
    real_t *w = work->common->w;

    int_t w_idx = 0;
    for (int_t i = 0; i <= N; i++) {
        for (int_t j = 0; j < nx[i]; j++) {
            w[w_idx + j] = gn_sqp_mem->common->x[i][j];
        }
        for (int_t j = 0; j < nu[i]; j++) {
            w[w_idx + nx[i] + j] = gn_sqp_mem->common->u[i][j];
        }
        w_idx += nx[i] + nu[i];
    }
}


static void multiple_shooting(const ocp_nlp_in *nlp, ocp_nlp_gn_sqp_args *args,
    ocp_nlp_gn_sqp_work *work,
    ocp_nlp_gn_sqp_memory *mem, real_t *w) {

    ocp_nlp_ls_cost *cost = (ocp_nlp_ls_cost *)nlp->cost;
    const int_t *nr = cost->nr;
    const int_t N = nlp->N;
    const int_t *nx = nlp->nx;
    const int_t *nu = nlp->nu;
    sim_solver *sim = nlp->sim;
    real_t **y_ref = cost->y_ref;

    real_t **qp_A = (real_t **) mem->qp_solver->qp_in->A;
    real_t **qp_B = (real_t **) mem->qp_solver->qp_in->B;
    real_t **qp_b = (real_t **) mem->qp_solver->qp_in->b;
    real_t **qp_q = (real_t **) mem->qp_solver->qp_in->q;
    real_t **qp_r = (real_t **) mem->qp_solver->qp_in->r;
    real_t **qp_R = (real_t **) mem->qp_solver->qp_in->R;
    real_t **qp_Q = (real_t **) mem->qp_solver->qp_in->Q;
    real_t **qp_lb = (real_t **) mem->qp_solver->qp_in->lb;
    real_t **qp_ub = (real_t **) mem->qp_solver->qp_in->ub;

    int_t w_idx = 0;

    for (int_t i = 0; i < N; i++) {
        // Pass state and control to integrator
        for (int_t j = 0; j < nx[i]; j++) sim[i].in->x[j] = w[w_idx+j];
        for (int_t j = 0; j < nu[i]; j++) sim[i].in->u[j] = w[w_idx+nx[i]+j];
        sim[i].fun(sim[i].in, sim[i].out, sim[i].args, sim[i].mem, sim[i].work);

        // TODO(rien): transition functions for changing dimensions not yet implemented!
        for (int_t j = 0; j < nx[i]; j++) {
            qp_b[i][j] = sim[i].out->xn[j] - w[w_idx+nx[i]+nu[i]+j];
            for (int_t k = 0; k < nx[i]; k++)
                qp_A[i][j*nx[i]+k] = sim[i].out->S_forw[j*nx[i]+k];
        }
        for (int_t j = 0; j < nu[i]; j++)
            for (int_t k = 0; k < nx[i]; k++)
                qp_B[i][j*nx[i]+k] = sim[i].out->S_forw[(nx[i]+j)*nx[i]+k];

        // Update bounds:
        for (int_t j = 0; j < nlp->nb[i]; j++) {
#ifdef FLIP_BOUNDS
            if (nlp->idxb[i][j] < nu[i]) {
                qp_lb[i][j] = nlp->lb[i][j] - w[w_idx + nx[i] + nlp->idxb[i][j]];
                qp_ub[i][j] = nlp->ub[i][j] - w[w_idx + nx[i] + nlp->idxb[i][j]];
            } else {
                qp_lb[i][j] = nlp->lb[i][j] - w[w_idx - nu[i] + nlp->idxb[i][j]];
                qp_ub[i][j] = nlp->ub[i][j] - w[w_idx - nu[i] + nlp->idxb[i][j]];
            }
#else
            qp_lb[i][j] = nlp->lb[i][j] - w[w_idx+nlp->idxb[i][j]];
            qp_ub[i][j] = nlp->ub[i][j] - w[w_idx+nlp->idxb[i][j]];
#endif
        }

        if (args->lin_res) {
            // Update gradients
            // TODO(rien): only for diagonal Q, R matrices atm
            // TODO(rien): only for least squares cost with state and control reference atm
            sim_RK_opts *opts = (sim_RK_opts*) sim[i].args;
            for (int_t j = 0; j < nx[i]; j++) {
                qp_q[i][j] = cost->W[i][j*(nx[i]+nu[i]+1)]*(w[w_idx+j]-y_ref[i][j]);
                // adjoint-based gradient correction:
                if (opts->scheme.type != exact) qp_q[i][j] += sim[i].out->grad[j];
            }
            for (int_t j = 0; j < nu[i]; j++) {
                qp_r[i][j] = cost->W[i][(nx[i]+j)*(nx[i]+nu[i]+1)]*
                    (w[w_idx+nx[i]+j]-y_ref[i][nx[i]+j]);
                // adjoint-based gradient correction:
                if (opts->scheme.type != exact) qp_r[i][j] += sim[i].out->grad[nx[i]+j];
            }
        } else {
            char *ptr = (char *)work->raw;
            real_t *ls_res_out = (real_t *)ptr;
<<<<<<< HEAD
            ptr+=sizeof(real_t)*(nr[i] + (nx[i]+nu[i])*nr[i]);

            real_t *r = ls_res_out;  // TODO(Andrea): allocate this
            real_t *drdw = &ls_res_out[nr[i]];
=======
            ptr+=sizeof(real_t)*(nr[i] + (nx[i]+nu[i])*nr[i]+nr[i]);

            real_t *r = ls_res_out;
            real_t *drdw = &ls_res_out[nr[i]];
            real_t *scaled_rref = &ls_res_out[nr[i]+(nx[i]+nu[i])*nr[i]];
>>>>>>> 946da632

            real_t *ls_res_in = (real_t *)ptr;
            ptr+=sizeof(real_t)*(nx[i]+nu[i]);

            real_t *drdw_tran = (real_t *)ptr;
            ptr+=sizeof(real_t)*nr[i]*(nx[i]+nu[i]);

            real_t *Hess_gn = (real_t *)ptr;
            ptr+=sizeof(real_t)*(nx[i]+nu[i])*(nx[i]+nu[i]);

            real_t *grad_gn = (real_t *)ptr;
            ptr+=sizeof(real_t)*(nx[i]+nu[i]);

            real_t *rref = (real_t *)ptr;
            ptr+=sizeof(real_t)*(nr[i]);

            // (dense) Gauss-Newton Hessian
            for (int_t j = 0; j < nx[i]; j++)
                ls_res_in[j] = w[w_idx+j];

            for (int_t j = 0; j < nu[i]; j++)
                ls_res_in[nx[i]+j] = w[w_idx+nx[i]+j];

<<<<<<< HEAD
=======
            for (int_t j = 0; j < nr[i]; j++)
                ls_res_in[nx[i]+nu[i]+j] = cost->y_ref[i][j];

>>>>>>> 946da632
            cost->ls_res_eval[i](ls_res_in, ls_res_out, cost->ls_res[i]);

            for (int_t j = 0; j < nx[i] + nu[i]; j++)
              for (int_t k = 0; k < nr[i]; k++) {
                drdw_tran[k*(nx[i] + nu[i]) + j] = drdw[j*nr[i] + k];
              }

            // // print J
            // for (int_t j = 0; j < nr[i]; j++) {
            //   for (int_t k = 0; k < nx[i] + nu[i]; k++)
            //       printf("%.2f  ", drdw[k*nr[i] + j]);
            //   printf("\n");
            // }

            // init Hess_gn to zeros
            for (int_t j = 0; j < (nx[i]+nu[i])*(nx[i]+nu[i]); j++) Hess_gn[j] = 0.0;
            dgemm_nn_3l(nx[i]+nu[i], nx[i]+nu[i], nr[i], drdw_tran, nx[i]+nu[i],
                drdw, nr[i], Hess_gn, nx[i]+nu[i]);

            // compute gradient
<<<<<<< HEAD
            for (int_t j = 0; j < nr[i]; j++) rref[j] = -cost->y_ref[i][j] + r[j];
=======
            for (int_t j = 0; j < nr[i]; j++) rref[j] = -scaled_rref[j] + r[j];
>>>>>>> 946da632
            // for (int_t j = 0; j < nr[i]; j++) printf("rref[%i]=%f\n", j, rref[j] );
            // printf("\n\n");
            // for (int_t j = 0; j < nr[i]; j++) printf("r[%i]=%f\n", j, r[j] );

            for (int_t j = 0; j < nx[i] + nu[i]; j++) grad_gn[j] = 0.0;

            dgemv_n_3l(nx[i] + nu[i], nr[i], drdw_tran, nx[i] + nu[i], rref, grad_gn);

            // copy dense Hessian and gradient into qp struct

            for (int_t j = 0; j < nx[i]; j++)
                for (int_t k = 0; k < nx[i]; k++)
                    qp_Q[i][k + j*nx[i]] = Hess_gn[k + j*(nx[i] + nu[i])];

            // printf("\n");
            // printf("\n");
            // // print Q
            // for (int_t j = 0; j < nx[i]; j++) {
            //     for (int_t k = 0; k < nx[i]; k++)
            //     printf("%.2f  ", qp_Q[i][j + k*nx[i]]);
            //     printf("\n");
            // }

            for (int_t j = 0; j < nu[i]; j++)
                for (int_t k = 0; k < nu[i]; k++)
                    qp_R[i][k + j*nu[i]] =
                        Hess_gn[nx[i]*(nx[i]+nu[i]) + k + nx[i] + j*(nx[i] + nu[i])];

            // printf("\n");
            // printf("\n");
            // // print R
            // for (int_t j = 0; j < nu[i]; j++) {
            //     for (int_t k = 0; k < nu[i]; k++)
            //         printf("%.2f  ", qp_R[i][j + k*nu[i]]);
            //     printf("\n");
            // }

            // printf("\n");
            // printf("\n");
            //
            // // print Hess_gn
            // for (int_t j = 0; j < nu[i] + nx[i]; j++) {
            //     for (int_t k = 0; k < nu[i] + nx[i]; k++)
            //         printf("%.2f  ", Hess_gn[j + k*(nu[i]+nx[i])]);
            //     printf("\n");
            // }
            // for (int_t j = 0; j < nx[i]*nu[i]; j++) qp_S[i][j] =
            // Hess_gn[j + nx[i]*nx[i]];  // TODO(Andrea: untested)

            for (int_t j = 0; j < nx[i]; j++) qp_q[i][j] = grad_gn[j];
            for (int_t j = 0; j < nu[i]; j++) qp_r[i][j] = grad_gn[nx[i] + j];

        }

        w_idx += nx[i]+nu[i];
    }

    for (int_t j = 0; j < nlp->nb[N]; j++) {
#ifdef FLIP_BOUNDS
        if (nlp->idxb[N][j] < nu[N]) {
            qp_lb[N][j] = nlp->lb[N][j] - w[w_idx + nx[N] + nlp->idxb[N][j]];
            qp_ub[N][j] = nlp->ub[N][j] - w[w_idx + nx[N] + nlp->idxb[N][j]];
        } else {
            qp_lb[N][j] = nlp->lb[N][j] - w[w_idx - nu[N] + nlp->idxb[N][j]];
            qp_ub[N][j] = nlp->ub[N][j] - w[w_idx - nu[N] + nlp->idxb[N][j]];
        }
#else
        qp_lb[N][j] = nlp->lb[N][j] - w[w_idx+nlp->idxb[N][j]];
        qp_ub[N][j] = nlp->ub[N][j] - w[w_idx+nlp->idxb[N][j]];
#endif
    }

    for (int_t j = 0; j < nx[N]; j++)
        qp_q[N][j] = cost->W[N][j*(nx[N]+nu[N]+1)]*(w[w_idx+j]-y_ref[N][j]);
}


static void update_variables(const ocp_nlp_in *nlp, ocp_nlp_gn_sqp_memory *mem,
    real_t *w, real_t alpha) {

    // TODO(Andrea): alpha is the primal step-size, something else for
    // dual variables should be implemented (full steps atm).

    const int_t N = nlp->N;
    const int_t *nx = nlp->nx;
    const int_t *nu = nlp->nu;
    sim_solver *sim = nlp->sim;
    // const real_t lambda = mem->lambda;  // step-size

    for (int_t i = 0; i < N; i++)
        for (int_t j = 0; j < nx[i+1]; j++)
            sim[i].in->S_adj[j] = -mem->qp_solver->qp_out->pi[i][j];

    int_t w_idx = 0;
    for (int_t i = 0; i <= N; i++) {
        for (int_t j = 0; j < nx[i]; j++) {
            w[w_idx+j] += alpha*mem->qp_solver->qp_out->x[i][j];
        }
        for (int_t j = 0; j < nu[i]; j++)
            w[w_idx+nx[i]+j] += alpha*mem->qp_solver->qp_out->u[i][j];
        w_idx += nx[i]+nu[i];
    }
}


static void store_trajectories(const ocp_nlp_in *nlp, ocp_nlp_memory *memory, ocp_nlp_out *out,
    real_t *w) {

    const int_t N = nlp->N;
    const int_t *nx = nlp->nx;
    const int_t *nu = nlp->nu;

    int_t w_idx = 0;
    for (int_t i = 0; i <= N; i++) {
        for (int_t j = 0; j < nx[i]; j++) {
            memory->x[i][j] = w[w_idx+j];
            out->x[i][j] = w[w_idx+j];
        }
        for (int_t j = 0; j < nu[i]; j++) {
            memory->u[i][j] = w[w_idx+nx[i]+j];
            out->u[i][j] = w[w_idx+nx[i]+j];
        }
        w_idx += nx[i] + nu[i];
    }
}


// Simple fixed-step Gauss-Newton based SQP routine
int_t ocp_nlp_gn_sqp(const ocp_nlp_in *nlp_in, ocp_nlp_out *nlp_out, void *nlp_args_,
    void *nlp_mem_, void *nlp_work_) {

    ocp_nlp_gn_sqp_memory *gn_sqp_mem = (ocp_nlp_gn_sqp_memory *) nlp_mem_;
    ocp_nlp_gn_sqp_work *work = (ocp_nlp_gn_sqp_work*) nlp_work_;
    ocp_nlp_gn_sqp_args *args = (ocp_nlp_gn_sqp_args*) nlp_args_;
    ocp_nlp_gn_sqp_cast_workspace(work, gn_sqp_mem);

    initialize_objective(nlp_in, args, gn_sqp_mem, work);
    initialize_trajectories(nlp_in, gn_sqp_mem, work);

    // TODO(roversch): Do we need this here?
    int_t **qp_idxb = (int_t **) gn_sqp_mem->qp_solver->qp_in->idxb;
    for (int_t i = 0; i <= nlp_in->N; i++) {
        for (int_t j = 0; j < nlp_in->nb[i]; j++) {
            qp_idxb[i][j] = nlp_in->idxb[i][j];
        }
    }

    ocp_nlp_gn_sqp_args * nlp_args = (ocp_nlp_gn_sqp_args *) nlp_args_;
    int_t max_sqp_iterations = nlp_args->common->maxIter;

    acados_timer timer;
    real_t total_time = 0;
    acados_tic(&timer);
    for (int_t sqp_iter = 0; sqp_iter < max_sqp_iterations; sqp_iter++) {

        multiple_shooting(nlp_in, nlp_args, work, gn_sqp_mem, work->common->w);

        int_t qp_status = gn_sqp_mem->qp_solver->fun(
            gn_sqp_mem->qp_solver->qp_in,
            gn_sqp_mem->qp_solver->qp_out,
            gn_sqp_mem->qp_solver->args,
            gn_sqp_mem->qp_solver->mem,
            gn_sqp_mem->qp_solver->work);

        if (qp_status != 0) {
            printf("QP solver returned error status %d\n", qp_status);
            return -1;
        }

        real_t alpha = gn_sqp_mem->common->step_size;

        update_variables(nlp_in, gn_sqp_mem, work->common->w, alpha);

        for (int_t i = 0; i < nlp_in->N; i++) {
            sim_RK_opts *opts = (sim_RK_opts*) nlp_in->sim[i].args;
            nlp_in->sim[i].in->sens_adj = (opts->scheme.type != exact);
            if (nlp_in->freezeSens) {  // freeze inexact sensitivities after first SQP iteration !!
                opts->scheme.freeze = true;
            }
        }
    }

    total_time += acados_toc(&timer);
    store_trajectories(nlp_in, gn_sqp_mem->common, nlp_out, work->common->w);
    return 0;
}

void ocp_nlp_gn_sqp_create_memory(const ocp_nlp_in *in, void *args_, void *memory_) {

    ocp_nlp_gn_sqp_args *args = (ocp_nlp_gn_sqp_args *)args_;
    ocp_nlp_gn_sqp_memory *mem = (ocp_nlp_gn_sqp_memory *)memory_;

    ocp_qp_in *dummy_qp = create_ocp_qp_in(in->N, in->nx, in->nu, in->nb, in->nc);
    int_t **idxb = (int_t **) dummy_qp->idxb;
    for (int_t i = 0; i < in->N; i++)
        for (int_t j = 0; j < in->nb[i]; j++)
            idxb[i][j] = in->idxb[i][j];
    mem->qp_solver = create_ocp_qp_solver(dummy_qp, args->qp_solver_name, NULL);

    ocp_nlp_create_memory(in, mem->common);
}

void ocp_nlp_gn_sqp_free_memory(void *mem_) {
    ocp_nlp_gn_sqp_memory *mem = (ocp_nlp_gn_sqp_memory *)mem_;

    int_t N = mem->qp_solver->qp_in->N;
    ocp_nlp_free_memory(N, mem->common);

    mem->qp_solver->destroy(mem->qp_solver->mem, mem->qp_solver->work);

    free(mem->qp_solver->qp_in);
    free(mem->qp_solver->qp_out);
    free(mem->qp_solver->args);
    free(mem->qp_solver);
    // TODO(dimitris): where do we free the integrators?
}<|MERGE_RESOLUTION|>--- conflicted
+++ resolved
@@ -90,11 +90,7 @@
         raw_workspace_size +=sizeof(real_t)*max_ls_drdw_tran_size;
         raw_workspace_size +=sizeof(real_t)*max_Hess_gn_size;
         raw_workspace_size +=sizeof(real_t)*max_grad_gn_size;
-<<<<<<< HEAD
-        raw_workspace_size +=sizeof(real_t)*max_rref_size;
-=======
         raw_workspace_size +=3*sizeof(real_t)*max_rref_size;
->>>>>>> 946da632
 
         mem->raw_workspace_size = raw_workspace_size;
 
@@ -163,18 +159,11 @@
 
             char *ptr = (char *)work->raw;
             real_t *ls_res_out = (real_t *)ptr;
-<<<<<<< HEAD
-            ptr+=sizeof(real_t)*(nr[i] + (nx[i]+nu[i])*nr[i]);
-
-            real_t *r = ls_res_out;  // TODO(Andrea): allocate this
-            real_t *drdw = &ls_res_out[nr[i]];
-=======
             ptr+=sizeof(real_t)*(nr[i] + (nx[i]+nu[i])*nr[i]+nr[i]+nr[i]);
 
             real_t *r = ls_res_out;  // TODO(Andrea): allocate this
             real_t *drdw = &ls_res_out[nr[i]];
             real_t *scaled_rref = &ls_res_out[nr[i]+(nx[i]+nu[i])*nr[i]];
->>>>>>> 946da632
 
             real_t *ls_res_in = (real_t *)ptr;
             ptr+=sizeof(real_t)*(nx[i]+nu[i]);
@@ -198,13 +187,10 @@
             for (int_t j = 0; j < nu[i]; j++)
                 ls_res_in[nx[i]+j] = gn_sqp_mem->common->u[i][j];
 
-<<<<<<< HEAD
-=======
             for (int_t j = 0; j < nr[i]; j++)
                 ls_res_in[nx[i]+nu[i]+j] = cost->y_ref[i][j];
 
 
->>>>>>> 946da632
             cost->ls_res_eval[i](ls_res_in, ls_res_out, cost->ls_res[i]);
 
             for (int_t j = 0; j < nx[i] + nu[i]; j++)
@@ -218,11 +204,7 @@
                 drdw, nr[i], Hess_gn, nx[i]+nu[i]);
 
             // compute gradient
-<<<<<<< HEAD
-            for (int_t j = 0; j < nr[i]; j++) rref[j] = -cost->y_ref[i][j] + r[j];
-=======
             for (int_t j = 0; j < nr[i]; j++) rref[j] = -scaled_rref[j] + r[j];
->>>>>>> 946da632
             // for (int_t j = 0; j < nr[i]; j++) printf("rref[%i]=%f\n", j, rref[j] );
             // printf("\n\n");
             // for (int_t j = 0; j < nr[i]; j++) printf("r[%i]=%f\n", j, r[j] );
@@ -348,18 +330,11 @@
         } else {
             char *ptr = (char *)work->raw;
             real_t *ls_res_out = (real_t *)ptr;
-<<<<<<< HEAD
-            ptr+=sizeof(real_t)*(nr[i] + (nx[i]+nu[i])*nr[i]);
-
-            real_t *r = ls_res_out;  // TODO(Andrea): allocate this
-            real_t *drdw = &ls_res_out[nr[i]];
-=======
             ptr+=sizeof(real_t)*(nr[i] + (nx[i]+nu[i])*nr[i]+nr[i]);
 
             real_t *r = ls_res_out;
             real_t *drdw = &ls_res_out[nr[i]];
             real_t *scaled_rref = &ls_res_out[nr[i]+(nx[i]+nu[i])*nr[i]];
->>>>>>> 946da632
 
             real_t *ls_res_in = (real_t *)ptr;
             ptr+=sizeof(real_t)*(nx[i]+nu[i]);
@@ -383,12 +358,9 @@
             for (int_t j = 0; j < nu[i]; j++)
                 ls_res_in[nx[i]+j] = w[w_idx+nx[i]+j];
 
-<<<<<<< HEAD
-=======
             for (int_t j = 0; j < nr[i]; j++)
                 ls_res_in[nx[i]+nu[i]+j] = cost->y_ref[i][j];
 
->>>>>>> 946da632
             cost->ls_res_eval[i](ls_res_in, ls_res_out, cost->ls_res[i]);
 
             for (int_t j = 0; j < nx[i] + nu[i]; j++)
@@ -409,11 +381,7 @@
                 drdw, nr[i], Hess_gn, nx[i]+nu[i]);
 
             // compute gradient
-<<<<<<< HEAD
-            for (int_t j = 0; j < nr[i]; j++) rref[j] = -cost->y_ref[i][j] + r[j];
-=======
             for (int_t j = 0; j < nr[i]; j++) rref[j] = -scaled_rref[j] + r[j];
->>>>>>> 946da632
             // for (int_t j = 0; j < nr[i]; j++) printf("rref[%i]=%f\n", j, rref[j] );
             // printf("\n\n");
             // for (int_t j = 0; j < nr[i]; j++) printf("r[%i]=%f\n", j, r[j] );
