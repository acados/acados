--- conflicted
+++ resolved
@@ -324,9 +324,6 @@
     return;
 }
 
-<<<<<<< HEAD
-
-=======
 void ocp_nlp_dynamics_cont_memory_set_RSQrq_ptr(struct blasfeo_dmat *RSQrq, void *memory_)
 {
     ocp_nlp_dynamics_cont_memory *memory = memory_;
@@ -335,7 +332,6 @@
 
     return;
 }
->>>>>>> c4cf27bf
 
 /************************************************
  * workspace
