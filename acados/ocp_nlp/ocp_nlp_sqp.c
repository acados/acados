--- conflicted
+++ resolved
@@ -1055,7 +1055,6 @@
 #endif
     for (ii = 0; ii <= N; ii++)
     {
-<<<<<<< HEAD
         config->cost[ii]->memory_set_ux_ptr(nlp_out->ux + ii, mem->cost[ii]);
         if (dims->nz[ii] > 0) {
             config->cost[ii]->memory_set_z_ptr(
@@ -1067,11 +1066,6 @@
         }
         config->cost[ii]->memory_set_RSQrq_ptr(work->qp_in->RSQrq + ii, mem->cost[ii]);
         config->cost[ii]->memory_set_Z_ptr(work->qp_in->Z + ii, mem->cost[ii]);
-=======
-        config->cost[ii]->memory_set_ux_ptr(nlp_out->ux+ii, mem->cost[ii]);
-        config->cost[ii]->memory_set_RSQrq_ptr(work->qp_in->RSQrq+ii, mem->cost[ii]);
-        config->cost[ii]->memory_set_Z_ptr(work->qp_in->Z+ii, mem->cost[ii]);
->>>>>>> e174bdfd
     }
 
     // alias to constraints_memory
