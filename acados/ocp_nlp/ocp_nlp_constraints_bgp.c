--- conflicted
+++ resolved
@@ -560,10 +560,7 @@
     ocp_nlp_constraints_bgp_dims *dims = (ocp_nlp_constraints_bgp_dims *) dims_;
     ocp_nlp_constraints_bgp_model *model = (ocp_nlp_constraints_bgp_model *) model_;
 
-<<<<<<< HEAD
-=======
     int ii;
->>>>>>> bada742f
     int *ptr_i;
 
     if (!dims || !model || !field || !value)
