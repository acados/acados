--- conflicted
+++ resolved
@@ -43,11 +43,7 @@
                             int nh, int nq, int ns);
     int (*model_calculate_size)(void *config, void *dims);
     void *(*model_assign)(void *config, void *dims, void *raw_memory);
-<<<<<<< HEAD
-    int (*bounds_set)(void *config_, void *dims_, void *model_, const char *field, void *value);
-=======
     int (*model_set)(void *config_, void *dims_, void *model_, const char *field, void *value);
->>>>>>> 254ecc84
     int (*opts_calculate_size)(void *config, void *dims);
     void *(*opts_assign)(void *config, void *dims, void *raw_memory);
     void (*opts_initialize_default)(void *config, void *dims, void *opts);
@@ -70,11 +66,7 @@
                                void *work);
     void (*config_initialize_default)(void *config);
     // dimension setters
-<<<<<<< HEAD
-    void (*set_dims)(void *config_, void *dims_, const char *field, const int *value);
-=======
     void (*dims_set)(void *config_, void *dims_, const char *field, const int *value);
->>>>>>> 254ecc84
     void (*get_dims)(void *config_, void *dims_, const char *field, int* value);
 } ocp_nlp_constraints_config;
 
