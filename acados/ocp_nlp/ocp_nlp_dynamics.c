/*
 *    This file is part of acados.
 *
 *    acados is free software; you can redistribute it and/or
 *    modify it under the terms of the GNU Lesser General Public
 *    License as published by the Free Software Foundation; either
 *    version 3 of the License, or (at your option) any later version.
 *
 *    acados is distributed in the hope that it will be useful,
 *    but WITHOUT ANY WARRANTY; without even the implied warranty of
 *    MERCHANTABILITY or FITNESS FOR A PARTICULAR PURPOSE.  See the GNU
 *    Lesser General Public License for more details.
 *
 *    You should have received a copy of the GNU Lesser General Public
 *    License along with acados; if not, write to the Free Software Foundation,
 *    Inc., 51 Franklin Street, Fifth Floor, Boston, MA  02110-1301  USA
 *
 */

#include "acados/ocp_nlp/ocp_nlp_dynamics.h"

#include <stdlib.h>
#include <string.h>
#include <assert.h>

// blasfeo
#include "blasfeo/include/blasfeo_target.h"
#include "blasfeo/include/blasfeo_common.h"
#include "blasfeo/include/blasfeo_d_aux.h"
#include "blasfeo/include/blasfeo_d_blas.h"
// acados
#include "acados/utils/mem.h"



/************************************************
* config
************************************************/

int ocp_nlp_dynamics_config_calculate_size()
{

	int size = 0;

	size += sizeof(ocp_nlp_dynamics_config);

	size += sim_solver_config_calculate_size();

	return size;

}



ocp_nlp_dynamics_config *ocp_nlp_dynamics_config_assign(void *raw_memory)
{

	char *c_ptr = raw_memory;

	ocp_nlp_dynamics_config *config = (ocp_nlp_dynamics_config *) c_ptr;
	c_ptr += sizeof(ocp_nlp_dynamics_config);

	config->sim_solver = sim_solver_config_assign(c_ptr);
	c_ptr += sim_solver_config_calculate_size();

	return config;

}



/************************************************
* dims
************************************************/

int ocp_nlp_dynamics_dims_calculate_size()
{
    int size = 0;

	size += sizeof(ocp_nlp_dynamics_dims);

	size += sim_dims_calculate_size();

    return size;
}



ocp_nlp_dynamics_dims *ocp_nlp_dynamics_dims_assign(void *raw_memory)
{
    char *c_ptr = (char *) raw_memory;

    ocp_nlp_dynamics_dims *dims = (ocp_nlp_dynamics_dims *) c_ptr;
    c_ptr += sizeof(ocp_nlp_dynamics_dims);

	dims->sim = sim_dims_assign(c_ptr);
	c_ptr += sim_dims_calculate_size();

    assert((char *) raw_memory + ocp_nlp_dynamics_dims_calculate_size() >= c_ptr);

    return dims;
}



/************************************************
* options
************************************************/

int ocp_nlp_dynamics_opts_calculate_size(void *config_, ocp_nlp_dynamics_dims *dims)
{
	ocp_nlp_dynamics_config *config = config_;

    int size = 0;

    size += sizeof(ocp_nlp_dynamics_opts);

    size += config->sim_solver->opts_calculate_size(config->sim_solver, dims->sim);

    return size;
}



void *ocp_nlp_dynamics_opts_assign(void *config_, ocp_nlp_dynamics_dims *dims, void *raw_memory)
{
	ocp_nlp_dynamics_config *config = config_;

    char *c_ptr = (char *) raw_memory;

    ocp_nlp_dynamics_opts *opts = (ocp_nlp_dynamics_opts *) c_ptr;
    c_ptr += sizeof(ocp_nlp_dynamics_opts);

	opts->sim_solver = config->sim_solver->opts_assign(config->sim_solver, dims->sim, c_ptr);
	c_ptr += config->sim_solver->opts_calculate_size(config->sim_solver, dims->sim);

    assert((char*)raw_memory + ocp_nlp_dynamics_opts_calculate_size(config, dims) >= c_ptr);

    return opts;
}



void ocp_nlp_dynamics_opts_initialize_default(void *config_, ocp_nlp_dynamics_dims *dims, void *opts_)
{
	ocp_nlp_dynamics_config *config = config_;
	ocp_nlp_dynamics_opts *opts = opts_;

	config->sim_solver->opts_initialize_default(config->sim_solver, dims->sim, opts->sim_solver);


	return;

}



/************************************************
* memory
************************************************/

int ocp_nlp_dynamics_memory_calculate_size(void *config_, ocp_nlp_dynamics_dims *dims, void *opts_)
{
	ocp_nlp_dynamics_config *config = config_;
	ocp_nlp_dynamics_opts *opts = opts_;

	// extract dims
	int nx = dims->nx;
	int nu = dims->nu;
	int nx1 = dims->nx1;

	int size = 0;

    size += sizeof(ocp_nlp_dynamics_memory);

	size += 1*blasfeo_memsize_dvec(nu+nx+nx1); // adj
	size += 1*blasfeo_memsize_dvec(nx1); // fun

	size += config->sim_solver->memory_calculate_size(config->sim_solver, dims->sim, opts->sim_solver);

	size += 64; // blasfeo_mem align

	return size;
}



void *ocp_nlp_dynamics_memory_assign(void *config_, ocp_nlp_dynamics_dims *dims, void *opts_, void *raw_memory)
{
	ocp_nlp_dynamics_config *config = config_;
	ocp_nlp_dynamics_opts *opts = opts_;

	char *c_ptr = (char *) raw_memory;

	// extract dims
	int nx = dims->nx;
	int nu = dims->nu;
	int nx1 = dims->nx1;

	// struct
    ocp_nlp_dynamics_memory *memory = (ocp_nlp_dynamics_memory *) c_ptr;
    c_ptr += sizeof(ocp_nlp_dynamics_memory);

	// sim_solver
	memory->sim_solver = config->sim_solver->memory_assign(config->sim_solver, dims->sim, opts->sim_solver, c_ptr);
	c_ptr += config->sim_solver->memory_calculate_size(config->sim_solver, dims->sim, opts->sim_solver);

	// blasfeo_mem align
	align_char_to(64, &c_ptr);

	// adj
	assign_blasfeo_dvec_mem(nu+nx+nx1, &memory->adj, &c_ptr);
	// fun
	assign_blasfeo_dvec_mem(nx1, &memory->fun, &c_ptr);

    assert((char *) raw_memory + ocp_nlp_dynamics_memory_calculate_size(config_, dims, opts_) >= c_ptr);

	return memory;
}



struct blasfeo_dvec *ocp_nlp_dynamics_memory_get_fun_ptr(void *memory_)
{
	ocp_nlp_dynamics_memory *memory = memory_;

	return &memory->fun;
}



struct blasfeo_dvec *ocp_nlp_dynamics_memory_get_adj_ptr(void *memory_)
{
	ocp_nlp_dynamics_memory *memory = memory_;

	return &memory->adj;
}



void ocp_nlp_dynamics_memory_set_ux_ptr(struct blasfeo_dvec *ux, void *memory_)
{
	ocp_nlp_dynamics_memory *memory = memory_;

	memory->ux = ux;

	return;
}



void ocp_nlp_dynamics_memory_set_ux1_ptr(struct blasfeo_dvec *ux1, void *memory_)
{
	ocp_nlp_dynamics_memory *memory = memory_;

	memory->ux1 = ux1;

	return;
}



void ocp_nlp_dynamics_memory_set_pi_ptr(struct blasfeo_dvec *pi, void *memory_)
{
	ocp_nlp_dynamics_memory *memory = memory_;

	memory->pi = pi;

	return;
}



void ocp_nlp_dynamics_memory_set_BAbt_ptr(struct blasfeo_dmat *BAbt, void *memory_)
{
	ocp_nlp_dynamics_memory *memory = memory_;

	memory->BAbt = BAbt;

	return;
}



/************************************************
* workspace
************************************************/

int ocp_nlp_dynamics_workspace_calculate_size(void *config_, ocp_nlp_dynamics_dims *dims, void *opts_)
{
	ocp_nlp_dynamics_config *config = config_;
	ocp_nlp_dynamics_opts *opts = opts_;

	int size = 0;

    size += sizeof(ocp_nlp_dynamics_workspace);

<<<<<<< HEAD
	// ocp_nlp_dynamics_opts *dyn_opts = opts->dynamics[ii];
	// sim_rk_opts *sim_opts = dyn_opts->sim_solver;
	// sim_rk_opts *sim_opts = opts->sim_solver;
=======
	sim_rk_opts *sim_opts = opts->sim_solver;
>>>>>>> 2fcb6652

	size += sim_in_calculate_size(config->sim_solver, dims->sim);
	size += sim_out_calculate_size(config->sim_solver, dims->sim);
	size += config->sim_solver->workspace_calculate_size(config->sim_solver, dims->sim, opts->sim_solver);

	return size;

}



static void ocp_nlp_dynamics_cast_workspace(void *config_, ocp_nlp_dynamics_dims *dims, void *opts_, void *work_)
{

	ocp_nlp_dynamics_config *config = config_;
	ocp_nlp_dynamics_opts *opts = opts_;
	ocp_nlp_dynamics_workspace *work = work_;

    char *c_ptr = (char *) work_;
    c_ptr += sizeof(ocp_nlp_dynamics_workspace);

	// sim in
	work->sim_in = sim_in_assign(config->sim_solver, dims->sim, c_ptr);
	c_ptr += sim_in_calculate_size(config->sim_solver, dims->sim);
	// sim out
	work->sim_out = sim_out_assign(config->sim_solver, dims->sim, c_ptr);
	c_ptr += sim_out_calculate_size(config->sim_solver, dims->sim);
	// workspace
	work->sim_solver = c_ptr;
	c_ptr += config->sim_solver->workspace_calculate_size(config->sim_solver, dims->sim, opts->sim_solver);

    assert((char *)work + ocp_nlp_dynamics_workspace_calculate_size(config, dims, opts) >= c_ptr);

	return;
}



/************************************************
* dynamics
************************************************/

int ocp_nlp_dynamics_model_calculate_size(void *config_, ocp_nlp_dynamics_dims *dims)
{
	ocp_nlp_dynamics_config *config = config_;

	// extract dims
	// int nx = dims->nx;
	// int nu = dims->nu;

	int size = 0;

    size += sizeof(ocp_nlp_dynamics_model);

	size += config->sim_solver->model_calculate_size(config->sim_solver, dims->sim);

	return size;
}



void *ocp_nlp_dynamics_model_assign(void *config_, ocp_nlp_dynamics_dims *dims, void *raw_memory)
{
	ocp_nlp_dynamics_config *config = config_;

	char *c_ptr = (char *) raw_memory;

	// extract dims
	// int nx = dims->nx;
	// int nu = dims->nu;

	// struct
    ocp_nlp_dynamics_model *model = (ocp_nlp_dynamics_model *) c_ptr;
    c_ptr += sizeof(ocp_nlp_dynamics_model);

	// dims
	model->dims = dims;

	model->sim_model = config->sim_solver->model_assign(config->sim_solver, dims->sim, c_ptr);
	c_ptr += config->sim_solver->model_calculate_size(config->sim_solver, dims->sim);

    assert((char *) raw_memory + ocp_nlp_dynamics_model_calculate_size(config, dims) >= c_ptr);

	return model;
}



void ocp_nlp_dynamics_update_qp_matrices(void *config_, ocp_nlp_dynamics_dims *dims, void *model_, void *opts_, void *mem_, void *work_)
{
	ocp_nlp_dynamics_cast_workspace(config_, dims, opts_, work_);

	ocp_nlp_dynamics_config *config = config_;
	ocp_nlp_dynamics_opts *opts = opts_;
	ocp_nlp_dynamics_workspace *work = work_;
	ocp_nlp_dynamics_memory *mem = mem_;
	ocp_nlp_dynamics_model *model = model_;

	int nx = dims->nx;
	int nu = dims->nu;
	int nx1 = dims->nx1;
	int nu1 = dims->nu1;

	// setup model
	work->sim_in->model = model->sim_model;
	work->sim_in->T = model->T;

	// pass state and control to integrator
	blasfeo_unpack_dvec(nu, mem->ux, 0, work->sim_in->u);
	blasfeo_unpack_dvec(nx, mem->ux, nu, work->sim_in->x);

	// initialize seeds
	for (int jj = 0; jj < nx1 * (nx + nu); jj++)
		work->sim_in->S_forw[jj] = 0.0;
	for (int jj = 0; jj < nx1; jj++)
		work->sim_in->S_forw[jj * (nx + 1)] = 1.0;
	for (int jj = 0; jj < nx + nu; jj++)
		work->sim_in->S_adj[jj] = 0.0;

	// call integrator
	config->sim_solver->evaluate(config->sim_solver, work->sim_in, work->sim_out, opts->sim_solver, mem->sim_solver, work->sim_solver);

	// TODO(rien): transition functions for changing dimensions not yet implemented!

	// B
	blasfeo_pack_tran_dmat(nx1, nu, work->sim_out->S_forw+nx1*nx, nx1, mem->BAbt, 0, 0);
	// A
	blasfeo_pack_tran_dmat(nx1, nx, work->sim_out->S_forw+0, nx1, mem->BAbt, nu, 0);

	// fun
	blasfeo_pack_dvec(nx1, work->sim_out->xn, &mem->fun, 0);
	blasfeo_daxpy(nx1, -1.0, mem->ux1, nu1, &mem->fun, 0, &mem->fun, 0);

	// adj TODO if not computed by the integrator
	blasfeo_dgemv_n(nu+nx, nx1, -1.0, mem->BAbt, 0, 0, mem->pi, 0, 0.0, &mem->adj, 0, &mem->adj, 0);
	blasfeo_dveccp(nx1, mem->pi, 0, &mem->adj, nu+nx);

	return;
}



void ocp_nlp_dynamics_config_initialize_default(void *config_)
{
	ocp_nlp_dynamics_config *config = config_;

	config->model_calculate_size = &ocp_nlp_dynamics_model_calculate_size;
	config->model_assign = &ocp_nlp_dynamics_model_assign;
	config->opts_calculate_size = &ocp_nlp_dynamics_opts_calculate_size;
	config->opts_assign = &ocp_nlp_dynamics_opts_assign;
	config->opts_initialize_default = &ocp_nlp_dynamics_opts_initialize_default;
	config->memory_calculate_size = &ocp_nlp_dynamics_memory_calculate_size;
	config->memory_assign = &ocp_nlp_dynamics_memory_assign;
	config->memory_get_fun_ptr = &ocp_nlp_dynamics_memory_get_fun_ptr;
	config->memory_get_adj_ptr = &ocp_nlp_dynamics_memory_get_adj_ptr;
	config->memory_set_ux_ptr = &ocp_nlp_dynamics_memory_set_ux_ptr;
	config->memory_set_ux1_ptr = &ocp_nlp_dynamics_memory_set_ux1_ptr;
	config->memory_set_pi_ptr = &ocp_nlp_dynamics_memory_set_pi_ptr;
	config->memory_set_BAbt_ptr = &ocp_nlp_dynamics_memory_set_BAbt_ptr;
	config->workspace_calculate_size = &ocp_nlp_dynamics_workspace_calculate_size;
	config->update_qp_matrices = &ocp_nlp_dynamics_update_qp_matrices;
	config->config_initialize_default = &ocp_nlp_dynamics_config_initialize_default;

	return;

}
<|MERGE_RESOLUTION|>--- conflicted
+++ resolved
@@ -295,14 +295,6 @@
 
     size += sizeof(ocp_nlp_dynamics_workspace);
 
-<<<<<<< HEAD
-	// ocp_nlp_dynamics_opts *dyn_opts = opts->dynamics[ii];
-	// sim_rk_opts *sim_opts = dyn_opts->sim_solver;
-	// sim_rk_opts *sim_opts = opts->sim_solver;
-=======
-	sim_rk_opts *sim_opts = opts->sim_solver;
->>>>>>> 2fcb6652
-
 	size += sim_in_calculate_size(config->sim_solver, dims->sim);
 	size += sim_out_calculate_size(config->sim_solver, dims->sim);
 	size += config->sim_solver->workspace_calculate_size(config->sim_solver, dims->sim, opts->sim_solver);
