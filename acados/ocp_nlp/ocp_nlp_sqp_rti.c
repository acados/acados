--- conflicted
+++ resolved
@@ -813,11 +813,6 @@
 
     qp_info *qp_info_;
     int qp_iter, qp_status, globalization_status;
-<<<<<<< HEAD
-    globalization_status = 1;
-=======
-    double tmp_time;
->>>>>>> 1fafa727
 
     // prepare submodules
     ocp_nlp_initialize_submodules(config, dims, nlp_in, nlp_out, nlp_opts, nlp_mem, nlp_work);
