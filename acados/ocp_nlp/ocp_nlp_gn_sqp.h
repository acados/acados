--- conflicted
+++ resolved
@@ -31,12 +31,8 @@
 
 typedef struct {
     ocp_nlp_args *common;
-<<<<<<< HEAD
-    char qp_solver_name[256];
+    char qp_solver_name[MAX_STR_LEN];
     int_t lin_res;
-=======
-    char qp_solver_name[MAX_STR_LEN];
->>>>>>> 858b5788
 } ocp_nlp_gn_sqp_args;
 
 typedef struct {
