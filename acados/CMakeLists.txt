--- conflicted
+++ resolved
@@ -27,15 +27,13 @@
 
 # Build list with all source files to go into the acados library
 file(GLOB_RECURSE ACADOS_SRC "${PROJECT_SOURCE_DIR}/acados/*.c")
-<<<<<<< HEAD
+
 # Exclude helper files
 list(REMOVE_ITEM ACADOS_SRC "${PROJECT_SOURCE_DIR}/acados/ocp_qp/condensing_helper_functions.c")
 # Exclude files not compatible with MSVC
 if(CMAKE_C_COMPILER_ID MATCHES "MSVC")
     list(REMOVE_ITEM ACADOS_SRC "${PROJECT_SOURCE_DIR}/acados/ocp_qp/ocp_qp_hpmpc.c")
 endif()
-=======
->>>>>>> 2639bdff
 
 if(NOT EXISTS ${PROJECT_SOURCE_DIR}/external/OOQP)
     list(REMOVE_ITEM ACADOS_SRC "${PROJECT_SOURCE_DIR}/acados/ocp_qp/ocp_qp_ooqp.c")
@@ -50,15 +48,11 @@
         $<BUILD_INTERFACE:${EXTERNAL_SRC_DIR}>
         $<INSTALL_INTERFACE:include>)
 
-<<<<<<< HEAD
 # HPMPC must come before BLASFEO!
 if(NOT CMAKE_C_COMPILER_ID MATCHES "MSVC")
     target_link_libraries(acados PUBLIC hpmpc)
 endif()
 target_link_libraries(acados PUBLIC qpOASES_e blasfeo qpdunes)
-=======
-target_link_libraries(acados PUBLIC qpOASES_e hpmpc hpipm blasfeo qpdunes)
->>>>>>> 2639bdff
 
 # TODO: The following definition should go ASAP!
 if(CMAKE_SYSTEM_NAME MATCHES "dSpace")
