# -*- coding: future_fstrings -*-
#
# Copyright 2019 Gianluca Frison, Dimitris Kouzoupis, Robin Verschueren,
# Andrea Zanelli, Niels van Duijkeren, Jonathan Frey, Tommaso Sartor,
# Branimir Novoselnik, Rien Quirynen, Rezart Qelibari, Dang Doan,
# Jonas Koenemann, Yutao Chen, Tobias Schöls, Jonas Schlagenhauf, Moritz Diehl
#
# This file is part of acados.
#
# The 2-Clause BSD License
#
# Redistribution and use in source and binary forms, with or without
# modification, are permitted provided that the following conditions are met:
#
# 1. Redistributions of source code must retain the above copyright notice,
# this list of conditions and the following disclaimer.
#
# 2. Redistributions in binary form must reproduce the above copyright notice,
# this list of conditions and the following disclaimer in the documentation
# and/or other materials provided with the distribution.
#
# THIS SOFTWARE IS PROVIDED BY THE COPYRIGHT HOLDERS AND CONTRIBUTORS "AS IS"
# AND ANY EXPRESS OR IMPLIED WARRANTIES, INCLUDING, BUT NOT LIMITED TO, THE
# IMPLIED WARRANTIES OF MERCHANTABILITY AND FITNESS FOR A PARTICULAR PURPOSE
# ARE DISCLAIMED. IN NO EVENT SHALL THE COPYRIGHT HOLDER OR CONTRIBUTORS BE
# LIABLE FOR ANY DIRECT, INDIRECT, INCIDENTAL, SPECIAL, EXEMPLARY, OR
# CONSEQUENTIAL DAMAGES (INCLUDING, BUT NOT LIMITED TO, PROCUREMENT OF
# SUBSTITUTE GOODS OR SERVICES; LOSS OF USE, DATA, OR PROFITS; OR BUSINESS
# INTERRUPTION) HOWEVER CAUSED AND ON ANY THEORY OF LIABILITY, WHETHER IN
# CONTRACT, STRICT LIABILITY, OR TORT (INCLUDING NEGLIGENCE OR OTHERWISE)
# ARISING IN ANY WAY OUT OF THE USE OF THIS SOFTWARE, EVEN IF ADVISED OF THE
# POSSIBILITY OF SUCH DAMAGE.;
#

import sys
import os
import json
import numpy as np
from datetime import datetime
import importlib
import ctypes
from ctypes import POINTER, cast, CDLL, c_void_p, c_char_p, c_double, c_int, c_int64, byref

from copy import deepcopy

from .generate_c_code_explicit_ode import generate_c_code_explicit_ode
from .generate_c_code_implicit_ode import generate_c_code_implicit_ode
from .generate_c_code_gnsf import generate_c_code_gnsf
from .generate_c_code_discrete_dynamics import generate_c_code_discrete_dynamics
from .generate_c_code_constraint import generate_c_code_constraint
from .generate_c_code_nls_cost import generate_c_code_nls_cost
from .generate_c_code_external_cost import generate_c_code_external_cost
from .acados_ocp import AcadosOcp
from .acados_model import acados_model_strip_casadi_symbolics
from .utils import is_column, is_empty, casadi_length, render_template,\
     format_class_dict, ocp_check_against_layout, np_array_to_list, make_model_consistent,\
     set_up_imported_gnsf_model, get_acados_path, get_ocp_nlp_layout, get_python_interface_path


def make_ocp_dims_consistent(acados_ocp):
    dims = acados_ocp.dims
    cost = acados_ocp.cost
    constraints = acados_ocp.constraints
    model = acados_ocp.model
    opts = acados_ocp.solver_options

    # nx
    if is_column(model.x):
        dims.nx = casadi_length(model.x)
    else:
        raise Exception('model.x should be column vector!')

    # nu
    if is_empty(model.u):
        dims.nu = 0
    else:
        dims.nu = casadi_length(model.u)

    # nz
    if is_empty(model.z):
        dims.nz = 0
    else:
        dims.nz = casadi_length(model.z)

    # np
    if is_empty(model.p):
        dims.np = 0
    else:
        dims.np = casadi_length(model.p)
    if acados_ocp.parameter_values.shape[0] != dims.np:
        raise Exception('inconsistent dimension np, regarding model.p and parameter_values.' + \
            f'\nGot np = {dims.np}, acados_ocp.parameter_values.shape = {acados_ocp.parameter_values.shape[0]}\n')

    # cost
    # initial stage - if not set, copy fields from path constraints
    if cost.cost_type_0 is None:
        cost.cost_type_0 = cost.cost_type
        cost.W_0 = cost.W
        cost.Vx_0 = cost.Vx
        cost.Vu_0 = cost.Vu
        cost.Vz_0 = cost.Vz
        cost.yref_0 = cost.yref
        cost.cost_ext_fun_type_0 = cost.cost_ext_fun_type
        model.cost_y_expr_0 = model.cost_y_expr
        model.cost_expr_ext_cost_0 = model.cost_expr_ext_cost
        model.cost_expr_ext_cost_custom_hess_0 = model.cost_expr_ext_cost_custom_hess

    if cost.cost_type_0 == 'LINEAR_LS':
        ny_0 = cost.W_0.shape[0]
        if cost.Vx_0.shape[0] != ny_0 or cost.Vu_0.shape[0] != ny_0:
            raise Exception('inconsistent dimension ny_0, regarding W_0, Vx_0, Vu_0.' + \
                            f'\nGot W_0[{cost.W_0.shape}], Vx_0[{cost.Vx_0.shape}], Vu_0[{cost.Vu_0.shape}]\n')
        if dims.nz != 0 and cost.Vz_0.shape[0] != ny_0:
            raise Exception('inconsistent dimension ny_0, regarding W_0, Vx_0, Vu_0, Vz_0.' + \
                            f'\nGot W_0[{cost.W_0.shape}], Vx_0[{cost.Vx_0.shape}], Vu_0[{cost.Vu_0.shape}], Vz_0[{cost.Vz_0.shape}]\n')
        if cost.Vx_0.shape[1] != dims.nx and ny_0 != 0:
            raise Exception('inconsistent dimension: Vx_0 should have nx columns.')
        if cost.Vu_0.shape[1] != dims.nu and ny_0 != 0:
            raise Exception('inconsistent dimension: Vu_0 should have nu columns.')
        if cost.yref_0.shape[0] != ny_0:
            raise Exception('inconsistent dimension: regarding W_0, yref_0.' + \
                            f'\nGot W_0[{cost.W_0.shape}], yref_0[{cost.yref_0.shape}]\n')
        dims.ny_0 = ny_0

    elif cost.cost_type_0 == 'NONLINEAR_LS':
        ny_0 = cost.W_0.shape[0]
        if is_empty(model.cost_y_expr_0) and ny_0 != 0:
            raise Exception('inconsistent dimension ny_0: regarding W_0, cost_y_expr.')
        elif casadi_length(model.cost_y_expr_0) != ny_0:
            raise Exception('inconsistent dimension ny_0: regarding W_0, cost_y_expr.')
        if cost.yref_0.shape[0] != ny_0:
            raise Exception('inconsistent dimension: regarding W_0, yref_0.' + \
                            f'\nGot W_0[{cost.W.shape}], yref_0[{cost.yref_0.shape}]\n')
        dims.ny_0 = ny_0

    # path
    if cost.cost_type == 'LINEAR_LS':
        ny = cost.W.shape[0]
        if cost.Vx.shape[0] != ny or cost.Vu.shape[0] != ny:
            raise Exception('inconsistent dimension ny, regarding W, Vx, Vu.' + \
                            f'\nGot W[{cost.W.shape}], Vx[{cost.Vx.shape}], Vu[{cost.Vu.shape}]\n')
        if dims.nz != 0 and cost.Vz.shape[0] != ny:
            raise Exception('inconsistent dimension ny, regarding W, Vx, Vu, Vz.' + \
                            f'\nGot W[{cost.W.shape}], Vx[{cost.Vx.shape}], Vu[{cost.Vu.shape}], Vz[{cost.Vz.shape}]\n')
        if cost.Vx.shape[1] != dims.nx and ny != 0:
            raise Exception('inconsistent dimension: Vx should have nx columns.')
        if cost.Vu.shape[1] != dims.nu and ny != 0:
            raise Exception('inconsistent dimension: Vu should have nu columns.')
        if cost.yref.shape[0] != ny:
            raise Exception('inconsistent dimension: regarding W, yref.' + \
                            f'\nGot W[{cost.W.shape}], yref[{cost.yref.shape}]\n')
        dims.ny = ny

    elif cost.cost_type == 'NONLINEAR_LS':
        ny = cost.W.shape[0]
        if is_empty(model.cost_y_expr) and ny != 0:
            raise Exception('inconsistent dimension ny: regarding W, cost_y_expr.')
        elif casadi_length(model.cost_y_expr) != ny:
            raise Exception('inconsistent dimension ny: regarding W, cost_y_expr.')
        if cost.yref.shape[0] != ny:
            raise Exception('inconsistent dimension: regarding W, yref.' + \
                            f'\nGot W[{cost.W.shape}], yref[{cost.yref.shape}]\n')
        dims.ny = ny

    # terminal
    if cost.cost_type_e == 'LINEAR_LS':
        ny_e = cost.W_e.shape[0]
        if cost.Vx_e.shape[0] != ny_e:
            raise Exception('inconsistent dimension ny_e: regarding W_e, cost_y_expr_e.' + \
                f'\nGot W_e[{cost.W_e.shape}], Vx_e[{cost.Vx_e.shape}]')
        if cost.Vx_e.shape[1] != dims.nx and ny_e != 0:
            raise Exception('inconsistent dimension: Vx_e should have nx columns.')
        if cost.yref_e.shape[0] != ny_e:
            raise Exception('inconsistent dimension: regarding W_e, yref_e.')
        dims.ny_e = ny_e

    elif cost.cost_type_e == 'NONLINEAR_LS':
        ny_e = cost.W_e.shape[0]
        if is_empty(model.cost_y_expr_e) and ny_e != 0:
            raise Exception('inconsistent dimension ny_e: regarding W_e, cost_y_expr_e.')
        elif casadi_length(model.cost_y_expr_e) != ny_e:
            raise Exception('inconsistent dimension ny_e: regarding W_e, cost_y_expr_e.')
        if cost.yref_e.shape[0] != ny_e:
            raise Exception('inconsistent dimension: regarding W_e, yref_e.')
        dims.ny_e = ny_e


    ## constraints
    # initial
    if (constraints.lbx_0 == [] and constraints.ubx_0 == []):
        dims.nbx_0 = 0
    else:
        this_shape = constraints.lbx_0.shape
        other_shape = constraints.ubx_0.shape
        if not this_shape == other_shape:
            raise Exception('lbx_0, ubx_0 have different shapes!')
        if not is_column(constraints.lbx_0):
            raise Exception('lbx_0, ubx_0 must be column vectors!')
        dims.nbx_0 = constraints.lbx_0.size

    if all(constraints.lbx_0 == constraints.ubx_0) and dims.nbx_0 == dims.nx \
        and dims.nbxe_0 is None \
        and (constraints.idxbxe_0.shape == constraints.idxbx_0.shape)\
            and all(constraints.idxbxe_0 == constraints.idxbx_0):
        # case: x0 was set: nbx0 are all equlities.
        dims.nbxe_0 = dims.nbx_0
    elif dims.nbxe_0 is None:
        # case: x0 was not set -> dont assume nbx0 to be equality constraints.
        dims.nbxe_0 = 0

    # path
    nbx = constraints.idxbx.shape[0]
    if constraints.ubx.shape[0] != nbx or constraints.lbx.shape[0] != nbx:
        raise Exception('inconsistent dimension nbx, regarding idxbx, ubx, lbx.')
    else:
        dims.nbx = nbx

    nbu = constraints.idxbu.shape[0]
    if constraints.ubu.shape[0] != nbu or constraints.lbu.shape[0] != nbu:
        raise Exception('inconsistent dimension nbu, regarding idxbu, ubu, lbu.')
    else:
        dims.nbu = nbu

    ng = constraints.lg.shape[0]
    if constraints.ug.shape[0] != ng or constraints.C.shape[0] != ng \
       or constraints.D.shape[0] != ng:
        raise Exception('inconsistent dimension ng, regarding lg, ug, C, D.')
    else:
        dims.ng = ng

    if not is_empty(model.con_h_expr):
        nh = casadi_length(model.con_h_expr)
    else:
        nh = 0

    if constraints.uh.shape[0] != nh or constraints.lh.shape[0] != nh:
        raise Exception('inconsistent dimension nh, regarding lh, uh, con_h_expr.')
    else:
        dims.nh = nh

    if is_empty(model.con_phi_expr):
        dims.nphi = 0
        dims.nr = 0
    else:
        dims.nphi = casadi_length(model.con_phi_expr)
        if is_empty(model.con_r_expr):
            raise Exception('convex over nonlinear constraints: con_r_expr but con_phi_expr is nonempty')
        else:
            dims.nr = casadi_length(model.con_r_expr)

    # terminal
    nbx_e = constraints.idxbx_e.shape[0]
    if constraints.ubx_e.shape[0] != nbx_e or constraints.lbx_e.shape[0] != nbx_e:
        raise Exception('inconsistent dimension nbx_e, regarding idxbx_e, ubx_e, lbx_e.')
    else:
        dims.nbx_e = nbx_e

    ng_e = constraints.lg_e.shape[0]
    if constraints.ug_e.shape[0] != ng_e or constraints.C_e.shape[0] != ng_e:
        raise Exception('inconsistent dimension ng_e, regarding_e lg_e, ug_e, C_e.')
    else:
        dims.ng_e = ng_e

    if not is_empty(model.con_h_expr_e):
        nh_e = casadi_length(model.con_h_expr_e)
    else:
        nh_e = 0

    if constraints.uh_e.shape[0] != nh_e or constraints.lh_e.shape[0] != nh_e:
        raise Exception('inconsistent dimension nh_e, regarding lh_e, uh_e, con_h_expr_e.')
    else:
        dims.nh_e = nh_e

    if is_empty(model.con_phi_expr_e):
        dims.nphi_e = 0
        dims.nr_e = 0
    else:
        dims.nphi_e = casadi_length(model.con_phi_expr_e)
        if is_empty(model.con_r_expr_e):
            raise Exception('convex over nonlinear constraints: con_r_expr_e but con_phi_expr_e is nonempty')
        else:
            dims.nr_e = casadi_length(model.con_r_expr_e)

    # Slack dimensions
    nsbx = constraints.idxsbx.shape[0]
    if is_empty(constraints.lsbx):
        constraints.lsbx = np.zeros((nsbx,))
    elif constraints.lsbx.shape[0] != nsbx:
        raise Exception('inconsistent dimension nsbx, regarding idxsbx, lsbx.')
    if is_empty(constraints.usbx):
        constraints.usbx = np.zeros((nsbx,))
    elif constraints.usbx.shape[0] != nsbx:
        raise Exception('inconsistent dimension nsbx, regarding idxsbx, usbx.')
    dims.nsbx = nsbx

    nsbu = constraints.idxsbu.shape[0]
    if is_empty(constraints.lsbu):
        constraints.lsbu = np.zeros((nsbu,))
    elif constraints.lsbu.shape[0] != nsbu:
        raise Exception('inconsistent dimension nsbu, regarding idxsbu, lsbu.')
    if is_empty(constraints.usbu):
        constraints.usbu = np.zeros((nsbu,))
    elif constraints.usbu.shape[0] != nsbu:
        raise Exception('inconsistent dimension nsbu, regarding idxsbu, usbu.')
    dims.nsbu = nsbu

    nsh = constraints.idxsh.shape[0]
    if is_empty(constraints.lsh):
        constraints.lsh = np.zeros((nsh,))
    elif constraints.lsh.shape[0] != nsh:
        raise Exception('inconsistent dimension nsh, regarding idxsh, lsh.')
    if is_empty(constraints.ush):
        constraints.ush = np.zeros((nsh,))
    elif constraints.ush.shape[0] != nsh:
        raise Exception('inconsistent dimension nsh, regarding idxsh, ush.')
    dims.nsh = nsh

    nsphi = constraints.idxsphi.shape[0]
    if is_empty(constraints.lsphi):
        constraints.lsphi = np.zeros((nsphi,))
    elif constraints.lsphi.shape[0] != nsphi:
        raise Exception('inconsistent dimension nsphi, regarding idxsphi, lsphi.')
    if is_empty(constraints.usphi):
        constraints.usphi = np.zeros((nsphi,))
    elif constraints.usphi.shape[0] != nsphi:
        raise Exception('inconsistent dimension nsphi, regarding idxsphi, usphi.')
    dims.nsphi = nsphi

    nsg = constraints.idxsg.shape[0]
    if is_empty(constraints.lsg):
        constraints.lsg = np.zeros((nsg,))
    elif constraints.lsg.shape[0] != nsg:
        raise Exception('inconsistent dimension nsg, regarding idxsg, lsg.')
    if is_empty(constraints.usg):
        constraints.usg = np.zeros((nsg,))
    elif constraints.usg.shape[0] != nsg:
        raise Exception('inconsistent dimension nsg, regarding idxsg, usg.')
    dims.nsg = nsg

    ns = nsbx + nsbu + nsh + nsg + nsphi
    wrong_field = ""
    if cost.Zl.shape[0] != ns:
        wrong_field = "Zl"
        dim = cost.Zl.shape[0]
    elif cost.Zu.shape[0] != ns:
        wrong_field = "Zu"
        dim = cost.Zu.shape[0]
    elif cost.zl.shape[0] != ns:
        wrong_field = "zl"
        dim = cost.zl.shape[0]
    elif cost.zu.shape[0] != ns:
        wrong_field = "zu"
        dim = cost.zu.shape[0]

    if wrong_field != "":
        raise Exception(f'Inconsistent size for field {wrong_field}, with dimension {dim}, \n\t'\
            + f'Detected ns = {ns} = nsbx + nsbu + nsg + nsh + nsphi.\n\t'\
            + f'With nsbx = {nsbx}, nsbu = {nsbu}, nsg = {nsg}, nsh = {nsh}, nsphi = {nsphi}')

    dims.ns = ns

    nsbx_e = constraints.idxsbx_e.shape[0]
    if is_empty(constraints.lsbx_e):
        constraints.lsbx_e = np.zeros((nsbx_e,))
    elif constraints.lsbx_e.shape[0] != nsbx_e:
        raise Exception('inconsistent dimension nsbx_e, regarding idxsbx_e, lsbx_e.')
    if is_empty(constraints.usbx_e):
        constraints.usbx_e = np.zeros((nsbx_e,))
    elif constraints.usbx_e.shape[0] != nsbx_e:
        raise Exception('inconsistent dimension nsbx_e, regarding idxsbx_e, usbx_e.')
    dims.nsbx_e = nsbx_e

    nsh_e = constraints.idxsh_e.shape[0]
    if is_empty(constraints.lsh_e):
        constraints.lsh_e = np.zeros((nsh_e,))
    elif constraints.lsh_e.shape[0] != nsh_e:
        raise Exception('inconsistent dimension nsh_e, regarding idxsh_e, lsh_e.')
    if is_empty(constraints.ush_e):
        constraints.ush_e = np.zeros((nsh_e,))
    elif constraints.ush_e.shape[0] != nsh_e:
        raise Exception('inconsistent dimension nsh_e, regarding idxsh_e, ush_e.')
    dims.nsh_e = nsh_e

    nsg_e = constraints.idxsg_e.shape[0]
    if is_empty(constraints.lsg_e):
        constraints.lsg_e = np.zeros((nsg_e,))
    elif constraints.lsg_e.shape[0] != nsg_e:
        raise Exception('inconsistent dimension nsg_e, regarding idxsg_e, lsg_e.')
    if is_empty(constraints.usg_e):
        constraints.usg_e = np.zeros((nsg_e,))
    elif constraints.usg_e.shape[0] != nsg_e:
        raise Exception('inconsistent dimension nsg_e, regarding idxsg_e, usg_e.')
    dims.nsg_e = nsg_e

    nsphi_e = constraints.idxsphi_e.shape[0]
    if is_empty(constraints.lsphi_e):
        constraints.lsphi_e = np.zeros((nsphi_e,))
    elif constraints.lsphi_e.shape[0] != nsphi_e:
        raise Exception('inconsistent dimension nsphi_e, regarding idxsphi_e, lsphi_e.')
    if is_empty(constraints.usphi_e):
        constraints.usphi_e = np.zeros((nsphi_e,))
    elif constraints.usphi_e.shape[0] != nsphi_e:
        raise Exception('inconsistent dimension nsphi_e, regarding idxsphi_e, usphi_e.')
    dims.nsphi_e = nsphi_e

    # terminal
    ns_e = nsbx_e + nsh_e + nsg_e + nsphi_e
    wrong_field = ""
    if cost.Zl_e.shape[0] != ns_e:
        wrong_field = "Zl_e"
        dim = cost.Zl_e.shape[0]
    elif cost.Zu_e.shape[0] != ns_e:
        wrong_field = "Zu_e"
        dim = cost.Zu_e.shape[0]
    elif cost.zl_e.shape[0] != ns_e:
        wrong_field = "zl_e"
        dim = cost.zl_e.shape[0]
    elif cost.zu_e.shape[0] != ns_e:
        wrong_field = "zu_e"
        dim = cost.zu_e.shape[0]

    if wrong_field != "":
        raise Exception(f'Inconsistent size for field {wrong_field}, with dimension {dim}, \n\t'\
            + f'Detected ns_e = {ns_e} = nsbx_e + nsg_e + nsh_e + nsphi_e.\n\t'\
            + f'With nsbx_e = {nsbx_e}, nsg_e = {nsg_e}, nsh_e = {nsh_e}, nsphi_e = {nsphi_e}')

    dims.ns_e = ns_e

    # discretization
    if is_empty(opts.time_steps) and is_empty(opts.shooting_nodes):
        # uniform discretization
        opts.time_steps = opts.tf / dims.N * np.ones((dims.N,))

    elif not is_empty(opts.shooting_nodes):
        if np.shape(opts.shooting_nodes)[0] != dims.N+1:
            raise Exception('inconsistent dimension N, regarding shooting_nodes.')

        # time_steps = opts.shooting_nodes[1:] - opts.shooting_nodes[0:-1]
        # # identify constant time-steps: due to numerical reasons the content of time_steps might vary a bit
        # delta_time_steps = time_steps[1:] - time_steps[0:-1]
        # avg_time_steps = np.average(time_steps)
        # # criterion for constant time-step detection: the min/max difference in values normalized by the average
        # check_const_time_step = np.max(delta_time_steps)-np.min(delta_time_steps) / avg_time_steps
        # # if the criterion is small, we have a constant time-step
        # if check_const_time_step < 1e-9:
        #     time_steps[:] = avg_time_steps  # if we have a constant time-step: apply the average time-step
        time_steps = np.zeros((dims.N,))
        for i in range(dims.N):
            time_steps[i] = opts.shooting_nodes[i+1] - opts.shooting_nodes[i] # TODO use commented code above

        opts.time_steps = time_steps

    elif (not is_empty(opts.time_steps)) and (not is_empty(opts.shooting_nodes)):
        Exception('Please provide either time_steps or shooting_nodes for nonuniform discretization')

    tf = np.sum(opts.time_steps)
    if (tf - opts.tf) / tf > 1e-15:
        raise Exception(f'Inconsistent discretization: {opts.tf}'\
            f' = tf != sum(opts.time_steps) = {tf}.')

    # num_steps
    if isinstance(opts.sim_method_num_steps, np.ndarray) and opts.sim_method_num_steps.size == 1:
        opts.sim_method_num_steps = opts.sim_method_num_steps.item()

    if isinstance(opts.sim_method_num_steps, (int, float)) and opts.sim_method_num_steps % 1 == 0:
        opts.sim_method_num_steps = opts.sim_method_num_steps * np.ones((dims.N,), dtype=np.int64)
    elif isinstance(opts.sim_method_num_steps, np.ndarray) and opts.sim_method_num_steps.size == dims.N \
           and np.all(np.equal(np.mod(opts.sim_method_num_steps, 1), 0)):
        opts.sim_method_num_steps = np.reshape(opts.sim_method_num_steps, (dims.N,)).astype(np.int64)
    else:
        raise Exception("Wrong value for sim_method_num_steps. Should be either int or array of ints of shape (N,).")

    # num_stages
    if isinstance(opts.sim_method_num_stages, np.ndarray) and opts.sim_method_num_stages.size == 1:
        opts.sim_method_num_stages = opts.sim_method_num_stages.item()

    if isinstance(opts.sim_method_num_stages, (int, float)) and opts.sim_method_num_stages % 1 == 0:
        opts.sim_method_num_stages = opts.sim_method_num_stages * np.ones((dims.N,), dtype=np.int64)
    elif isinstance(opts.sim_method_num_stages, np.ndarray) and opts.sim_method_num_stages.size == dims.N \
           and np.all(np.equal(np.mod(opts.sim_method_num_stages, 1), 0)):
        opts.sim_method_num_stages = np.reshape(opts.sim_method_num_stages, (dims.N,)).astype(np.int64)
    else:
        raise Exception("Wrong value for sim_method_num_stages. Should be either int or array of ints of shape (N,).")

    # jac_reuse
    if isinstance(opts.sim_method_jac_reuse, np.ndarray) and opts.sim_method_jac_reuse.size == 1:
        opts.sim_method_jac_reuse = opts.sim_method_jac_reuse.item()

    if isinstance(opts.sim_method_jac_reuse, (int, float)) and opts.sim_method_jac_reuse % 1 == 0:
        opts.sim_method_jac_reuse = opts.sim_method_jac_reuse * np.ones((dims.N,), dtype=np.int64)
    elif isinstance(opts.sim_method_jac_reuse, np.ndarray) and opts.sim_method_jac_reuse.size == dims.N \
           and np.all(np.equal(np.mod(opts.sim_method_jac_reuse, 1), 0)):
        opts.sim_method_jac_reuse = np.reshape(opts.sim_method_jac_reuse, (dims.N,)).astype(np.int64)
    else:
        raise Exception("Wrong value for sim_method_jac_reuse. Should be either int or array of ints of shape (N,).")


def get_simulink_default_opts():
    python_interface_path = get_python_interface_path()
    abs_path = os.path.join(python_interface_path, 'simulink_default_opts.json')
    with open(abs_path , 'r') as f:
        simulink_default_opts = json.load(f)
    return simulink_default_opts


def ocp_formulation_json_dump(acados_ocp, simulink_opts, json_file='acados_ocp_nlp.json'):
    # Load acados_ocp_nlp structure description
    ocp_layout = get_ocp_nlp_layout()

    # Copy input ocp object dictionary
    ocp_nlp_dict = dict(deepcopy(acados_ocp).__dict__)
    # TODO: maybe make one function with formatting

    for acados_struct, v in ocp_layout.items():
        # skip non dict attributes
        if not isinstance(v, dict):
            continue
        #  setattr(ocp_nlp, acados_struct, dict(getattr(acados_ocp, acados_struct).__dict__))
        # Copy ocp object attributes dictionaries
        ocp_nlp_dict[acados_struct]=dict(getattr(acados_ocp, acados_struct).__dict__)

    ocp_nlp_dict = format_class_dict(ocp_nlp_dict)

    # strip symbolics
    ocp_nlp_dict['model'] = acados_model_strip_casadi_symbolics(ocp_nlp_dict['model'])

    # strip shooting_nodes
    ocp_nlp_dict['solver_options'].pop('shooting_nodes', None)
    dims_dict = format_class_dict(acados_ocp.dims.__dict__)

    ocp_check_against_layout(ocp_nlp_dict, dims_dict)

    # add simulink options
    ocp_nlp_dict['simulink_opts'] = simulink_opts

    with open(json_file, 'w') as f:
        json.dump(ocp_nlp_dict, f, default=np_array_to_list, indent=4, sort_keys=True)



def ocp_formulation_json_load(json_file='acados_ocp_nlp.json'):
    # Load acados_ocp_nlp structure description
    ocp_layout = get_ocp_nlp_layout()

    with open(json_file, 'r') as f:
        ocp_nlp_json = json.load(f)

    ocp_nlp_dict = json2dict(ocp_nlp_json, ocp_nlp_json['dims'])

    # Instantiate AcadosOcp object
    acados_ocp = AcadosOcp()

    # load class dict
    acados_ocp.__dict__ = ocp_nlp_dict

    # load class attributes dict, dims, constraints, etc
    for acados_struct, v in ocp_layout.items():
        # skip non dict attributes
        if not isinstance(v, dict):
            continue
        acados_attribute = getattr(acados_ocp, acados_struct)
        acados_attribute.__dict__ = ocp_nlp_dict[acados_struct]
        setattr(acados_ocp, acados_struct, acados_attribute)

    return acados_ocp


def ocp_generate_external_functions(acados_ocp, model):

    model = make_model_consistent(model)

    if acados_ocp.solver_options.hessian_approx == 'EXACT':
        opts = dict(generate_hess=1)
    else:
        opts = dict(generate_hess=0)
    code_export_dir = acados_ocp.code_export_directory
    opts['code_export_directory'] = code_export_dir

    if acados_ocp.model.dyn_ext_fun_type != 'casadi':
        raise Exception("ocp_generate_external_functions: dyn_ext_fun_type only supports 'casadi' for now.\
            Extending the Python interface with generic function support is welcome.")

    if acados_ocp.solver_options.integrator_type == 'ERK':
        # explicit model -- generate C code
        generate_c_code_explicit_ode(model, opts)
    elif acados_ocp.solver_options.integrator_type == 'IRK':
        # implicit model -- generate C code
        generate_c_code_implicit_ode(model, opts)
    elif acados_ocp.solver_options.integrator_type == 'LIFTED_IRK':
        generate_c_code_implicit_ode(model, opts)
    elif acados_ocp.solver_options.integrator_type == 'GNSF':
        generate_c_code_gnsf(model, opts)
    elif acados_ocp.solver_options.integrator_type == 'DISCRETE':
        generate_c_code_discrete_dynamics(model, opts)
    else:
        raise Exception("ocp_generate_external_functions: unknown integrator type.")

    if acados_ocp.dims.nphi > 0 or acados_ocp.dims.nh > 0:
        generate_c_code_constraint(model, model.name, False, opts)

    if acados_ocp.dims.nphi_e > 0 or acados_ocp.dims.nh_e > 0:
        generate_c_code_constraint(model, model.name, True, opts)

    # dummy matrices
    if not acados_ocp.cost.cost_type_0 == 'LINEAR_LS':
        acados_ocp.cost.Vx_0 = np.zeros((acados_ocp.dims.ny_0, acados_ocp.dims.nx))
        acados_ocp.cost.Vu_0 = np.zeros((acados_ocp.dims.ny_0, acados_ocp.dims.nu))
    if not acados_ocp.cost.cost_type == 'LINEAR_LS':
        acados_ocp.cost.Vx = np.zeros((acados_ocp.dims.ny, acados_ocp.dims.nx))
        acados_ocp.cost.Vu = np.zeros((acados_ocp.dims.ny, acados_ocp.dims.nu))
    if not acados_ocp.cost.cost_type_e == 'LINEAR_LS':
        acados_ocp.cost.Vx_e = np.zeros((acados_ocp.dims.ny_e, acados_ocp.dims.nx))

    if acados_ocp.cost.cost_type_0 == 'NONLINEAR_LS':
        generate_c_code_nls_cost(model, model.name, 'initial', opts)
    elif acados_ocp.cost.cost_type_0 == 'EXTERNAL':
        generate_c_code_external_cost(model, 'initial', opts)

    if acados_ocp.cost.cost_type == 'NONLINEAR_LS':
        generate_c_code_nls_cost(model, model.name, 'path', opts)
    elif acados_ocp.cost.cost_type == 'EXTERNAL':
        generate_c_code_external_cost(model, 'path', opts)

    if acados_ocp.cost.cost_type_e == 'NONLINEAR_LS':
        generate_c_code_nls_cost(model, model.name, 'terminal', opts)
    elif acados_ocp.cost.cost_type_e == 'EXTERNAL':
        generate_c_code_external_cost(model, 'terminal', opts)


def ocp_render_templates(acados_ocp, json_file):

    name = acados_ocp.model.name

    # setting up loader and environment
    json_path = os.path.join(os.getcwd(), json_file)

    if not os.path.exists(json_path):
        raise Exception('{} not found!'.format(json_path))

    code_export_dir = acados_ocp.code_export_directory
    template_dir = code_export_dir

    ## Render templates
    in_file = 'main.in.c'
    out_file = f'main_{name}.c'
    render_template(in_file, out_file, template_dir, json_path)

    in_file = 'acados_solver.in.c'
    out_file = f'acados_solver_{name}.c'
    render_template(in_file, out_file, template_dir, json_path)

    in_file = 'acados_solver.in.h'
    out_file = f'acados_solver_{name}.h'
    render_template(in_file, out_file, template_dir, json_path)

    in_file = 'acados_solver.in.pxd'
    out_file = f'acados_solver.pxd'
    render_template(in_file, out_file, template_dir, json_path)

    in_file = 'Makefile.in'
    out_file = 'Makefile'
    render_template(in_file, out_file, template_dir, json_path)

    in_file = 'acados_solver_sfun.in.c'
    out_file = f'acados_solver_sfunction_{name}.c'
    render_template(in_file, out_file, template_dir, json_path)

    in_file = 'make_sfun.in.m'
    out_file = f'make_sfun_{name}.m'
    render_template(in_file, out_file, template_dir, json_path)

    # sim
    in_file = 'acados_sim_solver.in.c'
    out_file = f'acados_sim_solver_{name}.c'
    render_template(in_file, out_file, template_dir, json_path)

    in_file = 'acados_sim_solver.in.h'
    out_file = f'acados_sim_solver_{name}.h'
    render_template(in_file, out_file, template_dir, json_path)

    in_file = 'main_sim.in.c'
    out_file = f'main_sim_{name}.c'
    render_template(in_file, out_file, template_dir, json_path)

    ## folder model
    template_dir = os.path.join(code_export_dir, name + '_model')
    in_file = 'model.in.h'
    out_file = f'{name}_model.h'
    render_template(in_file, out_file, template_dir, json_path)

    # constraints on convex over nonlinear function
    if acados_ocp.constraints.constr_type == 'BGP' and acados_ocp.dims.nphi > 0:
        # constraints on outer function
        template_dir = os.path.join(code_export_dir, name + '_constraints')
        in_file = 'phi_constraint.in.h'
        out_file = f'{name}_phi_constraint.h'
        render_template(in_file, out_file, template_dir, json_path)

    # terminal constraints on convex over nonlinear function
    if acados_ocp.constraints.constr_type_e == 'BGP' and acados_ocp.dims.nphi_e > 0:
        # terminal constraints on outer function
        template_dir = os.path.join(code_export_dir, name + '_constraints')
        in_file = 'phi_e_constraint.in.h'
        out_file = f'{name}_phi_e_constraint.h'
        render_template(in_file, out_file, template_dir, json_path)

    # nonlinear constraints
    if acados_ocp.constraints.constr_type == 'BGH' and acados_ocp.dims.nh > 0:
        template_dir = os.path.join(code_export_dir, name + '_constraints')
        in_file = 'h_constraint.in.h'
        out_file = f'{name}_h_constraint.h'
        render_template(in_file, out_file, template_dir, json_path)

    # terminal nonlinear constraints
    if acados_ocp.constraints.constr_type_e == 'BGH' and acados_ocp.dims.nh_e > 0:
        template_dir = os.path.join(code_export_dir, name + '_constraints')
        in_file = 'h_e_constraint.in.h'
        out_file = f'{name}_h_e_constraint.h'
        render_template(in_file, out_file, template_dir, json_path)

    # initial stage Nonlinear LS cost function
    if acados_ocp.cost.cost_type_0 == 'NONLINEAR_LS':
        template_dir = os.path.join(code_export_dir, name + '_cost')
        in_file = 'cost_y_0_fun.in.h'
        out_file = f'{name}_cost_y_0_fun.h'
        render_template(in_file, out_file, template_dir, json_path)
    # external cost - terminal
    elif acados_ocp.cost.cost_type_0 == 'EXTERNAL':
        template_dir = os.path.join(code_export_dir, name + '_cost')
        in_file = 'external_cost_0.in.h'
        out_file = f'{name}_external_cost_0.h'
        render_template(in_file, out_file, template_dir, json_path)

    # path Nonlinear LS cost function
    if acados_ocp.cost.cost_type == 'NONLINEAR_LS':
        template_dir = os.path.join(code_export_dir, name + '_cost')
        in_file = 'cost_y_fun.in.h'
        out_file = f'{name}_cost_y_fun.h'
        render_template(in_file, out_file, template_dir, json_path)

    # terminal Nonlinear LS cost function
    if acados_ocp.cost.cost_type_e == 'NONLINEAR_LS':
        template_dir = os.path.join(code_export_dir, name + '_cost')
        in_file = 'cost_y_e_fun.in.h'
        out_file = f'{name}_cost_y_e_fun.h'
        render_template(in_file, out_file, template_dir, json_path)

    # external cost
    if acados_ocp.cost.cost_type == 'EXTERNAL':
        template_dir = os.path.join(code_export_dir, name + '_cost')
        in_file = 'external_cost.in.h'
        out_file = f'{name}_external_cost.h'
        render_template(in_file, out_file, template_dir, json_path)

    # external cost - terminal
    if acados_ocp.cost.cost_type_e == 'EXTERNAL':
        template_dir = os.path.join(code_export_dir, name + '_cost')
        in_file = 'external_cost_e.in.h'
        out_file = f'{name}_external_cost_e.h'
        render_template(in_file, out_file, template_dir, json_path)


def remove_x0_elimination(acados_ocp):
    acados_ocp.constraints.idxbxe_0 = np.zeros((0,))
    acados_ocp.dims.nbxe_0 = 0


class AcadosOcpSolver:
    """
    Class to interact with the acados ocp solver C object.

        :param acados_ocp: type AcadosOcp - description of the OCP for acados
        :param json_file: name for the json file used to render the templated code - default: acados_ocp_nlp.json
        :param simulink_opts: Options to configure Simulink S-function blocks, mainly to activate possible Inputs and Outputs
    """
    if sys.platform=="win32":
        from ctypes import wintypes
        dlclose = ctypes.WinDLL('kernel32', use_last_error=True).FreeLibrary
        dlclose.argtypes = [wintypes.HMODULE]
    else:
        dlclose = CDLL(None).dlclose
        dlclose.argtypes = [c_void_p]

    @classmethod
    def generate(cls, acados_ocp, json_file='acados_ocp_nlp.json', simulink_opts=None, build=True):
        """
        Generate

            :param acados_ocp: type AcadosOcp - description of the OCP for acados
            :param json_file: name for the json file used to render the templated code - default: acados_ocp_nlp.json
            :param simulink_opts: Options to configure Simulink S-function blocks, mainly to activate possible Inputs and Outputs
            :param build: whether to build the generated C code, return initialized AcadosOcpSolver instance - default: True
        """
        model = acados_ocp.model

        if simulink_opts is None:
            simulink_opts = get_simulink_default_opts()

        # make dims consistent
        make_ocp_dims_consistent(acados_ocp)

        # module dependent post processing
        if acados_ocp.solver_options.integrator_type == 'GNSF':
            set_up_imported_gnsf_model(acados_ocp)

        if acados_ocp.solver_options.qp_solver == 'PARTIAL_CONDENSING_QPDUNES':
            remove_x0_elimination(acados_ocp)

        # set integrator time automatically
        acados_ocp.solver_options.Tsim = acados_ocp.solver_options.time_steps[0]

        # generate external functions
        ocp_generate_external_functions(acados_ocp, model)

        # dump to json
        ocp_formulation_json_dump(acados_ocp, simulink_opts, json_file)

        code_export_dir = acados_ocp.code_export_directory
        # render templates
        ocp_render_templates(acados_ocp, json_file)

        if build:
            ## Compile solver
            cwd=os.getcwd()
            os.chdir(code_export_dir)
            os.system('make clean_ocp_cython')
            os.system('make ocp_cython')
            os.chdir(cwd)

            importlib.invalidate_caches()
            acados_ocp_solver_pyx = importlib.import_module(f'{code_export_dir}.acados_ocp_solver_pyx')
            AcadosOcpSolverFast = getattr(acados_ocp_solver_pyx, 'AcadosOcpSolverFast')
            return AcadosOcpSolverFast(acados_ocp.model.name, acados_ocp.dims.N)

    def __init__(self, model_name, N, code_export_dir):
        self.model_name = model_name
        self.N = N

<<<<<<< HEAD
        self.solver_created = False
        self.shared_lib_name = f'{code_export_dir}/libacados_ocp_solver_{self.model_name}.so'
=======
        # Load acados library to avoid unloading the library.
        # This is necessary if acados was compiled with OpenMP, since the OpenMP threads can't be destroyed.
        # Unloading a library which uses OpenMP results in a segfault (on any platform?).
        # see [https://stackoverflow.com/questions/34439956/vc-crash-when-freeing-a-dll-built-with-openmp]
        # or [https://python.hotexamples.com/examples/_ctypes/-/dlclose/python-dlclose-function-examples.html]
        libacados_name = 'libacados.so'
        libacados_filepath = os.path.join(acados_ocp.acados_lib_path, libacados_name)
        self.__acados_lib = CDLL(libacados_filepath)
        # find out if acados was compiled with OpenMP
        try:
            self.__acados_lib_uses_omp = getattr(self.__acados_lib, 'omp_get_thread_num') is not None
        except AttributeError as e:
            self.__acados_lib_uses_omp = False
        if self.__acados_lib_uses_omp:
            print('acados was compiled with OpenMP.')
        else:
            print('acados was compiled without OpenMP.')

        self.shared_lib_name = f'{code_export_dir}/libacados_ocp_solver_{model.name}.so'
>>>>>>> c63cda0b

        # get shared_lib
        self.shared_lib = CDLL(self.shared_lib_name)

        # create capsule
        getattr(self.shared_lib, f"{self.model_name}_acados_create_capsule").restype = c_void_p
        self.capsule = getattr(self.shared_lib, f"{self.model_name}_acados_create_capsule")()

        # create solver
        getattr(self.shared_lib, f"{self.model_name}_acados_create").argtypes = [c_void_p]
        getattr(self.shared_lib, f"{self.model_name}_acados_create").restype = c_int
        assert getattr(self.shared_lib, f"{self.model_name}_acados_create")(self.capsule)==0
        self.solver_created = True

        # get pointers solver
        self.__get_pointers_solver()

        self.status = 0


    def __get_pointers_solver(self):
        """
        Private function to get the pointers for solver
        """
        # get pointers solver
        getattr(self.shared_lib, f"{self.model_name}_acados_get_nlp_opts").argtypes = [c_void_p]
        getattr(self.shared_lib, f"{self.model_name}_acados_get_nlp_opts").restype = c_void_p
        self.nlp_opts = getattr(self.shared_lib, f"{self.model_name}_acados_get_nlp_opts")(self.capsule)

        getattr(self.shared_lib, f"{self.model_name}_acados_get_nlp_dims").argtypes = [c_void_p]
        getattr(self.shared_lib, f"{self.model_name}_acados_get_nlp_dims").restype = c_void_p
        self.nlp_dims = getattr(self.shared_lib, f"{self.model_name}_acados_get_nlp_dims")(self.capsule)

        getattr(self.shared_lib, f"{self.model_name}_acados_get_nlp_config").argtypes = [c_void_p]
        getattr(self.shared_lib, f"{self.model_name}_acados_get_nlp_config").restype = c_void_p
        self.nlp_config = getattr(self.shared_lib, f"{self.model_name}_acados_get_nlp_config")(self.capsule)

        getattr(self.shared_lib, f"{self.model_name}_acados_get_nlp_out").argtypes = [c_void_p]
        getattr(self.shared_lib, f"{self.model_name}_acados_get_nlp_out").restype = c_void_p
        self.nlp_out = getattr(self.shared_lib, f"{self.model_name}_acados_get_nlp_out")(self.capsule)

<<<<<<< HEAD
        getattr(self.shared_lib, f"{self.model_name}_acados_get_nlp_in").argtypes = [c_void_p]
        getattr(self.shared_lib, f"{self.model_name}_acados_get_nlp_in").restype = c_void_p
        self.nlp_in = getattr(self.shared_lib, f"{self.model_name}_acados_get_nlp_in")(self.capsule)
=======
        getattr(self.shared_lib, f"{model.name}_acados_get_sens_out").argtypes = [c_void_p]
        getattr(self.shared_lib, f"{model.name}_acados_get_sens_out").restype = c_void_p
        self.sens_out = getattr(self.shared_lib, f"{model.name}_acados_get_sens_out")(self.capsule)

        getattr(self.shared_lib, f"{model.name}_acados_get_nlp_in").argtypes = [c_void_p]
        getattr(self.shared_lib, f"{model.name}_acados_get_nlp_in").restype = c_void_p
        self.nlp_in = getattr(self.shared_lib, f"{model.name}_acados_get_nlp_in")(self.capsule)
>>>>>>> c63cda0b

        getattr(self.shared_lib, f"{self.model_name}_acados_get_nlp_solver").argtypes = [c_void_p]
        getattr(self.shared_lib, f"{self.model_name}_acados_get_nlp_solver").restype = c_void_p
        self.nlp_solver = getattr(self.shared_lib, f"{self.model_name}_acados_get_nlp_solver")(self.capsule)

        # treat parameters separately
        getattr(self.shared_lib, f"{self.model_name}_acados_update_params").argtypes = [c_void_p, c_int, POINTER(c_double)]
        getattr(self.shared_lib, f"{self.model_name}_acados_update_params").restype = c_int
        self._set_param = getattr(self.shared_lib, f"{self.model_name}_acados_update_params")

        self.shared_lib.ocp_nlp_constraint_dims_get_from_attr.argtypes = \
            [c_void_p, c_void_p, c_void_p, c_int, c_char_p, POINTER(c_int)]
        self.shared_lib.ocp_nlp_constraint_dims_get_from_attr.restype = c_int

        self.shared_lib.ocp_nlp_cost_dims_get_from_attr.argtypes = \
            [c_void_p, c_void_p, c_void_p, c_int, c_char_p, POINTER(c_int)]
        self.shared_lib.ocp_nlp_cost_dims_get_from_attr.restype = c_int

        self.shared_lib.ocp_nlp_constraints_model_set.argtypes = \
            [c_void_p, c_void_p, c_void_p, c_int, c_char_p, c_void_p]
        self.shared_lib.ocp_nlp_cost_model_set.argtypes = \
            [c_void_p, c_void_p, c_void_p, c_int, c_char_p, c_void_p]
        self.shared_lib.ocp_nlp_out_set.argtypes = \
            [c_void_p, c_void_p, c_void_p, c_int, c_char_p, c_void_p]
        self.shared_lib.ocp_nlp_set.argtypes = \
            [c_void_p, c_void_p, c_int, c_char_p, c_void_p]

    def solve(self):
        """
        Solve the ocp with current input.
        """

<<<<<<< HEAD
        getattr(self.shared_lib, f"{self.model_name}_acados_solve").argtypes = [c_void_p]
        getattr(self.shared_lib, f"{self.model_name}_acados_solve").restype = c_int
        status = getattr(self.shared_lib, f"{self.model_name}_acados_solve")(self.capsule)
        return status
=======
        getattr(self.shared_lib, f"{model.name}_acados_solve").argtypes = [c_void_p]
        getattr(self.shared_lib, f"{model.name}_acados_solve").restype = c_int
        self.status = getattr(self.shared_lib, f"{model.name}_acados_solve")(self.capsule)
        return self.status
>>>>>>> c63cda0b


    def set_new_time_steps(self, new_time_steps):
        """
        Set new time steps before solving. Only reload library without code generation but with new time steps.

            :param new_time_steps: vector of new time steps for the solver

            .. note:: This allows for different use-cases: either set a new size of time-steps or a new distribution of
                      the shooting nodes without changing the number, e.g., to reach a different final time. Both cases
                      do not require a new code export and compilation.
        """

        # unlikely but still possible
        if not self.solver_created:
            raise Exception('Solver was not yet created!')

        # check if time steps really changed in value
        if np.array_equal(self.acados_ocp.solver_options.time_steps, new_time_steps):
            return

        N = new_time_steps.size
        model = self.acados_ocp.model
        new_time_steps_data = cast(new_time_steps.ctypes.data, POINTER(c_double))

        # check if recreation of acados is necessary (no need to recreate acados if sizes are identical)
        if self.acados_ocp.solver_options.time_steps.size == N:
            getattr(self.shared_lib, f"{self.model_name}_acados_update_time_steps").argtypes = [c_void_p, c_int, c_void_p]
            getattr(self.shared_lib, f"{self.model_name}_acados_update_time_steps").restype = c_int
            assert getattr(self.shared_lib, f"{self.model_name}_acados_update_time_steps")(self.capsule, N, new_time_steps_data) == 0
        else:  # recreate the solver with the new time steps
            self.solver_created = False

            # delete old memory (analog to __del__)
            getattr(self.shared_lib, f"{self.model_name}_acados_free").argtypes = [c_void_p]
            getattr(self.shared_lib, f"{self.model_name}_acados_free").restype = c_int
            getattr(self.shared_lib, f"{self.model_name}_acados_free")(self.capsule)

            # store N and new time steps
            self.N = self.acados_ocp.dims.N = N

            # create solver with new time steps
            getattr(self.shared_lib, f"{self.model_name}_acados_create_with_discretization").argtypes = [c_void_p, c_int, c_void_p]
            getattr(self.shared_lib, f"{self.model_name}_acados_create_with_discretization").restype = c_int
            assert getattr(self.shared_lib, f"{self.model_name}_acados_create_with_discretization")(self.capsule, N, new_time_steps_data) == 0

            self.solver_created = True

            # get pointers solver
            self.__get_pointers_solver()

        # store time_steps internally
        self.acados_ocp.solver_options.time_steps = new_time_steps
        # set integrator time automatically
        self.acados_ocp.solver_options.Tsim = self.acados_ocp.solver_options.time_steps[0]


    def update_qp_solver_cond_N(self, qp_solver_cond_N: int):
        """
        Set new `qp_solver_cond_N` before solving with a partial condensing QP solver. This function is relevant for
        code reuse, i.e., if either `set_new_time_steps(...)` is used or the influence of a different `qp_solver_cond_N`
        is studied without code export and compilation.
            :param qp_solver_cond_N: new number of condensing stages for the solver

            .. note:: This function can only be used in combination with a partial condensing QP solver.

            .. note:: After `set_new_time_steps(...)` is used and depending on the new number of time steps it might be
                      necessary to change `qp_solver_cond_N` as well (using this function), i.e., typically
                      `qp_solver_cond_N < N`.
        """
        # unlikely but still possible
        if not self.solver_created:
            raise Exception('Solver was not yet created!')
        if self.N < qp_solver_cond_N:
            raise Exception('Setting qp_solver_cond_N to be larger than N does not work!')
        if self.acados_ocp.solver_options.qp_solver_cond_N != qp_solver_cond_N:
            # reinitialize the solver
            self.solver_created = False

            # create solver with new time steps
            fun_name = f'{self.acados_ocp.model.name}_acados_update_qp_solver_cond_N'
            getattr(self.shared_lib, fun_name).argtypes = [c_void_p, c_int]
            getattr(self.shared_lib, fun_name).restype = c_int
            assert getattr(self.shared_lib, fun_name)(self.capsule, qp_solver_cond_N) == 0

            # store the new value
            self.acados_ocp.solver_options.qp_solver_cond_N = qp_solver_cond_N
            self.solver_created = True

            # get pointers solver
            self.__get_pointers_solver()


    def eval_param_sens(self, index, stage=0, field="ex"):
        """
        Calculate the sensitivity of the curent solution with respect to the initial state component of index

            :param index: integer corresponding to initial state index in range(nx)
        """

        field_ = field
        field = field_.encode('utf-8')

        if not isinstance(index, int):
            raise Exception('AcadosOcpSolver.get(): index must be Integer.')

        if index < 0 or index > self.acados_ocp.dims.nx:
            raise Exception('AcadosOcpSolver.get(): index must be in [0, nx-1], got: {}.'.format(index))

        self.shared_lib.ocp_nlp_eval_param_sens.argtypes = \
            [c_void_p, c_char_p, c_int, c_int, c_void_p]
        self.shared_lib.ocp_nlp_eval_param_sens.restype = None
        self.shared_lib.ocp_nlp_eval_param_sens( \
            self.nlp_solver, field, stage, index, self.sens_out)

        return


    def get(self, stage_, field_):
        """
        Get the last solution of the solver:

            :param stage: integer corresponding to shooting node
            :param field: string in ['x', 'u', 'z', 'pi', 'lam', 't', 'sl', 'su',]

            .. note:: regarding lam, t: \n
                    the inequalities are internally organized in the following order: \n
                    [ lbu lbx lg lh lphi ubu ubx ug uh uphi; \n
                      lsbu lsbx lsg lsh lsphi usbu usbx usg ush usphi]

            .. note:: pi: multipliers for dynamics equality constraints \n
                      lam: multipliers for inequalities \n
                      t: slack variables corresponding to evaluation of all inequalities (at the solution) \n
                      sl: slack variables of soft lower inequality constraints \n
                      su: slack variables of soft upper inequality constraints \n
        """

        out_fields = ['x', 'u', 'z', 'pi', 'lam', 't', 'sl', 'su']
        # mem_fields = ['sl', 'su']
        sens_fields = ['sens_u', "sens_x"]
        all_fields = out_fields + sens_fields

        field = field_

        if (field_ not in all_fields):
            raise Exception('AcadosOcpSolver.get(): {} is an invalid argument.\
                    \n Possible values are {}. Exiting.'.format(field_, all_fields))

        if not isinstance(stage_, int):
            raise Exception('AcadosOcpSolver.get(): stage index must be Integer.')

        if stage_ < 0 or stage_ > self.N:
            raise Exception('AcadosOcpSolver.get(): stage index must be in [0, N], got: {}.'.format(stage_))

        if stage_ == self.N and field_ == 'pi':
            raise Exception('AcadosOcpSolver.get(): field {} does not exist at final stage {}.'\
                .format(field_, stage_))

        if field_ in sens_fields:
            field = field_.replace('sens_', '')

        field = field.encode('utf-8')

        self.shared_lib.ocp_nlp_dims_get_from_attr.argtypes = \
            [c_void_p, c_void_p, c_void_p, c_int, c_char_p]
        self.shared_lib.ocp_nlp_dims_get_from_attr.restype = c_int

        dims = self.shared_lib.ocp_nlp_dims_get_from_attr(self.nlp_config, \
            self.nlp_dims, self.nlp_out, stage_, field)

        out = np.ascontiguousarray(np.zeros((dims,)), dtype=np.float64)
        out_data = cast(out.ctypes.data, POINTER(c_double))

        if (field_ in out_fields):
            self.shared_lib.ocp_nlp_out_get.argtypes = \
                [c_void_p, c_void_p, c_void_p, c_int, c_char_p, c_void_p]
            self.shared_lib.ocp_nlp_out_get(self.nlp_config, \
                self.nlp_dims, self.nlp_out, stage_, field, out_data)
        # elif field_ in mem_fields:
        #     self.shared_lib.ocp_nlp_get_at_stage.argtypes = \
        #         [c_void_p, c_void_p, c_void_p, c_int, c_char_p, c_void_p]
        #     self.shared_lib.ocp_nlp_get_at_stage(self.nlp_config, \
        #         self.nlp_dims, self.nlp_solver, stage_, field, out_data)
        elif field_ in sens_fields:
            self.shared_lib.ocp_nlp_out_get.argtypes = \
                [c_void_p, c_void_p, c_void_p, c_int, c_char_p, c_void_p]
            self.shared_lib.ocp_nlp_out_get(self.nlp_config, \
                self.nlp_dims, self.sens_out, stage_, field, out_data)

        return out


    def print_statistics(self):
        """
        prints statistics of previous solver run as a table:
            - iter: iteration number
            - res_stat: stationarity residual
            - res_eq: residual wrt equality constraints (dynamics)
            - res_ineq: residual wrt inequality constraints (constraints)
            - res_comp: residual wrt complementarity conditions
            - qp_stat: status of QP solver
            - qp_iter: number of QP iterations
            - alpha: SQP step size
            - qp_res_stat: stationarity residual of the last QP solution
            - qp_res_eq: residual wrt equality constraints (dynamics) of the last QP solution
            - qp_res_ineq: residual wrt inequality constraints (constraints)  of the last QP solution
            - qp_res_comp: residual wrt complementarity conditions of the last QP solution
        """
        stat = self.get_stats("statistics")

        if self.acados_ocp.solver_options.nlp_solver_type == 'SQP':
            print('\niter\tres_stat\tres_eq\t\tres_ineq\tres_comp\tqp_stat\tqp_iter\talpha')
            if stat.shape[0]>8:
                print('\tqp_res_stat\tqp_res_eq\tqp_res_ineq\tqp_res_comp')
            for jj in range(stat.shape[1]):
                print(f'{int(stat[0][jj]):d}\t{stat[1][jj]:e}\t{stat[2][jj]:e}\t{stat[3][jj]:e}\t' +
                      f'{stat[4][jj]:e}\t{int(stat[5][jj]):d}\t{int(stat[6][jj]):d}\t{stat[7][jj]:e}\t')
                if stat.shape[0]>8:
                    print('\t{:e}\t{:e}\t{:e}\t{:e}'.format( \
                        stat[8][jj], stat[9][jj], stat[10][jj], stat[11][jj]))
            print('\n')
        elif self.acados_ocp.solver_options.nlp_solver_type == 'SQP_RTI':
            print('\niter\tqp_stat\tqp_iter')
            if stat.shape[0]>3:
                print('\tqp_res_stat\tqp_res_eq\tqp_res_ineq\tqp_res_comp')
            for jj in range(stat.shape[1]):
                print('{:d}\t{:d}\t{:d}'.format( int(stat[0][jj]), int(stat[1][jj]), int(stat[2][jj])))
                if stat.shape[0]>3:
                    print('\t{:e}\t{:e}\t{:e}\t{:e}'.format( \
                         stat[3][jj], stat[4][jj], stat[5][jj], stat[6][jj]))
            print('\n')

        return


    def store_iterate(self, filename='', overwrite=False):
        """
        Stores the current iterate of the ocp solver in a json file.

            :param filename: if not set, use model_name + timestamp + '.json'
            :param overwrite: if false and filename exists add timestamp to filename
        """
        if filename == '':
            filename += self.model_name + '_' + 'iterate' + '.json'

        if not overwrite:
            # append timestamp
            if os.path.isfile(filename):
                filename = filename[:-5]
                filename += datetime.utcnow().strftime('%Y-%m-%d-%H:%M:%S.%f') + '.json'

        # get iterate:
        solution = dict()

        for i in range(self.N+1):
            solution['x_'+str(i)] = self.get(i,'x')
            solution['u_'+str(i)] = self.get(i,'u')
            solution['z_'+str(i)] = self.get(i,'z')
            solution['lam_'+str(i)] = self.get(i,'lam')
            solution['t_'+str(i)] = self.get(i, 't')
            solution['sl_'+str(i)] = self.get(i, 'sl')
            solution['su_'+str(i)] = self.get(i, 'su')
        for i in range(self.N):
            solution['pi_'+str(i)] = self.get(i,'pi')

        # save
        with open(filename, 'w') as f:
            json.dump(solution, f, default=np_array_to_list, indent=4, sort_keys=True)
        print("stored current iterate in ", os.path.join(os.getcwd(), filename))


    def load_iterate(self, filename):
        """
        Loads the iterate stored in json file with filename into the ocp solver.
        """
        if not os.path.isfile(filename):
            raise Exception('load_iterate: failed, file does not exist: ' + os.path.join(os.getcwd(), filename))

        with open(filename, 'r') as f:
            solution = json.load(f)

        print(f"loading iterate {filename}")
        for key in solution.keys():
            (field, stage) = key.split('_')
            self.set(int(stage), field, np.array(solution[key]))


    def get_stats(self, field_):
        """
        Get the information of the last solver call.

            :param field: string in ['statistics', 'time_tot', 'time_lin', 'time_sim', 'time_sim_ad', 'time_sim_la', 'time_qp', 'time_qp_solver_call', 'time_reg', 'sqp_iter', 'residuals', 'qp_iter', 'alpha']

        Available fileds:
            - time_tot: total CPU time previous call
            - time_lin: CPU time for linearization
            - time_sim: CPU time for integrator
            - time_sim_ad: CPU time for integrator contribution of external function calls
            - time_sim_la: CPU time for integrator contribution of linear algebra
            - time_qp: CPU time qp solution
            - time_qp_solver_call: CPU time inside qp solver (without converting the QP)
            - time_qp_xcond: time_glob: CPU time globalization
            - time_solution_sensitivities: CPU time for previous call to eval_param_sens
            - time_reg: CPU time regularization
            - sqp_iter: number of SQP iterations
            - qp_iter: vector of QP iterations for last SQP call
            - statistics: table with info about last iteration
            - stat_m: number of rows in statistics matrix
            - stat_n: number of columns in statistics matrix
            - residuals: residuals of last iterate
            - alpha: step sizes of SQP iterations
        """

        fields = ['time_tot',
                  'time_lin',
                  'time_sim',
                  'time_sim_ad',
                  'time_sim_la',
                  'time_qp',
                  'time_qp_solver_call',
                  'time_qp_xcond',
                  'time_glob',
                  'time_solution_sensitivities',
                  'time_reg',
                  'sqp_iter',
                  'qp_iter',
                  'statistics',
                  'stat_m',
<<<<<<< HEAD
                  'stat_n',]
=======
                  'stat_n',
                  'residuals',
                  'alpha',
                ]
>>>>>>> c63cda0b

        field = field_
        field = field.encode('utf-8')
        if (field_ not in fields):
            raise Exception('AcadosOcpSolver.get_stats(): {} is not a valid argument.\
                    \n Possible values are {}. Exiting.'.format(fields, fields))

        if field_ in ['sqp_iter', 'stat_m', 'stat_n']:
            out = np.ascontiguousarray(np.zeros((1,)), dtype=np.int64)
            out_data = cast(out.ctypes.data, POINTER(c_int64))

        elif field_ == 'statistics':
            sqp_iter = self.get_stats("sqp_iter")
            stat_m = self.get_stats("stat_m")
            stat_n = self.get_stats("stat_n")

            min_size = min([stat_m, sqp_iter+1])

            out = np.ascontiguousarray(
                        np.zeros((stat_n[0]+1, min_size[0])), dtype=np.float64)
            out_data = cast(out.ctypes.data, POINTER(c_double))

        elif field_ == 'qp_iter':
            full_stats = self.get_stats('statistics')
            if self.acados_ocp.solver_options.nlp_solver_type == 'SQP':
                out = full_stats[6, :]
            elif self.acados_ocp.solver_options.nlp_solver_type == 'SQP_RTI':
                out = full_stats[2, :]

        elif field_ == 'alpha':
            full_stats = self.get_stats('statistics')
            if self.acados_ocp.solver_options.nlp_solver_type == 'SQP':
                out = full_stats[7, :]
            else: # self.acados_ocp.solver_options.nlp_solver_type == 'SQP_RTI':
                raise Exception("alpha values are not available for SQP_RTI")

        elif field_ == 'residuals':
            if self.acados_ocp.solver_options.nlp_solver_type == 'SQP':
                full_stats = self.get_stats('statistics')
                if self.status != 2:
                    out = (full_stats.T)[-1][1:5]
                else: # when exiting with max_iter, residuals are computed for second last iterate only
                    out = (full_stats.T)[-2][1:5]
            else:
                raise Exception("residuals are not computed for SQP_RTI")

        else:
            out = np.ascontiguousarray(np.zeros((1,)), dtype=np.float64)
            out_data = cast(out.ctypes.data, POINTER(c_double))

        if not field_ in ['qp_iter', 'residuals', 'alpha']:
            self.shared_lib.ocp_nlp_get.argtypes = [c_void_p, c_void_p, c_char_p, c_void_p]
            self.shared_lib.ocp_nlp_get(self.nlp_config, self.nlp_solver, field, out_data)

        return out


    def get_cost(self):
        """
        Returns the cost value of the current solution.
        """
        # compute cost internally
        self.shared_lib.ocp_nlp_eval_cost.argtypes = [c_void_p, c_void_p, c_void_p]
        self.shared_lib.ocp_nlp_eval_cost(self.nlp_solver, self.nlp_in, self.nlp_out)

        # create output array
        out = np.ascontiguousarray(np.zeros((1,)), dtype=np.float64)
        out_data = cast(out.ctypes.data, POINTER(c_double))

        # call getter
        self.shared_lib.ocp_nlp_get.argtypes = [c_void_p, c_void_p, c_char_p, c_void_p]

        field = "cost_value".encode('utf-8')
        self.shared_lib.ocp_nlp_get(self.nlp_config, self.nlp_solver, field, out_data)

        return out[0]


    def get_residuals(self):
        """
        Returns an array of the form [res_stat, res_eq, res_ineq, res_comp].
        """
        # compute residuals if RTI
        if self.acados_ocp.solver_options.nlp_solver_type == 'SQP_RTI':
            self.shared_lib.ocp_nlp_eval_residuals.argtypes = [c_void_p, c_void_p, c_void_p]
            self.shared_lib.ocp_nlp_eval_residuals(self.nlp_solver, self.nlp_in, self.nlp_out)

        # create output array
        out = np.ascontiguousarray(np.zeros((4, 1)), dtype=np.float64)
        out_data = cast(out.ctypes.data, POINTER(c_double))

        # call getters
        self.shared_lib.ocp_nlp_get.argtypes = [c_void_p, c_void_p, c_char_p, c_void_p]

        field = "res_stat".encode('utf-8')
        self.shared_lib.ocp_nlp_get(self.nlp_config, self.nlp_solver, field, out_data)

        out_data = cast(out[1].ctypes.data, POINTER(c_double))
        field = "res_eq".encode('utf-8')
        self.shared_lib.ocp_nlp_get(self.nlp_config, self.nlp_solver, field, out_data)

        out_data = cast(out[2].ctypes.data, POINTER(c_double))
        field = "res_ineq".encode('utf-8')
        self.shared_lib.ocp_nlp_get(self.nlp_config, self.nlp_solver, field, out_data)

        out_data = cast(out[3].ctypes.data, POINTER(c_double))
        field = "res_comp".encode('utf-8')
        self.shared_lib.ocp_nlp_get(self.nlp_config, self.nlp_solver, field, out_data)
        return out.flatten()


    # Note: this function should not be used anymore, better use cost_set, constraints_set

    def set(self, stage_, field_, value_):

        """
        Set numerical data inside the solver.

            :param stage: integer corresponding to shooting node
            :param field: string in ['x', 'u', 'pi', 'lam', 't', 'p']

            .. note:: regarding lam, t: \n
                    the inequalities are internally organized in the following order: \n
                    [ lbu lbx lg lh lphi ubu ubx ug uh uphi; \n
                      lsbu lsbx lsg lsh lsphi usbu usbx usg ush usphi]

            .. note:: pi: multipliers for dynamics equality constraints \n
                      lam: multipliers for inequalities \n
                      t: slack variables corresponding to evaluation of all inequalities (at the solution) \n
                      sl: slack variables of soft lower inequality constraints \n
                      su: slack variables of soft upper inequality constraints \n
        """
        cost_fields = ['y_ref', 'yref']
        constraints_fields = ['lbx', 'ubx', 'lbu', 'ubu']
        out_fields = ['x', 'u', 'pi', 'lam', 't', 'z', 'sl', 'su']
        mem_fields = ['xdot_guess']

        # cast value_ to avoid conversion issues
        if isinstance(value_, (float, int)):
            value_ = np.array([value_])
        value_ = value_.astype(float)

        field = field_
        field = field.encode('utf-8')

        stage = c_int(stage_)

        # treat parameters separately
        if field_ == 'p':
            getattr(self.shared_lib, f"{self.model_name}_acados_update_params").argtypes = [c_void_p, c_int, POINTER(c_double)]
            getattr(self.shared_lib, f"{self.model_name}_acados_update_params").restype = c_int

            value_data = cast(value_.ctypes.data, POINTER(c_double))

            assert getattr(self.shared_lib, f"{self.model_name}_acados_update_params")(self.capsule, stage, value_data, value_.shape[0])==0
        else:
            if field_ not in constraints_fields + cost_fields + out_fields:
                raise Exception("AcadosOcpSolver.set(): {} is not a valid argument.\
                    \nPossible values are {}. Exiting.".format(field, \
                    constraints_fields + cost_fields + out_fields + ['p']))

            self.shared_lib.ocp_nlp_dims_get_from_attr.argtypes = \
                [c_void_p, c_void_p, c_void_p, c_int, c_char_p]
            self.shared_lib.ocp_nlp_dims_get_from_attr.restype = c_int

            dims = self.shared_lib.ocp_nlp_dims_get_from_attr(self.nlp_config, \
                self.nlp_dims, self.nlp_out, stage_, field)

            if value_.shape[0] != dims:
                msg = 'AcadosOcpSolver.set(): mismatching dimension for field "{}" '.format(field_)
                msg += 'with dimension {} (you have {})'.format(dims, value_.shape[0])
                raise Exception(msg)

            value_data = cast(value_.ctypes.data, POINTER(c_double))
            value_data_p = cast((value_data), c_void_p)

            if field_ in constraints_fields:
                self.shared_lib.ocp_nlp_constraints_model_set(self.nlp_config, \
                    self.nlp_dims, self.nlp_in, stage, field, value_data_p)
            elif field_ in cost_fields:
                self.shared_lib.ocp_nlp_cost_model_set(self.nlp_config, \
                    self.nlp_dims, self.nlp_in, stage, field, value_data_p)
            elif field_ in out_fields:
                self.shared_lib.ocp_nlp_out_set(self.nlp_config, \
                    self.nlp_dims, self.nlp_out, stage, field, value_data_p)
<<<<<<< HEAD
            # elif field_ in mem_fields:
            #     self.shared_lib.ocp_nlp_set(self.nlp_config, \
            #         self.nlp_solver, stage, field, value_data_p)

=======
            elif field_ in mem_fields:
                self.shared_lib.ocp_nlp_set.argtypes = \
                    [c_void_p, c_void_p, c_int, c_char_p, c_void_p]
                self.shared_lib.ocp_nlp_set(self.nlp_config, \
                    self.nlp_solver, stage, field, value_data_p)
>>>>>>> c63cda0b
        return


    def cost_set(self, stage_, field_, value_, api='warn'):
        """
        Set numerical data in the cost module of the solver.

            :param stage: integer corresponding to shooting node
            :param field: string, e.g. 'yref', 'W', 'ext_cost_num_hess'
            :param value: of appropriate size
        """
        # cast value_ to avoid conversion issues
        if isinstance(value_, (float, int)):
            value_ = np.array([value_])
        value_ = value_.astype(float)

        field = field_
        field = field.encode('utf-8')

        stage = c_int(stage_)
        self.shared_lib.ocp_nlp_cost_dims_get_from_attr.argtypes = \
            [c_void_p, c_void_p, c_void_p, c_int, c_char_p, POINTER(c_int)]
        self.shared_lib.ocp_nlp_cost_dims_get_from_attr.restype = c_int

        dims = np.ascontiguousarray(np.zeros((2,)), dtype=np.intc)
        dims_data = cast(dims.ctypes.data, POINTER(c_int))

        self.shared_lib.ocp_nlp_cost_dims_get_from_attr(self.nlp_config, \
            self.nlp_dims, self.nlp_out, stage_, field, dims_data)

        value_shape = value_.shape
        if len(value_shape) == 1:
            value_shape = (value_shape[0], 0)

        elif len(value_shape) == 2:
            if api=='old':
                pass
            elif api=='warn':
                if not np.all(np.ravel(value_, order='F')==np.ravel(value_, order='K')):
                    raise Exception("Ambiguity in API detected.\n"
                                    "Are you making an acados model from scrach? Add api='new' to cost_set and carry on.\n"
                                    "Are you seeing this error suddenly in previously running code? Read on.\n"
                                    "  You are relying on a now-fixed bug in cost_set for field '{}'.\n".format(field_) +
                                    "  acados_template now correctly passes on any matrices to acados in column major format.\n" +
                                    "  Two options to fix this error: \n" +
                                    "   * Add api='old' to cost_set to restore old incorrect behaviour\n" +
                                    "   * Add api='new' to cost_set and remove any unnatural manipulation of the value argument " +
                                    "such as non-mathematical transposes, reshaping, casting to fortran order, etc... " +
                                    "If there is no such manipulation, then you have probably been getting an incorrect solution before.")
                # Get elements in column major order
                value_ = np.ravel(value_, order='F')
            elif api=='new':
                # Get elements in column major order
                value_ = np.ravel(value_, order='F')
            else:
                raise Exception("Unknown api: '{}'".format(api))

        if value_shape != tuple(dims):
            raise Exception('AcadosOcpSolver.cost_set(): mismatching dimension', \
                ' for field "{}" with dimension {} (you have {})'.format( \
                field_, tuple(dims), value_shape))

        value_data = cast(value_.ctypes.data, POINTER(c_double))
        value_data_p = cast((value_data), c_void_p)

        self.shared_lib.ocp_nlp_cost_model_set.argtypes = \
            [c_void_p, c_void_p, c_void_p, c_int, c_char_p, c_void_p]
        self.shared_lib.ocp_nlp_cost_model_set(self.nlp_config, \
            self.nlp_dims, self.nlp_in, stage, field, value_data_p)

        return


    def constraints_set(self, stage_, field_, value_, api='warn'):
        """
        Set numerical data in the constraint module of the solver.

            :param stage: integer corresponding to shooting node
            :param field: string in ['lbx', 'ubx', 'lbu', 'ubu', 'lg', 'ug', 'lh', 'uh', 'uphi', 'C', 'D']
            :param value: of appropriate size
        """
        # cast value_ to avoid conversion issues
        if isinstance(value_, (float, int)):
            value_ = np.array([value_])
        value_ = value_.astype(float)

        field = field_
        field = field.encode('utf-8')

        stage = c_int(stage_)
        self.shared_lib.ocp_nlp_constraint_dims_get_from_attr.argtypes = \
            [c_void_p, c_void_p, c_void_p, c_int, c_char_p, POINTER(c_int)]
        self.shared_lib.ocp_nlp_constraint_dims_get_from_attr.restype = c_int

        dims = np.ascontiguousarray(np.zeros((2,)), dtype=np.intc)
        dims_data = cast(dims.ctypes.data, POINTER(c_int))

        self.shared_lib.ocp_nlp_constraint_dims_get_from_attr(self.nlp_config, \
            self.nlp_dims, self.nlp_out, stage_, field, dims_data)

        value_shape = value_.shape
        if len(value_shape) == 1:
            value_shape = (value_shape[0], 0)
        elif len(value_shape) == 2:
            if api=='old':
                pass
            elif api=='warn':
                if not np.all(np.ravel(value_, order='F')==np.ravel(value_, order='K')):
                    raise Exception("Ambiguity in API detected.\n"
                                    "Are you making an acados model from scrach? Add api='new' to constraints_set and carry on.\n"
                                    "Are you seeing this error suddenly in previously running code? Read on.\n"
                                    "  You are relying on a now-fixed bug in constraints_set for field '{}'.\n".format(field_) +
                                    "  acados_template now correctly passes on any matrices to acados in column major format.\n" +
                                    "  Two options to fix this error: \n" +
                                    "   * Add api='old' to constraints_set to restore old incorrect behaviour\n" +
                                    "   * Add api='new' to constraints_set and remove any unnatural manipulation of the value argument " +
                                    "such as non-mathematical transposes, reshaping, casting to fortran order, etc... " +
                                    "If there is no such manipulation, then you have probably been getting an incorrect solution before.")
                # Get elements in column major order
                value_ = np.ravel(value_, order='F')
            elif api=='new':
                # Get elements in column major order
                value_ = np.ravel(value_, order='F')
            else:
                raise Exception("Unknown api: '{}'".format(api))

        if value_shape != tuple(dims):
            raise Exception('AcadosOcpSolver.constraints_set(): mismatching dimension' \
                ' for field "{}" with dimension {} (you have {})'.format(field_, tuple(dims), value_shape))

        value_data = cast(value_.ctypes.data, POINTER(c_double))
        value_data_p = cast((value_data), c_void_p)

        self.shared_lib.ocp_nlp_constraints_model_set.argtypes = \
            [c_void_p, c_void_p, c_void_p, c_int, c_char_p, c_void_p]
        self.shared_lib.ocp_nlp_constraints_model_set(self.nlp_config, \
            self.nlp_dims, self.nlp_in, stage, field, value_data_p)

        return


    def dynamics_get(self, stage_, field_):
        """
        Get numerical data from the dynamics module of the solver:

            :param stage: integer corresponding to shooting node
            :param field: string, e.g. 'A'
        """

        field = field_
        field = field.encode('utf-8')
        stage = c_int(stage_)

        # get dims
        self.shared_lib.ocp_nlp_dynamics_dims_get_from_attr.argtypes = \
            [c_void_p, c_void_p, c_void_p, c_int, c_char_p, POINTER(c_int)]
        self.shared_lib.ocp_nlp_dynamics_dims_get_from_attr.restype = c_int

        dims = np.ascontiguousarray(np.zeros((2,)), dtype=np.intc)
        dims_data = cast(dims.ctypes.data, POINTER(c_int))

        self.shared_lib.ocp_nlp_dynamics_dims_get_from_attr(self.nlp_config, \
            self.nlp_dims, self.nlp_out, stage_, field, dims_data)

        # create output data
        out = np.ascontiguousarray(np.zeros((np.prod(dims),)), dtype=np.float64)
        out = out.reshape(dims[0], dims[1], order='F')

        out_data = cast(out.ctypes.data, POINTER(c_double))
        out_data_p = cast((out_data), c_void_p)

        # call getter
        self.shared_lib.ocp_nlp_get_at_stage.argtypes = \
            [c_void_p, c_void_p, c_void_p, c_int, c_char_p, c_void_p]
        self.shared_lib.ocp_nlp_get_at_stage(self.nlp_config, \
            self.nlp_dims, self.nlp_solver, stage, field, out_data_p)

        return out


    def options_set(self, field_, value_):
        """
        Set options of the solver.

            :param field: string, e.g. 'print_level', 'rti_phase', 'initialize_t_slacks', 'step_length', 'alpha_min', 'alpha_reduction', 'qp_warm_start', 'line_search_use_sufficient_descent', 'full_step_dual', 'globalization_use_SOC'
            :param value: of type int, float
        """
        int_fields = ['print_level', 'rti_phase', 'initialize_t_slacks', 'qp_warm_start', 'line_search_use_sufficient_descent', 'full_step_dual', 'globalization_use_SOC']
        double_fields = ['step_length', 'tol_eq', 'tol_stat', 'tol_ineq', 'tol_comp', 'alpha_min', 'alpha_reduction', 'eps_sufficient_descent']
        string_fields = ['globalization']

        # check field availability and type
        if field_ in int_fields:
            if not isinstance(value_, int):
                raise Exception('solver option {} must be of type int. You have {}.'.format(field_, type(value_)))
            else:
                value_ctypes = c_int(value_)

        elif field_ in double_fields:
            if not isinstance(value_, float):
                raise Exception('solver option {} must be of type float. You have {}.'.format(field_, type(value_)))
            else:
                value_ctypes = c_double(value_)

        elif field_ in string_fields:
            if not isinstance(value_, str):
                raise Exception('solver option {} must be of type str. You have {}.'.format(field_, type(value_)))
            else:
                value_ctypes = value_.encode('utf-8')
        else:
            raise Exception('AcadosOcpSolver.options_set() does not support field {}.'\
                '\n Possible values are {}.'.format(field_, ', '.join(int_fields + double_fields + string_fields)))


        if field_ == 'rti_phase':
            if value_ < 0 or value_ > 2:
                raise Exception('AcadosOcpSolver.options_set(): argument \'rti_phase\' can '
                    'take only values 0, 1, 2 for SQP-RTI-type solvers')
            if self.acados_ocp.solver_options.nlp_solver_type != 'SQP_RTI' and value_ > 0:
                raise Exception('AcadosOcpSolver.options_set(): argument \'rti_phase\' can '
                    'take only value 0 for SQP-type solvers')

        # encode
        field = field_
        field = field.encode('utf-8')

        # call C interface
        if field_ in string_fields:
            self.shared_lib.ocp_nlp_solver_opts_set.argtypes = \
                [c_void_p, c_void_p, c_char_p, c_char_p]
            self.shared_lib.ocp_nlp_solver_opts_set(self.nlp_config, \
                self.nlp_opts, field, value_ctypes)
        else:
            self.shared_lib.ocp_nlp_solver_opts_set.argtypes = \
                [c_void_p, c_void_p, c_char_p, c_void_p]
            self.shared_lib.ocp_nlp_solver_opts_set(self.nlp_config, \
                self.nlp_opts, field, byref(value_ctypes))
        return


    def __del__(self):
        if self.solver_created:
            getattr(self.shared_lib, f"{self.model_name}_acados_free").argtypes = [c_void_p]
            getattr(self.shared_lib, f"{self.model_name}_acados_free").restype = c_int
            getattr(self.shared_lib, f"{self.model_name}_acados_free")(self.capsule)

            getattr(self.shared_lib, f"{self.model_name}_acados_free_capsule").argtypes = [c_void_p]
            getattr(self.shared_lib, f"{self.model_name}_acados_free_capsule").restype = c_int
            getattr(self.shared_lib, f"{self.model_name}_acados_free_capsule")(self.capsule)

            try:
                self.dlclose(self.shared_lib._handle)
            except:
                pass<|MERGE_RESOLUTION|>--- conflicted
+++ resolved
@@ -835,11 +835,8 @@
     def __init__(self, model_name, N, code_export_dir):
         self.model_name = model_name
         self.N = N
-
-<<<<<<< HEAD
         self.solver_created = False
-        self.shared_lib_name = f'{code_export_dir}/libacados_ocp_solver_{self.model_name}.so'
-=======
+
         # Load acados library to avoid unloading the library.
         # This is necessary if acados was compiled with OpenMP, since the OpenMP threads can't be destroyed.
         # Unloading a library which uses OpenMP results in a segfault (on any platform?).
@@ -859,7 +856,6 @@
             print('acados was compiled without OpenMP.')
 
         self.shared_lib_name = f'{code_export_dir}/libacados_ocp_solver_{model.name}.so'
->>>>>>> c63cda0b
 
         # get shared_lib
         self.shared_lib = CDLL(self.shared_lib_name)
@@ -901,11 +897,6 @@
         getattr(self.shared_lib, f"{self.model_name}_acados_get_nlp_out").restype = c_void_p
         self.nlp_out = getattr(self.shared_lib, f"{self.model_name}_acados_get_nlp_out")(self.capsule)
 
-<<<<<<< HEAD
-        getattr(self.shared_lib, f"{self.model_name}_acados_get_nlp_in").argtypes = [c_void_p]
-        getattr(self.shared_lib, f"{self.model_name}_acados_get_nlp_in").restype = c_void_p
-        self.nlp_in = getattr(self.shared_lib, f"{self.model_name}_acados_get_nlp_in")(self.capsule)
-=======
         getattr(self.shared_lib, f"{model.name}_acados_get_sens_out").argtypes = [c_void_p]
         getattr(self.shared_lib, f"{model.name}_acados_get_sens_out").restype = c_void_p
         self.sens_out = getattr(self.shared_lib, f"{model.name}_acados_get_sens_out")(self.capsule)
@@ -913,7 +904,6 @@
         getattr(self.shared_lib, f"{model.name}_acados_get_nlp_in").argtypes = [c_void_p]
         getattr(self.shared_lib, f"{model.name}_acados_get_nlp_in").restype = c_void_p
         self.nlp_in = getattr(self.shared_lib, f"{model.name}_acados_get_nlp_in")(self.capsule)
->>>>>>> c63cda0b
 
         getattr(self.shared_lib, f"{self.model_name}_acados_get_nlp_solver").argtypes = [c_void_p]
         getattr(self.shared_lib, f"{self.model_name}_acados_get_nlp_solver").restype = c_void_p
@@ -946,17 +936,11 @@
         Solve the ocp with current input.
         """
 
-<<<<<<< HEAD
         getattr(self.shared_lib, f"{self.model_name}_acados_solve").argtypes = [c_void_p]
         getattr(self.shared_lib, f"{self.model_name}_acados_solve").restype = c_int
-        status = getattr(self.shared_lib, f"{self.model_name}_acados_solve")(self.capsule)
-        return status
-=======
-        getattr(self.shared_lib, f"{model.name}_acados_solve").argtypes = [c_void_p]
-        getattr(self.shared_lib, f"{model.name}_acados_solve").restype = c_int
-        self.status = getattr(self.shared_lib, f"{model.name}_acados_solve")(self.capsule)
+        self.status = getattr(self.shared_lib, f"{self.model_name}_acados_solve")(self.capsule)
+
         return self.status
->>>>>>> c63cda0b
 
 
     def set_new_time_steps(self, new_time_steps):
@@ -1285,14 +1269,10 @@
                   'qp_iter',
                   'statistics',
                   'stat_m',
-<<<<<<< HEAD
-                  'stat_n',]
-=======
                   'stat_n',
                   'residuals',
                   'alpha',
                 ]
->>>>>>> c63cda0b
 
         field = field_
         field = field.encode('utf-8')
@@ -1405,9 +1385,7 @@
 
 
     # Note: this function should not be used anymore, better use cost_set, constraints_set
-
     def set(self, stage_, field_, value_):
-
         """
         Set numerical data inside the solver.
 
@@ -1435,6 +1413,8 @@
             value_ = np.array([value_])
         value_ = value_.astype(float)
 
+        model = self.acados_ocp.model
+
         field = field_
         field = field.encode('utf-8')
 
@@ -1442,12 +1422,12 @@
 
         # treat parameters separately
         if field_ == 'p':
-            getattr(self.shared_lib, f"{self.model_name}_acados_update_params").argtypes = [c_void_p, c_int, POINTER(c_double)]
-            getattr(self.shared_lib, f"{self.model_name}_acados_update_params").restype = c_int
+            getattr(self.shared_lib, f"{model.name}_acados_update_params").argtypes = [c_void_p, c_int, POINTER(c_double)]
+            getattr(self.shared_lib, f"{model.name}_acados_update_params").restype = c_int
 
             value_data = cast(value_.ctypes.data, POINTER(c_double))
 
-            assert getattr(self.shared_lib, f"{self.model_name}_acados_update_params")(self.capsule, stage, value_data, value_.shape[0])==0
+            assert getattr(self.shared_lib, f"{model.name}_acados_update_params")(self.capsule, stage, value_data, value_.shape[0])==0
         else:
             if field_ not in constraints_fields + cost_fields + out_fields:
                 raise Exception("AcadosOcpSolver.set(): {} is not a valid argument.\
@@ -1470,26 +1450,25 @@
             value_data_p = cast((value_data), c_void_p)
 
             if field_ in constraints_fields:
+                self.shared_lib.ocp_nlp_constraints_model_set.argtypes = \
+                    [c_void_p, c_void_p, c_void_p, c_int, c_char_p, c_void_p]
                 self.shared_lib.ocp_nlp_constraints_model_set(self.nlp_config, \
                     self.nlp_dims, self.nlp_in, stage, field, value_data_p)
             elif field_ in cost_fields:
+                self.shared_lib.ocp_nlp_cost_model_set.argtypes = \
+                    [c_void_p, c_void_p, c_void_p, c_int, c_char_p, c_void_p]
                 self.shared_lib.ocp_nlp_cost_model_set(self.nlp_config, \
                     self.nlp_dims, self.nlp_in, stage, field, value_data_p)
             elif field_ in out_fields:
+                self.shared_lib.ocp_nlp_out_set.argtypes = \
+                    [c_void_p, c_void_p, c_void_p, c_int, c_char_p, c_void_p]
                 self.shared_lib.ocp_nlp_out_set(self.nlp_config, \
                     self.nlp_dims, self.nlp_out, stage, field, value_data_p)
-<<<<<<< HEAD
-            # elif field_ in mem_fields:
-            #     self.shared_lib.ocp_nlp_set(self.nlp_config, \
-            #         self.nlp_solver, stage, field, value_data_p)
-
-=======
             elif field_ in mem_fields:
                 self.shared_lib.ocp_nlp_set.argtypes = \
                     [c_void_p, c_void_p, c_int, c_char_p, c_void_p]
                 self.shared_lib.ocp_nlp_set(self.nlp_config, \
                     self.nlp_solver, stage, field, value_data_p)
->>>>>>> c63cda0b
         return
 
 
