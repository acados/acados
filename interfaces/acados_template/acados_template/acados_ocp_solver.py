# -*- coding: future_fstrings -*-
#
# Copyright 2019 Gianluca Frison, Dimitris Kouzoupis, Robin Verschueren,
# Andrea Zanelli, Niels van Duijkeren, Jonathan Frey, Tommaso Sartor,
# Branimir Novoselnik, Rien Quirynen, Rezart Qelibari, Dang Doan,
# Jonas Koenemann, Yutao Chen, Tobias Schöls, Jonas Schlagenhauf, Moritz Diehl
#
# This file is part of acados.
#
# The 2-Clause BSD License
#
# Redistribution and use in source and binary forms, with or without
# modification, are permitted provided that the following conditions are met:
#
# 1. Redistributions of source code must retain the above copyright notice,
# this list of conditions and the following disclaimer.
#
# 2. Redistributions in binary form must reproduce the above copyright notice,
# this list of conditions and the following disclaimer in the documentation
# and/or other materials provided with the distribution.
#
# THIS SOFTWARE IS PROVIDED BY THE COPYRIGHT HOLDERS AND CONTRIBUTORS "AS IS"
# AND ANY EXPRESS OR IMPLIED WARRANTIES, INCLUDING, BUT NOT LIMITED TO, THE
# IMPLIED WARRANTIES OF MERCHANTABILITY AND FITNESS FOR A PARTICULAR PURPOSE
# ARE DISCLAIMED. IN NO EVENT SHALL THE COPYRIGHT HOLDER OR CONTRIBUTORS BE
# LIABLE FOR ANY DIRECT, INDIRECT, INCIDENTAL, SPECIAL, EXEMPLARY, OR
# CONSEQUENTIAL DAMAGES (INCLUDING, BUT NOT LIMITED TO, PROCUREMENT OF
# SUBSTITUTE GOODS OR SERVICES; LOSS OF USE, DATA, OR PROFITS; OR BUSINESS
# INTERRUPTION) HOWEVER CAUSED AND ON ANY THEORY OF LIABILITY, WHETHER IN
# CONTRACT, STRICT LIABILITY, OR TORT (INCLUDING NEGLIGENCE OR OTHERWISE)
# ARISING IN ANY WAY OUT OF THE USE OF THIS SOFTWARE, EVEN IF ADVISED OF THE
# POSSIBILITY OF SUCH DAMAGE.;
#

import sys, os, json
import numpy as np

from ctypes import *
from casadi import CasadiMeta, Function, SX

from copy import deepcopy

from .generate_c_code_explicit_ode import generate_c_code_explicit_ode
from .generate_c_code_implicit_ode import generate_c_code_implicit_ode
from .generate_c_code_gnsf import generate_c_code_gnsf
from .generate_c_code_constraint import generate_c_code_constraint
from .generate_c_code_nls_cost import generate_c_code_nls_cost
from .generate_c_code_external_cost import generate_c_code_external_cost
from .acados_ocp import AcadosOcp
from .acados_model import acados_model_strip_casadi_symbolics
from .utils import is_column, is_empty, casadi_length, render_template, acados_class2dict,\
     format_class_dict, ocp_check_against_layout, np_array_to_list, make_model_consistent


def make_ocp_dims_consistent(acados_ocp):
    dims = acados_ocp.dims
    cost = acados_ocp.cost
    constraints = acados_ocp.constraints
    model = acados_ocp.model
    opts = acados_ocp.solver_options

    # nx
    if is_column(model.x):
        dims.nx = casadi_length(model.x)
    else:
        raise Exception('model.x should be column vector!')

    # nu
    if is_empty(model.u):
        dims.nu = 0
    else:
        dims.nu = casadi_length(model.u)

    # nz
    if is_empty(model.z):
        dims.nz = 0
    else:
        dims.nz = casadi_length(model.z)

    # np
    if is_empty(model.p):
        dims.np = 0
    else:
        dims.np = casadi_length(model.p)
    if acados_ocp.parameter_values.shape[0] != dims.np:
        raise Exception('inconsistent dimension np, regarding model.p and parameter_values.')

    ## cost
    # path
    if cost.cost_type == 'LINEAR_LS':
        ny = cost.W.shape[0]
        if cost.Vx.shape[0] != ny or cost.Vu.shape[0] != ny:
            raise Exception('inconsistent dimension ny, regarding W, Vx, Vu.' + \
                            f'\nGot W[{cost.W.shape}], Vx[{cost.Vx.shape}], Vu[{cost.Vu.shape}]\n')
        if dims.nz != 0 and cost.Vz.shape[0] != ny:
            raise Exception('inconsistent dimension ny, regarding W, Vx, Vu, Vz.' + \
                            f'\nGot W[{cost.W.shape}], Vx[{cost.Vx.shape}], Vu[{cost.Vu.shape}], Vz[{cost.Vz.shape}]\n')
        if cost.Vx.shape[1] != dims.nx and ny != 0:
            raise Exception('inconsistent dimension: Vx should have nx columns.')
        if cost.Vu.shape[1] != dims.nu and ny != 0:
            raise Exception('inconsistent dimension: Vu should have nu columns.')
        if cost.yref.shape[0] != ny:
            raise Exception('inconsistent dimension: regarding W, yref.' + \
                            f'\nGot W[{cost.W.shape}], yref[{cost.yref.shape}]\n')
        dims.ny = ny

    elif cost.cost_type == 'NONLINEAR_LS':
        ny = cost.W.shape[0]
        if is_empty(model.cost_y_expr) and ny != 0:
            raise Exception('inconsistent dimension ny: regarding W, cost_y_expr.')
        elif casadi_length(model.cost_y_expr) != ny:
            raise Exception('inconsistent dimension ny: regarding W, cost_y_expr.')
        if cost.yref.shape[0] != ny:
            raise Exception('inconsistent dimension: regarding W, yref.' + \
                            f'\nGot W[{cost.W.shape}], yref[{cost.yref.shape}]\n')
        dims.ny = ny

    # terminal
    if cost.cost_type_e == 'LINEAR_LS':
        ny_e = cost.W_e.shape[0]
        if cost.Vx_e.shape[0] != ny_e:
            raise Exception('inconsistent dimension ny_e: regarding W_e, cost_y_expr_e.'  + \
                f'\nGot W_e[{cost.W_e.shape}], Vx_e[{cost.Vx_e.shape}]')
        if cost.Vx_e.shape[1] != dims.nx and ny_e != 0:
            raise Exception('inconsistent dimension: Vx_e should have nx columns.')
        if cost.yref_e.shape[0] != ny_e:
            raise Exception('inconsistent dimension: regarding W_e, yref_e.')
        dims.ny_e = ny_e

    elif cost.cost_type_e == 'NONLINEAR_LS':
        ny_e = cost.W_e.shape[0]
        if is_empty(model.cost_y_expr_e) and ny_e != 0:
            raise Exception('inconsistent dimension ny_e: regarding W_e, cost_y_expr_e.')
        elif casadi_length(model.cost_y_expr_e) != ny_e:
            raise Exception('inconsistent dimension ny_e: regarding W_e, cost_y_expr_e.')
        if cost.yref_e.shape[0] != ny_e:
            raise Exception('inconsistent dimension: regarding W_e, yref_e.')
        dims.ny_e = ny_e


    ## constraints
    # initial
    if (constraints.lbx_0 == [] and constraints.ubx_0 == []):
        dims.nbx_0 = 0
    else:
        this_shape = constraints.lbx_0.shape
        other_shape = constraints.ubx_0.shape
        if not this_shape == other_shape:
            raise Exception('lbx_0, ubx_0 have different shapes!')
        if not is_column(constraints.lbx_0):
            raise Exception('lbx_0, ubx_0 must be column vectors!')
        dims.nbx_0 = constraints.lbx_0.size

    if all(constraints.lbx_0 == constraints.ubx_0):
        dims.nbxe_0 = dims.nbx_0

    # path
    nbx = constraints.idxbx.shape[0]
    if constraints.ubx.shape[0] != nbx or constraints.lbx.shape[0] != nbx:
        raise Exception('inconsistent dimension nbx, regarding idxbx, ubx, lbx.')
    else:
        dims.nbx = nbx

    nbu = constraints.idxbu.shape[0]
    if constraints.ubu.shape[0] != nbu or constraints.lbu.shape[0] != nbu:
        raise Exception('inconsistent dimension nbu, regarding idxbu, ubu, lbu.')
    else:
        dims.nbu = nbu

    ng = constraints.lg.shape[0]
    if constraints.ug.shape[0] != ng or constraints.C.shape[0] != ng \
       or constraints.D.shape[0] != ng:
        raise Exception('inconsistent dimension ng, regarding lg, ug, C, D.')
    else:
        dims.ng = ng

    if not is_empty(model.con_h_expr):
        nh = casadi_length(model.con_h_expr)
    else:
        nh = 0

    if constraints.uh.shape[0] != nh or constraints.lh.shape[0] != nh:
        raise Exception('inconsistent dimension nh, regarding lh, uh, con_h_expr.')
    else:
        dims.nh = nh

    if is_empty(model.con_phi_expr):
        dims.nphi = 0
        dims.nr = 0
    else:
        dims.nphi = casadi_length(model.con_phi_expr)
        if is_empty(model.con_r_expr):
            raise Exception('convex over nonlinear constraints: con_r_expr but con_phi_expr is nonempty')
        else:
            dims.nr = casadi_length(model.con_r_expr)

    # terminal
    nbx_e = constraints.idxbx_e.shape[0]
    if constraints.ubx_e.shape[0] != nbx_e or constraints.lbx_e.shape[0] != nbx_e:
        raise Exception('inconsistent dimension nbx_e, regarding idxbx_e, ubx_e, lbx_e.')
    else:
        dims.nbx_e = nbx_e

    ng_e = constraints.lg_e.shape[0]
    if constraints.ug_e.shape[0] != ng_e or constraints.C_e.shape[0] != ng_e:
        raise Exception('inconsistent dimension ng_e, regarding_e lg_e, ug_e, C_e.')
    else:
        dims.ng_e = ng_e

    if not is_empty(model.con_h_expr_e):
        nh_e = casadi_length(model.con_h_expr_e)
    else:
        nh_e = 0

    if constraints.uh_e.shape[0] != nh_e or constraints.lh_e.shape[0] != nh_e:
        raise Exception('inconsistent dimension nh_e, regarding lh_e, uh_e, con_h_expr_e.')
    else:
        dims.nh_e = nh_e

    if is_empty(model.con_phi_expr_e):
        dims.nphi_e = 0
        dims.nr_e = 0
    else:
        dims.nphi_e = casadi_length(model.con_phi_expr_e)
        if is_empty(model.con_r_expr_e):
            raise Exception('convex over nonlinear constraints: con_r_expr_e but con_phi_expr_e is nonempty')
        else:
            dims.nr_e = casadi_length(model.con_r_expr_e)

    # Slack dimensions
    nsbx = constraints.idxsbx.shape[0]
    if is_empty(constraints.lsbx):
        constraints.lsbx = np.zeros((nsbx,))
    elif constraints.lsbx.shape[0] != nsbx:
        raise Exception('inconsistent dimension nsbx, regarding idxsbx, lsbx.')
    if is_empty(constraints.usbx):
        constraints.usbx = np.zeros((nsbx,))
    elif constraints.usbx.shape[0] != nsbx:
        raise Exception('inconsistent dimension nsbx, regarding idxsbx, usbx.')
    dims.nsbx = nsbx

    nsbu = constraints.idxsbu.shape[0]
    if is_empty(constraints.lsbu):
        constraints.lsbu = np.zeros((nsbu,))
    elif constraints.lsbu.shape[0] != nsbu:
        raise Exception('inconsistent dimension nsbu, regarding idxsbu, lsbu.')
    if is_empty(constraints.usbu):
        constraints.usbu = np.zeros((nsbu,))
    elif constraints.usbu.shape[0] != nsbu:
        raise Exception('inconsistent dimension nsbu, regarding idxsbu, usbu.')
    dims.nsbu = nsbu

    nsh = constraints.idxsh.shape[0]
    if is_empty(constraints.lsh):
        constraints.lsh = np.zeros((nsh,))
    elif constraints.lsh.shape[0] != nsh:
        raise Exception('inconsistent dimension nsh, regarding idxsh, lsh.')
    if is_empty(constraints.ush):
        constraints.ush = np.zeros((nsh,))
    elif constraints.ush.shape[0] != nsh:
        raise Exception('inconsistent dimension nsh, regarding idxsh, ush.')
    dims.nsh = nsh

    nsphi = constraints.idxsphi.shape[0]
    if is_empty(constraints.lsphi):
        constraints.lsphi = np.zeros((nsphi,))
    elif constraints.lsphi.shape[0] != nsphi:
        raise Exception('inconsistent dimension nsphi, regarding idxsphi, lsphi.')
    if is_empty(constraints.usphi):
        constraints.usphi = np.zeros((nsphi,))
    elif constraints.usphi.shape[0] != nsphi:
        raise Exception('inconsistent dimension nsphi, regarding idxsphi, usphi.')
    dims.nsphi = nsphi

    nsg = constraints.idxsg.shape[0]
    if is_empty(constraints.lsg):
        constraints.lsg = np.zeros((nsg,))
    elif constraints.lsg.shape[0] != nsg:
        raise Exception('inconsistent dimension nsg, regarding idxsg, lsg.')
    if is_empty(constraints.usg):
        constraints.usg = np.zeros((nsg,))
    elif constraints.usg.shape[0] != nsg:
        raise Exception('inconsistent dimension nsg, regarding idxsg, usg.')
    dims.nsg = nsg

    ns = nsbx + nsbu + nsh + nsg + nsphi
    wrong_field = ""
    if cost.Zl.shape[0] != ns:
        wrong_field = "Zl"
        dim = cost.Zl.shape[0]
    elif cost.Zu.shape[0] != ns:
        wrong_field = "Zu"
        dim = cost.Zu.shape[0]
    elif cost.zl.shape[0] != ns:
        wrong_field = "zl"
        dim = cost.zl.shape[0]
    elif cost.zu.shape[0] != ns:
        wrong_field = "zu"
        dim = cost.zu.shape[0]

    if wrong_field != "":
        raise Exception(f'Inconsistent size for field {wrong_field}, with dimension {dim}, \n\t'\
            + f'Detected ns = {ns} = nsbx + nsbu + nsg + nsh + nsphi.\n\t'\
            + f'With nsbx = {nsbx}, nsbu = {nsbu}, nsg = {nsg}, nsh = {nsh}, nsphi = {nsphi}')

    dims.ns = ns

    nsbx_e = constraints.idxsbx_e.shape[0]
    if is_empty(constraints.lsbx_e):
        constraints.lsbx_e = np.zeros((nsbx_e,))
    elif constraints.lsbx_e.shape[0] != nsbx_e:
        raise Exception('inconsistent dimension nsbx_e, regarding idxsbx_e, lsbx_e.')
    if is_empty(constraints.usbx_e):
        constraints.usbx_e = np.zeros((nsbx_e,))
    elif constraints.usbx_e.shape[0] != nsbx_e:
        raise Exception('inconsistent dimension nsbx_e, regarding idxsbx_e, usbx_e.')
    dims.nsbx_e = nsbx_e

    nsh_e = constraints.idxsh_e.shape[0]
    if is_empty(constraints.lsh_e):
        constraints.lsh_e = np.zeros((nsh_e,))
    elif constraints.lsh_e.shape[0] != nsh_e:
        raise Exception('inconsistent dimension nsh_e, regarding idxsh_e, lsh_e.')
    if is_empty(constraints.ush_e):
        constraints.ush_e = np.zeros((nsh_e,))
    elif constraints.ush_e.shape[0] != nsh_e:
        raise Exception('inconsistent dimension nsh_e, regarding idxsh_e, ush_e.')
    dims.nsh_e = nsh_e

    nsg_e = constraints.idxsg_e.shape[0]
    if is_empty(constraints.lsg_e):
        constraints.lsg_e = np.zeros((nsg_e,))
    elif constraints.lsg_e.shape[0] != nsg_e:
        raise Exception('inconsistent dimension nsg_e, regarding idxsg_e, lsg_e.')
    if is_empty(constraints.usg_e):
        constraints.usg_e = np.zeros((nsg_e,))
    elif constraints.usg_e.shape[0] != nsg_e:
        raise Exception('inconsistent dimension nsg_e, regarding idxsg_e, usg_e.')
    dims.nsg_e = nsg_e

    nsphi_e = constraints.idxsphi_e.shape[0]
    if is_empty(constraints.lsphi_e):
        constraints.lsphi_e = np.zeros((nsphi_e,))
    elif constraints.lsphi_e.shape[0] != nsphi_e:
        raise Exception('inconsistent dimension nsphi_e, regarding idxsphi_e, lsphi_e.')
    if is_empty(constraints.usphi_e):
        constraints.usphi_e = np.zeros((nsphi_e,))
    elif constraints.usphi_e.shape[0] != nsphi_e:
        raise Exception('inconsistent dimension nsphi_e, regarding idxsphi_e, usphi_e.')
    dims.nsphi_e = nsphi_e

    # terminal
    ns_e = nsbx_e + nsh_e + nsg_e + nsphi_e
    wrong_field = ""
    if cost.Zl_e.shape[0] != ns_e:
        wrong_field = "Zl_e"
        dim = cost.Zl_e.shape[0]
    elif cost.Zu_e.shape[0] != ns_e:
        wrong_field = "Zu_e"
        dim = cost.Zu_e.shape[0]
    elif cost.zl_e.shape[0] != ns_e:
        wrong_field = "zl_e"
        dim = cost.zl_e.shape[0]
    elif cost.zu_e.shape[0] != ns_e:
        wrong_field = "zu_e"
        dim = cost.zu_e.shape[0]

    if wrong_field != "":
        raise Exception(f'Inconsistent size for field {wrong_field}, with dimension {dim}, \n\t'\
            + f'Detected ns_e = {ns_e} = nsbx_e + nsg_e + nsh_e + nsphi_e.\n\t'\
            + f'With nsbx_e = {nsbx_e}, nsg_e = {nsg_e}, nsh_e = {nsh_e}, nsphi_e = {nsphi_e}')

    dims.ns_e = ns_e

    # discretization
    if is_empty(opts.time_steps) and is_empty(opts.shooting_nodes):
        # uniform discretization
        opts.time_steps = opts.tf / dims.N * np.ones((dims.N,))

    elif not is_empty(opts.shooting_nodes):
        if np.shape(opts.shooting_nodes)[0] != dims.N+1:
            raise Exception('inconsistent dimension N, regarding shooting_nodes.')

        time_steps = np.zeros((dims.N,))
        for i in range(dims.N):
            time_steps[i] = opts.shooting_nodes[i+1] - opts.shooting_nodes[i]
        opts.time_steps = time_steps

    elif (not is_empty(opts.time_steps)) and (not is_empty(opts.shooting_nodes)):
        Exception('Please provide either time_steps or shooting_nodes for nonuniform discretization')

    tf = np.sum(opts.time_steps)
    if (tf - opts.tf) / tf > 1e-15:
        raise Exception(f'Inconsistent discretization: {opts.tf}'\
            f' = tf != sum(opts.time_steps) = {tf}.')



def set_up_imported_gnsf_model(acados_ocp):

    gnsf = acados_ocp.gnsf_model

    # check CasADi version
    dump_casadi_version = gnsf['casadi_version']
    casadi_version = CasadiMeta.version()

    if not casadi_version == dump_casadi_version:
        raise Exception("GNSF model was dumped with another CasADi version.\n"
                + "Please use the same version for compatibility, serialize version:"
                + dump_casadi_version + " current Python CasADi verison: " + casadi_version)

    # load model
    phi_fun = Function.deserialize(gnsf['phi_fun'])
    phi_fun_jac_y = Function.deserialize(gnsf['phi_fun_jac_y'])
    phi_jac_y_uhat = Function.deserialize(gnsf['phi_jac_y_uhat'])
    get_matrices_fun = Function.deserialize(gnsf['get_matrices_fun'])

    # obtain gnsf dimensions
    size_gnsf_A = get_matrices_fun.size_out(0)
    acados_ocp.dims.gnsf_nx1 = size_gnsf_A[1]
    acados_ocp.dims.gnsf_nz1 = size_gnsf_A[0] - size_gnsf_A[1]
    acados_ocp.dims.gnsf_nuhat = max(phi_fun.size_in(1))
    acados_ocp.dims.gnsf_ny = max(phi_fun.size_in(0))
    acados_ocp.dims.gnsf_nout = max(phi_fun.size_out(0))

    # save gnsf functions in model
    acados_ocp.model.phi_fun = phi_fun
    acados_ocp.model.phi_fun_jac_y = phi_fun_jac_y
    acados_ocp.model.phi_jac_y_uhat = phi_jac_y_uhat
    acados_ocp.model.get_matrices_fun = get_matrices_fun

    if "f_lo_fun_jac_x1k1uz" in gnsf:
        f_lo_fun_jac_x1k1uz = Function.deserialize(gnsf['f_lo_fun_jac_x1k1uz'])
        acados_ocp.model.f_lo_fun_jac_x1k1uz = f_lo_fun_jac_x1k1uz
    else:
        dummy_var_x1 = SX.sym('dummy_var_x1', acados_ocp.dims.gnsf_nx1)
        dummy_var_x1dot = SX.sym('dummy_var_x1dot', acados_ocp.dims.gnsf_nx1)
        dummy_var_z1 = SX.sym('dummy_var_z1', acados_ocp.dims.gnsf_nz1)
        dummy_var_u = SX.sym('dummy_var_z1', acados_ocp.dims.nu)
        dummy_var_p = SX.sym('dummy_var_z1', acados_ocp.dims.np)
        empty_var = SX.sym('empty_var', 0, 0)

        empty_fun = Function('empty_fun', \
            [dummy_var_x1, dummy_var_x1dot, dummy_var_z1, dummy_var_u, dummy_var_p],
                [empty_var])
        acados_ocp.model.f_lo_fun_jac_x1k1uz = empty_fun

    del acados_ocp.gnsf_model


def get_ocp_nlp_layout():
    current_module = sys.modules[__name__]
    acados_path = os.path.dirname(current_module.__file__)
    with open(acados_path + '/acados_layout.json', 'r') as f:
        ocp_nlp_layout = json.load(f)
    return ocp_nlp_layout


def ocp_formulation_json_dump(acados_ocp, json_file='acados_ocp_nlp.json'):
    # Load acados_ocp_nlp structure description
    ocp_layout = get_ocp_nlp_layout()

    # Copy input ocp object dictionary
    ocp_nlp_dict = dict(deepcopy(acados_ocp).__dict__)
    # TODO: maybe make one funciton with formatting

    for acados_struct, v in ocp_layout.items():
        # skip non dict attributes
        if not isinstance(v, dict): continue
        #  setattr(ocp_nlp, acados_struct, dict(getattr(acados_ocp, acados_struct).__dict__))
        # Copy ocp object attributes dictionaries
        ocp_nlp_dict[acados_struct]=dict(getattr(acados_ocp, acados_struct).__dict__)

    ocp_nlp_dict = format_class_dict(ocp_nlp_dict)

    # strip symbolics
    ocp_nlp_dict['model'] = acados_model_strip_casadi_symbolics(ocp_nlp_dict['model'])

    # strip shooting_nodes
    ocp_nlp_dict['solver_options'].pop('shooting_nodes', None)

    dims_dict = acados_class2dict(acados_ocp.dims)

    ocp_check_against_layout(ocp_nlp_dict, dims_dict)

    with open(json_file, 'w') as f:
        json.dump(ocp_nlp_dict, f, default=np_array_to_list, indent=4, sort_keys=True)



def ocp_formulation_json_load(json_file='acados_ocp_nlp.json'):
    # Load acados_ocp_nlp structure description
    ocp_layout = get_ocp_nlp_layout()

    with open(json_file, 'r') as f:
        ocp_nlp_json = json.load(f)

    ocp_nlp_dict = json2dict(ocp_nlp_json, ocp_nlp_json['dims'])

    # Instantiate AcadosOcp object
    acados_ocp = AcadosOcp()

    # load class dict
    acados_ocp.__dict__ = ocp_nlp_dict

    # laod class attributes dict, dims, constraints, etc
    for acados_struct, v  in ocp_layout.items():
        # skip non dict attributes
        if not isinstance(v, dict): continue
        acados_attribute = getattr(acados_ocp, acados_struct)
        acados_attribute.__dict__ = ocp_nlp_dict[acados_struct]
        setattr(acados_ocp, acados_struct, acados_attribute)

    return acados_ocp


def ocp_generate_external_functions(acados_ocp, model):

    model = make_model_consistent(model)
    if acados_ocp.solver_options.integrator_type == 'ERK':
        # explicit model -- generate C code
        generate_c_code_explicit_ode(model)
    elif acados_ocp.solver_options.integrator_type == 'IRK':
        # implicit model -- generate C code
        opts = dict(generate_hess=1)
        generate_c_code_implicit_ode(model, opts)
    elif acados_ocp.solver_options.integrator_type == 'GNSF':
        generate_c_code_gnsf(model)
    else:
        raise Exception("ocp_generate_external_functions: unknown integrator type.")


    if acados_ocp.dims.nphi > 0 or acados_ocp.dims.nh > 0:
        generate_c_code_constraint(model, model.name, False)

    if acados_ocp.dims.nphi_e > 0 or acados_ocp.dims.nh_e > 0:
        generate_c_code_constraint(model, model.name, True)

    # dummy matrices
    if not acados_ocp.cost.cost_type == 'LINEAR_LS':
        acados_ocp.cost.Vx = np.zeros((acados_ocp.dims.ny, acados_ocp.dims.nx))
        acados_ocp.cost.Vu = np.zeros((acados_ocp.dims.ny, acados_ocp.dims.nu))
    if not acados_ocp.cost.cost_type_e == 'LINEAR_LS':
        acados_ocp.cost.Vx_e = np.zeros((acados_ocp.dims.ny_e, acados_ocp.dims.nx))


    if acados_ocp.cost.cost_type == 'NONLINEAR_LS':
        generate_c_code_nls_cost(model, model.name, False)
    elif acados_ocp.cost.cost_type == 'EXTERNAL':
        generate_c_code_external_cost(model, False)

    if acados_ocp.cost.cost_type_e == 'NONLINEAR_LS':
        generate_c_code_nls_cost(model, model.name, True)
    elif acados_ocp.cost.cost_type_e == 'EXTERNAL':
        generate_c_code_external_cost(model, True)


def ocp_render_templates(acados_ocp, json_file):

    name = acados_ocp.model.name

    # setting up loader and environment
    json_path = '{cwd}/{json_file}'.format(
        cwd=os.getcwd(),
        json_file=json_file)

    if not os.path.exists(json_path):
        raise Exception('{} not found!'.format(json_path))

    template_dir = 'c_generated_code/'

    ## Render templates
    in_file = 'main.in.c'
    out_file = 'main_{}.c'.format(name)
    render_template(in_file, out_file, template_dir, json_path)

    in_file = 'acados_solver.in.c'
    out_file = 'acados_solver_{}.c'.format(name)
    render_template(in_file, out_file, template_dir, json_path)

    in_file = 'acados_solver.in.h'
    out_file = 'acados_solver_{}.h'.format(name)
    render_template(in_file, out_file, template_dir, json_path)

    in_file = 'Makefile.in'
    out_file = 'Makefile'
    render_template(in_file, out_file, template_dir, json_path)

    in_file = 'acados_solver_sfun.in.c'
    out_file = 'acados_solver_sfunction_{}.c'.format(name)
    render_template(in_file, out_file, template_dir, json_path)

    in_file = 'make_sfun.in.m'
    out_file = 'make_sfun.m'
    render_template(in_file, out_file, template_dir, json_path)

    in_file = 'acados_sim_solver.in.c'
    out_file = 'acados_sim_solver_{}.c'.format(name)
    render_template(in_file, out_file, template_dir, json_path)

    in_file = 'acados_sim_solver.in.h'
    out_file = 'acados_sim_solver_{}.h'.format(name)
    render_template(in_file, out_file, template_dir, json_path)

    ## folder model
    template_dir = 'c_generated_code/{}_model/'.format(name)

    in_file = 'model.in.h'
    out_file = '{}_model.h'.format(name)
    render_template(in_file, out_file, template_dir, json_path)

    # constraints on convex over nonlinear fuction
    if acados_ocp.constraints.constr_type == 'BGP' and acados_ocp.dims.nphi > 0:
        # constraints on outer fuction
        template_dir = 'c_generated_code/{}_constraints/'.format(name)
        in_file = 'phi_constraint.in.h'
        out_file =  '{}_phi_constraint.h'.format(name)
        render_template(in_file, out_file, template_dir, json_path)

    # terminal constraints on convex over nonlinear fuction
    if acados_ocp.constraints.constr_type_e == 'BGP' and acados_ocp.dims.nphi_e > 0:
        # terminal constraints on outer fuction
        template_dir = 'c_generated_code/{}_constraints/'.format(name)
        in_file = 'phi_e_constraint.in.h'
        out_file =  '{}_phi_e_constraint.h'.format(name)
        render_template(in_file, out_file, template_dir, json_path)

    # nonlinear constraints
    if acados_ocp.constraints.constr_type == 'BGH' and acados_ocp.dims.nh > 0:
        template_dir = 'c_generated_code/{}_constraints/'.format(name)
        in_file = 'h_constraint.in.h'
        out_file = '{}_h_constraint.h'.format(name)
        render_template(in_file, out_file, template_dir, json_path)

    # terminal nonlinear constraints
    if acados_ocp.constraints.constr_type_e == 'BGH' and acados_ocp.dims.nh_e > 0:
        template_dir = 'c_generated_code/{}_constraints/'.format(name)
        in_file = 'h_e_constraint.in.h'
        out_file = '{}_h_e_constraint.h'.format(name)
        render_template(in_file, out_file, template_dir, json_path)

    # nonlinear cost function
    if acados_ocp.cost.cost_type == 'NONLINEAR_LS':
        template_dir = 'c_generated_code/{}_cost/'.format(name)
        in_file = 'cost_y_fun.in.h'
        out_file = '{}_cost_y_fun.h'.format(name)
        render_template(in_file, out_file, template_dir, json_path)

    # terminal nonlinear cost function
    if acados_ocp.cost.cost_type_e == 'NONLINEAR_LS':
        template_dir = 'c_generated_code/{}_cost/'.format(name)
        in_file = 'cost_y_e_fun.in.h'
        out_file = '{}_cost_y_e_fun.h'.format(name)
        render_template(in_file, out_file, template_dir, json_path)

    # external cost
    if acados_ocp.cost.cost_type == 'EXTERNAL':
        template_dir = 'c_generated_code/{}_cost/'.format(name)
        in_file = 'external_cost.in.h'
        out_file = '{}_external_cost.h'.format(name)
        render_template(in_file, out_file, template_dir, json_path)

    # external cost - terminal
    if acados_ocp.cost.cost_type_e == 'EXTERNAL':
        template_dir = 'c_generated_code/{}_cost/'.format(name)
        in_file = 'external_cost_e.in.h'
        out_file = '{}_external_cost_e.h'.format(name)
        render_template(in_file, out_file, template_dir, json_path)




class AcadosOcpSolver:
    """
    class to interact with the acados ocp solver C object
    """
    def __init__(self, acados_ocp, json_file='acados_ocp_nlp.json'):

        self.solver_created = False
        model = acados_ocp.model

        # make dims consistent
        make_ocp_dims_consistent(acados_ocp)

        if acados_ocp.solver_options.integrator_type == 'GNSF':
            set_up_imported_gnsf_model(acados_ocp)

        # set integrator time automatically
        acados_ocp.solver_options.Tsim = acados_ocp.solver_options.time_steps[0]

        # generate external functions
        ocp_generate_external_functions(acados_ocp, model)

        # dump to json
        ocp_formulation_json_dump(acados_ocp, json_file)

        # render templates
        ocp_render_templates(acados_ocp, json_file)

        ## Compile solver
        os.chdir('c_generated_code')
        os.system('make clean_ocp_shared_lib')
        os.system('make ocp_shared_lib')
        os.chdir('..')

        self.shared_lib_name = 'c_generated_code/libacados_ocp_solver_' + model.name + '.so'

        # get
        self.shared_lib = CDLL(self.shared_lib_name)
        self.shared_lib.acados_create()
        self.solver_created = True

        self.shared_lib.acados_get_nlp_opts.restype = c_void_p
        self.nlp_opts = self.shared_lib.acados_get_nlp_opts()

        self.shared_lib.acados_get_nlp_dims.restype = c_void_p
        self.nlp_dims = self.shared_lib.acados_get_nlp_dims()

        self.shared_lib.acados_get_nlp_config.restype = c_void_p
        self.nlp_config = self.shared_lib.acados_get_nlp_config()

        self.shared_lib.acados_get_nlp_out.restype = c_void_p
        self.nlp_out = self.shared_lib.acados_get_nlp_out()

        self.shared_lib.acados_get_nlp_in.restype = c_void_p
        self.nlp_in = self.shared_lib.acados_get_nlp_in()

        self.shared_lib.acados_get_nlp_solver.restype = c_void_p
        self.nlp_solver = self.shared_lib.acados_get_nlp_solver()

        self.acados_ocp = acados_ocp


    def solve(self):
        """
        solve the ocp with current input
        """
        status = self.shared_lib.acados_solve()
        return status


    def get(self, stage_, field_):
        """
        get the last solution of the solver:
            :param stage: integer corresponding to shooting node
            :param field_: string in ['x', 'u', 'z', 'pi', 'lam', 't', 'sl', 'su',]

            .. note:: regarding lam, t: \n
                    the inequalities are internally organized in the following order: \n
                    [ lbu lbx lg lh lphi ubu ubx ug uh uphi; \n
                      lsbu lsbx lsg lsh lsphi usbu usbx usg ush usphi]

            .. note:: pi: multipliers for dynamics equality constraints \n
                      lam: multipliers for inequalities \n
                      t: slack variables corresponding to evaluation of all inequalities (at the solution) \n
                      sl: slack variables of soft lower inequality constraints \n
                      su: slack variables of soft upper inequality constraints \n
        """

        out_fields = ['x', 'u', 'z', 'pi', 'lam', 't']
        mem_fields = ['sl', 'su']
        field = field_
        field = field.encode('utf-8')

        if (field_ not in out_fields + mem_fields):
            raise Exception('AcadosOcpSolver.get(): {} is an invalid argument.\
                    \n Possible values are {}. Exiting.'.format(field_, out_fields + mem_fields))

        self.shared_lib.ocp_nlp_dims_get_from_attr.argtypes = \
            [c_void_p, c_void_p, c_void_p, c_int, c_char_p]
        self.shared_lib.ocp_nlp_dims_get_from_attr.restype = c_int

        dims = self.shared_lib.ocp_nlp_dims_get_from_attr(self.nlp_config, \
            self.nlp_dims, self.nlp_out, stage_, field)

        out = np.ascontiguousarray(np.zeros((dims,)), dtype=np.float64)
        out_data = cast(out.ctypes.data, POINTER(c_double))

        if (field_ in out_fields):
            self.shared_lib.ocp_nlp_out_get.argtypes = \
                [c_void_p, c_void_p, c_void_p, c_int, c_char_p, c_void_p]
            self.shared_lib.ocp_nlp_out_get(self.nlp_config, \
                self.nlp_dims, self.nlp_out, stage_, field, out_data)
        elif field_ in mem_fields:
            self.shared_lib.ocp_nlp_get_at_stage.argtypes = \
                [c_void_p, c_void_p, c_void_p, c_int, c_char_p, c_void_p]
            self.shared_lib.ocp_nlp_get_at_stage(self.nlp_config, \
                self.nlp_dims, self.nlp_solver, stage_, field, out_data)

        return out


    def print_statistics(self):
        stat = self.get_stats("statistics")

        if self.acados_ocp.solver_options.nlp_solver_type == 'SQP':
            print('\niter\tres_stat\tres_eq\t\tres_ineq\tres_comp\tqp_stat\tqp_iter')
            if stat.shape[0]>7:
                print('\tqp_res_stat\tqp_res_eq\tqp_res_ineq\tqp_res_comp')
            for jj in range(stat.shape[1]):
                print('{:d}\t{:e}\t{:e}\t{:e}\t{:e}\t{:d}\t{:d}'.format( \
                     int(stat[0][jj]), stat[1][jj], stat[2][jj], \
                     stat[3][jj], stat[4][jj], int(stat[5][jj]), int(stat[6][jj])))
                if stat.shape[0]>7:
                    print('\t{:e}\t{:e}\t{:e}\t{:e}'.format( \
                        stat[7][jj], stat[8][jj], stat[9][jj], stat[10][jj]))
            print('\n')
        elif self.acados_ocp.solver_options.nlp_solver_type == 'SQP_RTI':
            print('\niter\tqp_stat\tqp_iter')
            if stat.shape[0]>3:
                print('\tqp_res_stat\tqp_res_eq\tqp_res_ineq\tqp_res_comp')
            for jj in range(stat.shape[1]):
                print('{:d}\t{:d}\t{:d}'.format( int(stat[0][jj]), int(stat[1][jj]), int(stat[2][jj])))
                if stat.shape[0]>3:
                    print('\t{:e}\t{:e}\t{:e}\t{:e}'.format( \
                         stat[3][jj], stat[4][jj], stat[5][jj], stat[6][jj]))
            print('\n')

        return


    def get_stats(self, field_):
        """
        get the information of the last solver call:
            :param field_: string in ['statistics', 'time_tot', 'time_lin', 'time_sim', 'time_sim_ad', 'time_sim_la', 'time_qp', 'time_qp_solver_call', 'time_reg', 'sqp_iter']
        """

        fields = ['time_tot',  # total cpu time previous call
                  'time_lin',  # cpu time for linearization
                  'time_sim',  # cpu time for integrator
                  'time_sim_ad',  # cpu time for integrator contribution of external function calls
                  'time_sim_la',  # cpu time for integrator contribution of linear algebra
                  'time_qp',   # cpu time qp solution
                  'time_qp_solver_call',  # cpu time inside qp solver (without converting the QP)
                  'time_qp_xcond',
                  'time_reg',  # cpu time regularization
                  'sqp_iter',  # number of SQP iterations
                  'statistics',  # table with info about last iteration
                  'stat_m',
                  'stat_n',
                ]

        field = field_
        field = field.encode('utf-8')
        if (field_ not in fields):
            raise Exception('AcadosOcpSolver.get_stats(): {} is not a valid argument.\
                    \n Possible values are {}. Exiting.'.format(fields, fields))

        if field_ in ['sqp_iter', 'stat_m', 'stat_n']:
            out = np.ascontiguousarray(np.zeros((1,)), dtype=np.int64)
            out_data = cast(out.ctypes.data, POINTER(c_int64))

        elif field_ == 'statistics':
            sqp_iter = self.get_stats("sqp_iter")
            stat_m = self.get_stats("stat_m")
            stat_n = self.get_stats("stat_n")

            min_size = min([stat_m, sqp_iter+1])

            out = np.ascontiguousarray(
                        np.zeros( (stat_n[0]+1, min_size[0]) ), dtype=np.float64)
            out_data = cast(out.ctypes.data, POINTER(c_double))

        else:
            out = np.ascontiguousarray(np.zeros((1,)), dtype=np.float64)
            out_data = cast(out.ctypes.data, POINTER(c_double))

        self.shared_lib.ocp_nlp_get.argtypes = [c_void_p, c_void_p, c_char_p, c_void_p]
        self.shared_lib.ocp_nlp_get(self.nlp_config, self.nlp_solver, field, out_data)

        return out

    # Note: this function should not be used anymore, better use cost_set, constraints_set
    def set(self, stage_, field_, value_):

        cost_fields = ['y_ref', 'yref']
        constraints_fields = ['lbx', 'ubx', 'lbu', 'ubu']
        out_fields = ['x', 'u', 'pi', 'lam', 't']

        # cast value_ to avoid conversion issues
        value_ = value_.astype(float)

        field = field_
        field = field.encode('utf-8')

        stage = c_int(stage_)

        # treat parameters separately
        if field_ is 'p':
            self.shared_lib.acados_update_params.argtypes = [c_int, POINTER(c_double)]
            self.shared_lib.acados_update_params.restype = c_int
            value_data = cast(value_.ctypes.data, POINTER(c_double))
            self.shared_lib.acados_update_params(stage, value_data, value_.shape[0])
        else:
            if field_ not in constraints_fields + cost_fields + out_fields:
                raise Exception("AcadosOcpSolver.set(): {} is not a valid argument.\
                    \nPossible values are {}. Exiting.".format(field, \
                    constraints_fields + cost_fields + out_fields))

            self.shared_lib.ocp_nlp_dims_get_from_attr.argtypes = \
                [c_void_p, c_void_p, c_void_p, c_int, c_char_p]
            self.shared_lib.ocp_nlp_dims_get_from_attr.restype = c_int

            dims = self.shared_lib.ocp_nlp_dims_get_from_attr(self.nlp_config, \
                self.nlp_dims, self.nlp_out, stage_, field)

            if value_.shape[0] != dims:
                msg = 'AcadosOcpSolver.set(): mismatching dimension for field "{}" '.format(field_)
                msg += 'with dimension {} (you have {})'.format(dims, value_.shape[0])
                raise Exception(msg)

            value_data = cast(value_.ctypes.data, POINTER(c_double))
            value_data_p = cast((value_data), c_void_p)

            if field_ in constraints_fields:
                self.shared_lib.ocp_nlp_constraints_model_set.argtypes = \
                    [c_void_p, c_void_p, c_void_p, c_int, c_char_p, c_void_p]
                self.shared_lib.ocp_nlp_constraints_model_set(self.nlp_config, \
                    self.nlp_dims, self.nlp_in, stage, field, value_data_p)
            elif field_ in cost_fields:
                self.shared_lib.ocp_nlp_cost_model_set.argtypes = \
                    [c_void_p, c_void_p, c_void_p, c_int, c_char_p, c_void_p]
                self.shared_lib.ocp_nlp_cost_model_set(self.nlp_config, \
                    self.nlp_dims, self.nlp_in, stage, field, value_data_p)
            elif field_ in out_fields:
                self.shared_lib.ocp_nlp_out_set.argtypes = \
                    [c_void_p, c_void_p, c_void_p, c_int, c_char_p, c_void_p]
                self.shared_lib.ocp_nlp_out_set(self.nlp_config, \
                    self.nlp_dims, self.nlp_out, stage, field, value_data_p)

        return


    def cost_set(self, stage_, field_, value_):
        """
        set numerical data in the cost module of the solver:
            :param stage_: integer corresponding to shooting node
            :param field_: string, e.g. 'yref', 'W'
            :param value_: of appropriate size
        """
        # cast value_ to avoid conversion issues
        value_ = value_.astype(float)

        field = field_
        field = field.encode('utf-8')

        stage = c_int(stage_)
        self.shared_lib.ocp_nlp_cost_dims_get_from_attr.argtypes = \
            [c_void_p, c_void_p, c_void_p, c_int, c_char_p, POINTER(c_int)]
        self.shared_lib.ocp_nlp_cost_dims_get_from_attr.restype = c_int

        dims = np.ascontiguousarray(np.zeros((2,)), dtype=np.intc)
        dims_data = cast(dims.ctypes.data, POINTER(c_int))

        self.shared_lib.ocp_nlp_cost_dims_get_from_attr(self.nlp_config, \
            self.nlp_dims, self.nlp_out, stage_, field, dims_data)

        value_shape = value_.shape
        if len(value_shape) == 1:
            value_shape = (value_shape[0], 0)

        if value_shape != tuple(dims):
            raise Exception('acados_solver.set(): mismatching dimension', \
                ' for field "{}" with dimension {} (you have {})'.format( \
                field_, tuple(dims), value_shape))

        value_data = cast(value_.ctypes.data, POINTER(c_double))
        value_data_p = cast((value_data), c_void_p)

        self.shared_lib.ocp_nlp_cost_model_set.argtypes = \
            [c_void_p, c_void_p, c_void_p, c_int, c_char_p, c_void_p]
        self.shared_lib.ocp_nlp_cost_model_set(self.nlp_config, \
            self.nlp_dims, self.nlp_in, stage, field, value_data_p)

        return


    def constraints_set(self, stage_, field_, value_):
        """
        set numerical data in the constraint module of the solver:
        Parameters:
            :param stage_: integer corresponding to shooting node
            :param field_: string, e.g. 'lbx'
            :param value_: of appropriate size
        """
        # cast value_ to avoid conversion issues
        value_ = value_.astype(float)

        field = field_
        field = field.encode('utf-8')

        stage = c_int(stage_)
        self.shared_lib.ocp_nlp_constraint_dims_get_from_attr.argtypes = \
            [c_void_p, c_void_p, c_void_p, c_int, c_char_p, POINTER(c_int)]
        self.shared_lib.ocp_nlp_constraint_dims_get_from_attr.restype = c_int

        dims = np.ascontiguousarray(np.zeros((2,)), dtype=np.intc)
        dims_data = cast(dims.ctypes.data, POINTER(c_int))

        self.shared_lib.ocp_nlp_constraint_dims_get_from_attr(self.nlp_config, \
            self.nlp_dims, self.nlp_out, stage_, field, dims_data)

        value_shape = value_.shape
        if len(value_shape) == 1:
            value_shape = (value_shape[0], 0)

        if value_shape != tuple(dims):
            raise Exception('acados_solver.set(): mismatching dimension' \
                ' for field "{}" with dimension {} (you have {})'.format(field_, tuple(dims), value_shape))

        value_data = cast(value_.ctypes.data, POINTER(c_double))
        value_data_p = cast((value_data), c_void_p)

        self.shared_lib.ocp_nlp_constraints_model_set.argtypes = \
            [c_void_p, c_void_p, c_void_p, c_int, c_char_p, c_void_p]
        self.shared_lib.ocp_nlp_constraints_model_set(self.nlp_config, \
            self.nlp_dims, self.nlp_in, stage, field, value_data_p)

        return


    def options_set(self, field_, value_):
        """
        set options of the solver:
        Parameters:
<<<<<<< HEAD
            :param field_: string, e.g. 'print_level', 'rti_phase', 'step_length'
            :param value_: of type int, float
=======
            :param field_: string, e.g. 'print_level', 'rti_phase', 'initialize_t_slacks'
            :param value_: of type int
>>>>>>> 4967923d
        """
        int_fields = ['print_level', 'rti_phase', 'initialize_t_slacks']
        double_fields = ['step_length']

        if field_ in int_fields:
            if not isinstance(value_, int):
                raise Exception('solver option {} must be of type int. You have {}.'.format(field_, type(value_)))
            else:
                value_ctypes = c_int(value_)

        elif field_ in double_fields:
            if not isinstance(value_, float):
                raise Exception('solver option {} must be of type float. You have {}.'.format(field_, type(value_)))
            else:
                value_ctypes = c_double(value_)

        if field_ == 'rti_phase':
            if value_ < 0 or value_ > 2:
                raise Exception('AcadosOcpSolver.solve(): argument \'rti_phase\' can '
                    'take only values 0, 1, 2 for SQP-RTI-type solvers')
            if self.acados_ocp.solver_options.nlp_solver_type != 'SQP_RTI' and value_ > 0:
                raise Exception('AcadosOcpSolver.solve(): argument \'rti_phase\' can '
                    'take only value 0 for SQP-type solvers')

        field = field_
        field = field.encode('utf-8')

        self.shared_lib.ocp_nlp_solver_opts_set.argtypes = \
            [c_void_p, c_void_p, c_char_p, c_void_p]
        self.shared_lib.ocp_nlp_solver_opts_set(self.nlp_config, \
            self.nlp_opts, field, byref(value_ctypes))

        return


    def __del__(self):
        if self.solver_created:
            self.shared_lib.acados_free()
            del self.shared_lib

        # NOTE: DLL cannot be easily unloaded!!!
        # see https://stackoverflow.com/questions/359498/how-can-i-unload-a-dll-using-ctypes-in-python
        # while isLoaded(self.shared_lib_name):
        #     dlclose(handle)<|MERGE_RESOLUTION|>--- conflicted
+++ resolved
@@ -1023,13 +1023,8 @@
         """
         set options of the solver:
         Parameters:
-<<<<<<< HEAD
-            :param field_: string, e.g. 'print_level', 'rti_phase', 'step_length'
+            :param field_: string, e.g. 'print_level', 'rti_phase', 'initialize_t_slacks', 'step_length'
             :param value_: of type int, float
-=======
-            :param field_: string, e.g. 'print_level', 'rti_phase', 'initialize_t_slacks'
-            :param value_: of type int
->>>>>>> 4967923d
         """
         int_fields = ['print_level', 'rti_phase', 'initialize_t_slacks']
         double_fields = ['step_length']
