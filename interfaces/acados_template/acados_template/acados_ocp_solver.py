--- conflicted
+++ resolved
@@ -766,16 +766,10 @@
         sens_sl = []
         sens_su = []
 
-<<<<<<< HEAD
-        for s in stages_:
-            if not isinstance(s, int) or s < 0 or s > self.N:
-                raise TypeError(f"AcadosOcpSolver.eval_solution_sensitivity(): stages need to be int or list[int] and in [0, N], got stages = {stages_}.")
-=======
         if sanity_checks:
             for s in stages_:
                 if not isinstance(s, int) or s < 0 or s > self.N:
-                    raise Exception(f"AcadosOcpSolver.eval_solution_sensitivity(): stages need to be int or list[int] and in [0, N], got stages = {stages_}.")
->>>>>>> 563c2783
+                    raise TypeError(f"AcadosOcpSolver.eval_solution_sensitivity(): stages need to be int or list[int] and in [0, N], got stages = {stages_}.")
 
         if with_respect_to == "initial_state":
             nx = self.__acados_lib.ocp_nlp_dims_get_from_attr(self.nlp_config, self.nlp_dims, self.nlp_out, 0, "x".encode('utf-8'))
