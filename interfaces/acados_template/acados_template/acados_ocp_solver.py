--- conflicted
+++ resolved
@@ -1729,30 +1729,19 @@
         field = field_.encode('utf-8')
         stage = c_int(stage_)
 
-<<<<<<< HEAD
-        dims = np.zeros((2,), dtype=np.intc, order="C")
-        dims_data = cast(dims.ctypes.data, POINTER(c_int))
-=======
         dims_ = np.zeros((2,), dtype=np.intc, order="C")
         dims_data = cast(dims_.ctypes.data, POINTER(c_int))
->>>>>>> 70d3e910
 
         self.__acados_lib.ocp_nlp_cost_dims_get_from_attr(self.nlp_config, \
             self.nlp_dims, self.nlp_out, stage_, field, dims_data)
 
         # vector-valued fields
         if field_ in ['yref', 'zl', 'zu', 'Zl', 'Zu', 'scaling']:
-<<<<<<< HEAD
-            dims = dims[0]
-
-        out = np.zeros(tuple(dims), dtype=np.float64, order="F")
-=======
             dims = (dims_[0],)
         else:
             dims = tuple(dims_)
 
         out = np.zeros(dims, dtype=np.float64, order="F")
->>>>>>> 70d3e910
         out_data = cast(out.ctypes.data, POINTER(c_double))
 
         self.__acados_lib.ocp_nlp_cost_model_get(self.nlp_config, \
@@ -1847,30 +1836,19 @@
         field = field_.encode('utf-8')
         stage = c_int(stage_)
 
-<<<<<<< HEAD
-        dims = np.zeros((2,), dtype=np.intc, order="C")
-        dims_data = cast(dims.ctypes.data, POINTER(c_int))
-=======
         dims_ = np.zeros((2,), dtype=np.intc, order="C")
         dims_data = cast(dims_.ctypes.data, POINTER(c_int))
->>>>>>> 70d3e910
 
         self.__acados_lib.ocp_nlp_cost_dims_get_from_attr(self.nlp_config, \
             self.nlp_dims, self.nlp_out, stage_, field, dims_data)
 
         # check whether field is vector-valued
         if field_ not in ['C', 'D']:
-<<<<<<< HEAD
-            dims = dims[0]
-
-        out = np.zeros(tuple(dims), dtype=np.float64, order="F")
-=======
             dims = (dims_[0],)
         else:
             dims = tuple(dims_)
 
         out = np.zeros(dims, dtype=np.float64, order="F")
->>>>>>> 70d3e910
         out_data = cast(out.ctypes.data, POINTER(c_double))
 
         self.__acados_lib.ocp_nlp_constraints_model_get(self.nlp_config, \
