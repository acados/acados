/*
 * Copyright 2019 Gianluca Frison, Dimitris Kouzoupis, Robin Verschueren,
 * Andrea Zanelli, Niels van Duijkeren, Jonathan Frey, Tommaso Sartor,
 * Branimir Novoselnik, Rien Quirynen, Rezart Qelibari, Dang Doan,
 * Jonas Koenemann, Yutao Chen, Tobias Schöls, Jonas Schlagenhauf, Moritz Diehl
 *
 * This file is part of acados.
 *
 * The 2-Clause BSD License
 *
 * Redistribution and use in source and binary forms, with or without
 * modification, are permitted provided that the following conditions are met:
 *
 * 1. Redistributions of source code must retain the above copyright notice,
 * this list of conditions and the following disclaimer.
 *
 * 2. Redistributions in binary form must reproduce the above copyright notice,
 * this list of conditions and the following disclaimer in the documentation
 * and/or other materials provided with the distribution.
 *
 * THIS SOFTWARE IS PROVIDED BY THE COPYRIGHT HOLDERS AND CONTRIBUTORS "AS IS"
 * AND ANY EXPRESS OR IMPLIED WARRANTIES, INCLUDING, BUT NOT LIMITED TO, THE
 * IMPLIED WARRANTIES OF MERCHANTABILITY AND FITNESS FOR A PARTICULAR PURPOSE
 * ARE DISCLAIMED. IN NO EVENT SHALL THE COPYRIGHT HOLDER OR CONTRIBUTORS BE
 * LIABLE FOR ANY DIRECT, INDIRECT, INCIDENTAL, SPECIAL, EXEMPLARY, OR
 * CONSEQUENTIAL DAMAGES (INCLUDING, BUT NOT LIMITED TO, PROCUREMENT OF
 * SUBSTITUTE GOODS OR SERVICES; LOSS OF USE, DATA, OR PROFITS; OR BUSINESS
 * INTERRUPTION) HOWEVER CAUSED AND ON ANY THEORY OF LIABILITY, WHETHER IN
 * CONTRACT, STRICT LIABILITY, OR TORT (INCLUDING NEGLIGENCE OR OTHERWISE)
 * ARISING IN ANY WAY OUT OF THE USE OF THIS SOFTWARE, EVEN IF ADVISED OF THE
 * POSSIBILITY OF SUCH DAMAGE.;
 */


// standard
#include <stdio.h>
#include <stdlib.h>
// acados
#include "acados/utils/print.h"
#include "acados_c/ocp_nlp_interface.h"
#include "acados_c/external_function_interface.h"
#include "acados_solver_{{ocp.model.name}}.h"
#include "acados_sim_solver_{{ocp.model.name}}.h"


// ** global data **
ocp_nlp_in * nlp_in;
ocp_nlp_out * nlp_out;
ocp_nlp_solver * nlp_solver;
void * nlp_opts;
ocp_nlp_plan * nlp_solver_plan;
ocp_nlp_config * nlp_config;
ocp_nlp_dims * nlp_dims;

sim_config  * {{ocp.model.name}}_sim_config;
sim_in      * {{ocp.model.name}}_sim_in;
sim_out     * {{ocp.model.name}}_sim_out; 
void        * {{ocp.model.name}}_sim_dims;
sim_opts    * {{ocp.model.name}}_sim_opts;
sim_solver  * {{ocp.model.name}}_sim_solver; 

{% if ocp.solver_config.integrator_type == "ERK" %}
{% if ocp.dims.np < 1 %}
external_function_param_casadi * forw_vde_casadi;
external_function_param_casadi * sim_forw_vde_casadi;
external_function_param_casadi * sim_expl_ode_fun_casadi;
{% else %}
external_function_param_casadi * forw_vde_casadi;
external_function_param_casadi * sim_forw_vde_casadi;
external_function_param_casadi * sim_expl_ode_fun_casadi;
{% endif %}
{% if ocp.solver_config.hessian_approx == "EXACT" %} 
{% if ocp.dims.np < 1 %}
external_function_param_casadi * hess_vde_casadi;
{% else %}
external_function_param_casadi * hess_vde_casadi;
{% endif %}
{% endif %}
{% else %}
{% if ocp.solver_config.integrator_type == "IRK" %}
{% if ocp.dims.np < 1 %}
external_function_param_casadi * impl_dae_fun;
external_function_param_casadi * impl_dae_fun_jac_x_xdot_z;
external_function_param_casadi * impl_dae_jac_x_xdot_u_z;
external_function_param_casadi * sim_impl_dae_fun;
external_function_param_casadi * sim_impl_dae_fun_jac_x_xdot_z;
external_function_param_casadi * sim_impl_dae_jac_x_xdot_u_z;
{% else %}
external_function_param_casadi * impl_dae_fun;
external_function_param_casadi * impl_dae_fun_jac_x_xdot_z;
external_function_param_casadi * impl_dae_jac_x_xdot_u_z;
external_function_param_casadi * sim_impl_dae_fun;
external_function_param_casadi * sim_impl_dae_fun_jac_x_xdot_z;
external_function_param_casadi * sim_impl_dae_jac_x_xdot_u_z;
{% endif %}
{% endif %}
{% endif %}
{% if ocp.dims.npd > 0 %}
external_function_param_casadi * p_constraint;
{% endif %}
{% if ocp.dims.npd_e > 0 %}
<<<<<<< HEAD

external_function_casadi p_e_constraint;

=======
external_function_param_casadi * p_constraint_e;
>>>>>>> f0135b25
{% endif %}
{% if ocp.dims.nh > 0 %}
external_function_param_casadi * h_constraint;
{% endif %}
{% if ocp.dims.nh_e > 0 %}
external_function_param_casadi h_e_constraint;
{% endif %}

int main() {

    // test integrator first
    int sim_status = 0;
    sim_status = {{ ocp.model.name }}_acados_sim_create();

    // set sim input
    double x_sim[{{ocp.dims.nx}}];
    {% for item in ocp.constraints.x0 %}
    x_sim[{{ loop.index0 }}] = {{ item }};
    {% endfor %}

    // set initial condition
    double u_sim[{{ocp.dims.nu}}];
    {% for item in range(ocp.dims.nu) %}
    u_sim[{{ loop.index0 }}] = {{ item }};
    {% endfor %}
    
    // seeds forw
    for (int ii = 0; ii < {{ocp.dims.nx}} * ({{ocp.dims.nx}} + {{ocp.dims.nu}}); ii++)
        {{ ocp.model.name }}_sim_in->S_forw[ii] = 0.0;
    for (int ii = 0; ii < {{ocp.dims.nx}}; ii++)
        {{ ocp.model.name }}_sim_in->S_forw[ii * ({{ocp.dims.nx}} + 1)] = 1.0;

    double Td = {{ ocp.solver_config.tf }}/ {{ ocp.dims.N }};
    sim_in_set({{ ocp.model.name }}_sim_config, {{ ocp.model.name }}_sim_dims, {{ ocp.model.name }}_sim_in, "T", &Td);
    sim_in_set({{ ocp.model.name }}_sim_config, {{ ocp.model.name }}_sim_dims, {{ ocp.model.name }}_sim_in, "x", x_sim);
    sim_in_set({{ ocp.model.name }}_sim_config, {{ ocp.model.name }}_sim_dims, {{ ocp.model.name }}_sim_in, "u", u_sim);


    sim_status = {{ ocp.model.name }}_acados_sim_solve();
    // get and print output
    double *xn_out = calloc( {{ ocp.dims.nx }}, sizeof(double));
    sim_out_get({{ ocp.model.name }}_sim_config, {{ ocp.model.name }}_sim_dims, {{ ocp.model.name }}_sim_out, "xn", xn_out);
    printf("\nxn: \n");
    d_print_exp_mat(1, {{ ocp.dims.nx }}, xn_out, 1);

    double *S_forw_out = calloc({{ ocp.dims.nx }}*({{ ocp.dims.nx }}+{{ ocp.dims.nu }}), sizeof(double));
    if ({{ ocp.model.name }}_sim_opts->sens_forw){
        sim_out_get({{ ocp.model.name }}_sim_config, {{ ocp.model.name }}_sim_dims, {{ ocp.model.name }}_sim_out, "S_forw", S_forw_out);
        printf("\nS_forw_out: \n");
        d_print_exp_mat({{ ocp.dims.nx }}, {{ ocp.dims.nx }} + {{ ocp.dims.nu }}, S_forw_out, {{ ocp.dims.nx }});
    }

    int status = 0;
    status = acados_create();

    if (status) { 
        printf("acados_create() returned status %d. Exiting.\n", status); 
        exit(1); }

    // set initial condition
    double x0[{{ocp.dims.nx}}];
    {% for item in ocp.constraints.x0 %}
    x0[{{ loop.index0 }}] = {{ item }};
    {% endfor %}
    
    ocp_nlp_constraints_model_set(nlp_config, nlp_dims, nlp_in, 0, "lbx", x0);
    ocp_nlp_constraints_model_set(nlp_config, nlp_dims, nlp_in, 0, "ubx", x0);

    {% if ocp.dims.np > 0%}
    double p[{{ocp.dims.np}}];
    {% for item in ocp.constraints.p %}
    p[{{ loop.index0 }}] = {{ item }};
    {% endfor %}
    {% endif %}
    
    {% if ocp.dims.np > 0%}
    {% if ocp.solver_config.integrator_type == "IRK" %}
    for (int ii = 0; ii < {{ocp.dims.N}}; ii++) {
    impl_dae_fun[ii].set_param(impl_dae_fun+ii, p);
    impl_dae_fun_jac_x_xdot_z[ii].set_param(impl_dae_fun_jac_x_xdot_z+ii, p);
    impl_dae_jac_x_xdot_u_z[ii].set_param(impl_dae_jac_x_xdot_u_z+ii, p);
    }
    {% else %}
    for (int ii = 0; ii < {{ocp.dims.N}}; ii++) {
    forw_vde_casadi[ii].set_param(forw_vde_casadi+ii, p);
    }
    {% endif %}
    {% endif %}

    double kkt_norm_inf = 1e12, elapsed_time;

#if 1
    int NTIMINGS = 100;
    double min_time = 1e12;
    for (int ii = 0; ii < NTIMINGS; ii ++) {
        for (int i = 0; i <= nlp_dims->N; ++i) {
            blasfeo_dvecse(nlp_dims->nu[i]+nlp_dims->nx[i], 0.0, nlp_out->ux+i, 0);
        }
        status = acados_solve();
        elapsed_time = nlp_out->total_time;
        if (elapsed_time < min_time) min_time = elapsed_time;
    }
    elapsed_time = min_time;
#else
    status = acados_solve();
#endif
    kkt_norm_inf = nlp_out->inf_norm_res;
    elapsed_time = nlp_out->total_time;
    printf(" iterations %2d | time  %f |  KKT %e\n", nlp_out->sqp_iter, elapsed_time, kkt_norm_inf);

    printf("\n--- solution ---\n");
    ocp_nlp_out_print(nlp_solver->dims, nlp_out);
    if (status) { 
        printf("acados_solve() returned status %d.\n", status); 
    }

    status = acados_free();

    if (status) { 
        printf("acados_free() returned status %d. \n", status); 
    }

    return status;
}<|MERGE_RESOLUTION|>--- conflicted
+++ resolved
@@ -99,13 +99,7 @@
 external_function_param_casadi * p_constraint;
 {% endif %}
 {% if ocp.dims.npd_e > 0 %}
-<<<<<<< HEAD
-
-external_function_casadi p_e_constraint;
-
-=======
-external_function_param_casadi * p_constraint_e;
->>>>>>> f0135b25
+external_function_param_casadi p_e_constraint;
 {% endif %}
 {% if ocp.dims.nh > 0 %}
 external_function_param_casadi * h_constraint;
