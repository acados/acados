--- conflicted
+++ resolved
@@ -464,17 +464,13 @@
         # Source
         src_dir = os.path.join(package_dir, 'src')
         template_file = os.path.join(ros_pkg_dir, 'node.in.cpp')
-<<<<<<< HEAD
-        template_list.append((template_file, 'node.cpp', src_dir))
+        template_list.append((template_file, 'node.cpp', src_dir, ros_template_glob))
 
         # Hooks
         hooks_dir = os.path.join(package_dir, 'env-hooks')
         template_file = os.path.join(ros_pkg_dir, 'export_acados_path.sh.in')
         # Note: still a ".in" file, because it needs to be rendered by colcon build
-        template_list.append((template_file, 'export_acados_path.sh.in', hooks_dir))
-=======
-        template_list.append((template_file, 'node.cpp', src_dir, ros_template_glob))
->>>>>>> 45221818
+        template_list.append((template_file, 'export_acados_path.sh.in', hooks_dir, ros_template_glob))
 
         # Test
         test_dir = os.path.join(package_dir, 'test')
