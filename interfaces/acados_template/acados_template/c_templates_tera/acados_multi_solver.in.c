--- conflicted
+++ resolved
@@ -2238,11 +2238,7 @@
     ocp_nlp_solver_opts_set(nlp_config, nlp_opts, "qp_hpipm_mode", "{{ solver_options.hpipm_mode }}");
 {%- endif %}
 
-<<<<<<< HEAD
 {% if solver_options.nlp_solver_type == "SQP" or solver_options.nlp_solver_type == "DDP" or solver_options.nlp_solver_type == "SQP_WITH_FEASIBLE_QP" %}
-=======
-{% if solver_options.nlp_solver_type == "SQP" or solver_options.nlp_solver_type == "DDP" %}
->>>>>>> b3f3e320
     // set SQP specific options
     double nlp_solver_tol_stat = {{ solver_options.nlp_solver_tol_stat }};
     ocp_nlp_solver_opts_set(nlp_config, nlp_opts, "tol_stat", &nlp_solver_tol_stat);
