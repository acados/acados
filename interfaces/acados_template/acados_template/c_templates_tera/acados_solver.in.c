--- conflicted
+++ resolved
@@ -2771,7 +2771,6 @@
 }
 
 
-<<<<<<< HEAD
 
 int {{ model.name }}_acados_setup_qp_matrices_and_factorize({{ model.name }}_solver_capsule* capsule)
 {
@@ -2783,10 +2782,7 @@
 
 
 
-void {{ model.name }}_acados_batch_solve({{ model.name }}_solver_capsule ** capsules, int N_batch)
-=======
 void {{ model.name }}_acados_batch_solve({{ model.name }}_solver_capsule ** capsules, int * status_out, int N_batch)
->>>>>>> e87fb0e7
 {
 {% if solver_options.num_threads_in_batch_solve > 1 %}
     int num_threads_bkp = omp_get_num_threads();
