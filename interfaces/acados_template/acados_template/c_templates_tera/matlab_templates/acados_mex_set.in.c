--- conflicted
+++ resolved
@@ -146,7 +146,6 @@
                 ocp_nlp_constraints_model_set(config, dims, in, out, ii, "C", value);
         }
     }
-<<<<<<< HEAD
     else if (!strcmp(field, "constr_lbx"))
     {
         for (int ii=s0; ii<se; ii++)
@@ -187,8 +186,6 @@
                 ocp_nlp_constraints_model_set(config, dims, in, out, ii, "ubu", value);
         }
     }
-=======
->>>>>>> d0edd56f
     else if (!strcmp(field, "constr_D"))
     {
         for (ii=s0; ii<se; ii++)
@@ -205,34 +202,6 @@
              !strcmp(field, "constr_lg") || !strcmp(field, "constr_ug") ||
              !strcmp(field, "constr_lbu") || !strcmp(field, "constr_ubu"))
     {
-<<<<<<< HEAD
-        for (int ii=s0; ii<se; ii++)
-        {
-            acados_size = ocp_nlp_dims_get_from_attr(config, dims, out, ii, "lg");
-            MEX_DIM_CHECK_VEC(fun_name, field, matlab_size, acados_size);
-            if (matlab_size != 0)
-                ocp_nlp_constraints_model_set(config, dims, in, out, ii, "lg", value);
-        }
-    }
-    else if (!strcmp(field, "constr_ug"))
-    {
-        for (int ii=s0; ii<se; ii++)
-        {
-            acados_size = ocp_nlp_dims_get_from_attr(config, dims, out, ii, "ug");
-            MEX_DIM_CHECK_VEC(fun_name, field, matlab_size, acados_size);
-            if (matlab_size != 0)
-                ocp_nlp_constraints_model_set(config, dims, in, out, ii, "ug", value);
-        }
-    }
-    else if (!strcmp(field, "constr_lh"))
-    {
-        for (int ii=s0; ii<se; ii++)
-        {
-            acados_size = ocp_nlp_dims_get_from_attr(config, dims, out, ii, "lh");
-            MEX_DIM_CHECK_VEC(fun_name, field, matlab_size, acados_size);
-            if (matlab_size != 0)
-                ocp_nlp_constraints_model_set(config, dims, in, out, ii, "lh", value);
-=======
         extract_field_name(field, field_name, &field_name_length, &ptr_field_name);
 
         if (nrhs == min_nrhs) // all stages
@@ -249,7 +218,7 @@
                         // NOTE: checking only stages with dimension > 0 allows this to work
                         // also for lbu/ubu. for which dimension at terminal stage is 0
                         MEX_DIM_CHECK_VEC_STAGE(fun_name, field, ii, matlab_size, acados_size)
-                        ocp_nlp_constraints_model_set(config, dims, in, ii, field_name, value);
+                        ocp_nlp_constraints_model_set(config, dims, in, out, ii, field_name, value);
                     }
                 }
             }
@@ -260,23 +229,18 @@
                 offset = 0;
                 for (ii=0; ii<=N; ii++) // TODO implement set_all
                 {
-                    ocp_nlp_constraints_model_set(config, dims, in, ii, field_name, value+offset);
+                    ocp_nlp_constraints_model_set(config, dims, in, out, ii, field_name, value+offset);
                     tmp_int = ocp_nlp_dims_get_from_attr(config, dims, out, ii, field_name);
                     offset += tmp_int;
                 }
             }
->>>>>>> d0edd56f
         }
         else if (nrhs == min_nrhs + 1) // single stage
         {
             acados_size = ocp_nlp_dims_get_from_attr(config, dims, out, s0, field_name);
             MEX_DIM_CHECK_VEC_STAGE(fun_name, field, s0, matlab_size, acados_size)
             if (matlab_size != 0)
-<<<<<<< HEAD
-                ocp_nlp_constraints_model_set(config, dims, in, out, ii, "uh", value);
-=======
-                ocp_nlp_constraints_model_set(config, dims, in, s0, field_name, value);
->>>>>>> d0edd56f
+                ocp_nlp_constraints_model_set(config, dims, in, out, s0, field_name, value);
         }
     }
     // cost:
@@ -449,17 +413,7 @@
         {
             acados_size = ocp_nlp_dims_get_total_from_attr(config, dims, out, "x");
             MEX_DIM_CHECK_VEC(fun_name, field, matlab_size, acados_size);
-<<<<<<< HEAD
-            offset = 0;
-            for (int ii=0; ii<=N; ii++)
-            {
-                ocp_nlp_out_set(config, dims, out, in, ii, "x", value+offset);
-                tmp_int = ocp_nlp_dims_get_from_attr(config, dims, out, ii, "x");
-                offset += tmp_int;
-            }
-=======
             ocp_nlp_set_all(solver, in, out, "x", value);
->>>>>>> d0edd56f
         }
         else // (nrhs == min_nrhs + 1)
         {
@@ -474,17 +428,7 @@
         {
             acados_size = ocp_nlp_dims_get_total_from_attr(config, dims, out, "u");
             MEX_DIM_CHECK_VEC(fun_name, field, matlab_size, acados_size);
-<<<<<<< HEAD
-            offset = 0;
-            for (int ii=0; ii<N; ii++)
-            {
-                ocp_nlp_out_set(config, dims, out, in, ii, "u", value+offset);
-                tmp_int = ocp_nlp_dims_get_from_attr(config, dims, out, ii, "u");
-                offset += tmp_int;
-            }
-=======
             ocp_nlp_set_all(solver, in, out, "u", value);
->>>>>>> d0edd56f
         }
         else // (nrhs == min_nrhs + 1)
         {
@@ -589,17 +533,7 @@
         {
             acados_size = ocp_nlp_dims_get_total_from_attr(config, dims, out, "pi");
             MEX_DIM_CHECK_VEC(fun_name, field, matlab_size, acados_size);
-<<<<<<< HEAD
-            offset = 0;
-            for (int ii=0; ii<N; ii++)
-            {
-                ocp_nlp_out_set(config, dims, out, in, ii, "pi", value+offset);
-                tmp_int = ocp_nlp_dims_get_from_attr(config, dims, out, ii, "pi");
-                offset += tmp_int;
-            }
-=======
             ocp_nlp_set_all(solver, in, out, "pi", value);
->>>>>>> d0edd56f
         }
         else // (nrhs == min_nrhs + 1)
         {
