--- conflicted
+++ resolved
@@ -817,17 +817,11 @@
     tmp_offset = 0;
     for (int stage = 1; stage < N; stage++)
     {
-<<<<<<< HEAD
-        for (int jj = 0; jj < {{ dims.nbx }}; jj++)
-            buffer[jj] = (double)(*in_sign[(stage-1)*{{ dims.nbx }}+jj]);
-        ocp_nlp_constraints_model_set(nlp_config, nlp_dims, nlp_in, nlp_out, stage, "lbx", (void *) buffer);
-=======
         tmp_int = ocp_nlp_dims_get_from_attr(nlp_config, nlp_dims, nlp_out, stage, "lbx");
         for (int jj = 0; jj < tmp_int; jj++)
             buffer[jj] = (double)(*in_sign[tmp_offset+jj]);
-        ocp_nlp_constraints_model_set(nlp_config, nlp_dims, nlp_in, stage, "lbx", (void *) buffer);
+        ocp_nlp_constraints_model_set(nlp_config, nlp_dims, nlp_in, nlp_out, stage, "lbx", (void *) buffer);
         tmp_offset += tmp_int;
->>>>>>> d0edd56f
     }
   {%- endif %}
   {%- if nbx_total > 0 and simulink_opts.inputs.ubx -%}  {#- ubx #}
@@ -837,17 +831,11 @@
     tmp_offset = 0;
     for (int stage = 1; stage < N; stage++)
     {
-<<<<<<< HEAD
-        for (int jj = 0; jj < {{ dims.nbx }}; jj++)
-            buffer[jj] = (double)(*in_sign[(stage-1)*{{ dims.nbx }}+jj]);
-        ocp_nlp_constraints_model_set(nlp_config, nlp_dims, nlp_in, nlp_out, stage, "ubx", (void *) buffer);
-=======
         tmp_int = ocp_nlp_dims_get_from_attr(nlp_config, nlp_dims, nlp_out, stage, "ubx");
         for (int jj = 0; jj < tmp_int; jj++)
             buffer[jj] = (double)(*in_sign[tmp_offset+jj]);
-        ocp_nlp_constraints_model_set(nlp_config, nlp_dims, nlp_in, stage, "ubx", (void *) buffer);
+        ocp_nlp_constraints_model_set(nlp_config, nlp_dims, nlp_in, nlp_out, stage, "ubx", (void *) buffer);
         tmp_offset += tmp_int;
->>>>>>> d0edd56f
     }
   {%- endif %}
 
@@ -935,17 +923,11 @@
     tmp_offset = 0;
     for (int stage = 1; stage < N; stage++)
     {
-<<<<<<< HEAD
-        for (int jj = 0; jj < {{ dims.nh }}; jj++)
-            buffer[jj] = (double)(*in_sign[stage*{{ dims.nh }}+jj]);
-        ocp_nlp_constraints_model_set(nlp_config, nlp_dims, nlp_in, nlp_out, stage, "lh", (void *) buffer);
-=======
         tmp_int = ocp_nlp_dims_get_from_attr(nlp_config, nlp_dims, nlp_out, stage, "lh");
         for (int jj = 0; jj < tmp_int; jj++)
             buffer[jj] = (double)(*in_sign[tmp_offset+jj]);
-        ocp_nlp_constraints_model_set(nlp_config, nlp_dims, nlp_in, stage, "lh", (void *) buffer);
+        ocp_nlp_constraints_model_set(nlp_config, nlp_dims, nlp_in, nlp_out, stage, "lh", (void *) buffer);
         tmp_offset += tmp_int;
->>>>>>> d0edd56f
     }
   {%- endif -%}
   {%- if nh_total > 0 and simulink_opts.inputs.uh -%}  {#- uh #}
@@ -955,17 +937,11 @@
     tmp_offset = 0;
     for (int stage = 1; stage < N; stage++)
     {
-<<<<<<< HEAD
-        for (int jj = 0; jj < {{ dims.nh }}; jj++)
-            buffer[jj] = (double)(*in_sign[stage*{{ dims.nh }}+jj]);
-        ocp_nlp_constraints_model_set(nlp_config, nlp_dims, nlp_in, nlp_out, stage, "uh", (void *) buffer);
-=======
         tmp_int = ocp_nlp_dims_get_from_attr(nlp_config, nlp_dims, nlp_out, stage, "uh");
         for (int jj = 0; jj < tmp_int; jj++)
             buffer[jj] = (double)(*in_sign[tmp_offset+jj]);
-        ocp_nlp_constraints_model_set(nlp_config, nlp_dims, nlp_in, stage, "uh", (void *) buffer);
+        ocp_nlp_constraints_model_set(nlp_config, nlp_dims, nlp_in, nlp_out, stage, "uh", (void *) buffer);
         tmp_offset += tmp_int;
->>>>>>> d0edd56f
     }
   {%- endif -%}
 
@@ -1120,66 +1096,30 @@
         // x_init
         {%- set i_input = i_input + 1 %}
         in_sign = ssGetInputPortRealSignalPtrs(S, {{ i_input }});
-<<<<<<< HEAD
-        tmp_offset = 0;
-        for (int stage = 0; stage < {{ solver_options.N_horizon + 1 }}; stage++)
-        {
-            tmp_int = ocp_nlp_dims_get_from_attr(nlp_config, nlp_dims, nlp_out, stage, "x");
-            for (int jj = 0; jj < tmp_int; jj++)
-                buffer[jj] = (double)(*in_sign[tmp_offset+jj]);
-            ocp_nlp_out_set(nlp_config, nlp_dims, nlp_out, nlp_in, stage, "x", (void *) buffer);
-            tmp_offset += tmp_int;
-        }
-=======
         tmp_int = ocp_nlp_dims_get_total_from_attr(nlp_config, nlp_dims, nlp_out, "x");
         for (int jj = 0; jj < tmp_int; jj++)
             buffer[jj] = (double)(*in_sign[jj]);
         ocp_nlp_set_all(nlp_solver, nlp_in, nlp_out, "x", (void *) buffer);
->>>>>>> d0edd56f
       {%- endif %}
 
       {%- if simulink_opts.inputs.u_init %}  {#- u_init #}
         // u_init
         {%- set i_input = i_input + 1 %}
         in_sign = ssGetInputPortRealSignalPtrs(S, {{ i_input }});
-<<<<<<< HEAD
-        tmp_offset = 0;
-        for (int stage = 0; stage < N; stage++)
-        {
-            tmp_int = ocp_nlp_dims_get_from_attr(nlp_config, nlp_dims, nlp_out, stage, "u");
-            for (int jj = 0; jj < tmp_int; jj++)
-                buffer[jj] = (double)(*in_sign[tmp_offset+jj]);
-            ocp_nlp_out_set(nlp_config, nlp_dims, nlp_out, nlp_in, stage, "u", (void *) buffer);
-            tmp_offset += tmp_int;
-        }
-=======
         tmp_int = ocp_nlp_dims_get_total_from_attr(nlp_config, nlp_dims, nlp_out, "u");
         for (int jj = 0; jj < tmp_int; jj++)
             buffer[jj] = (double)(*in_sign[jj]);
         ocp_nlp_set_all(nlp_solver, nlp_in, nlp_out, "u", (void *) buffer);
->>>>>>> d0edd56f
       {%- endif %}
 
       {%- if simulink_opts.inputs.pi_init %}  {#- pi_init #}
         // pi_init
         {%- set i_input = i_input + 1 %}
         in_sign = ssGetInputPortRealSignalPtrs(S, {{ i_input }});
-<<<<<<< HEAD
-        tmp_offset = 0;
-        for (int stage = 0; stage < N; stage++)
-        {
-            tmp_int = ocp_nlp_dims_get_from_attr(nlp_config, nlp_dims, nlp_out, stage, "pi");
-            for (int jj = 0; jj < tmp_int; jj++)
-                buffer[jj] = (double)(*in_sign[tmp_offset+jj]);
-            ocp_nlp_out_set(nlp_config, nlp_dims, nlp_out, nlp_in, stage, "pi", (void *) buffer);
-            tmp_offset += tmp_int;
-        }
-=======
         tmp_int = ocp_nlp_dims_get_total_from_attr(nlp_config, nlp_dims, nlp_out, "pi");
         for (int jj = 0; jj < tmp_int; jj++)
             buffer[jj] = (double)(*in_sign[jj]);
         ocp_nlp_set_all(nlp_solver, nlp_in, nlp_out, "pi", (void *) buffer);
->>>>>>> d0edd56f
       {%- endif %}
 
       {%- if simulink_opts.inputs.slacks_init %}  {#- slacks_init #}
@@ -1195,16 +1135,6 @@
         {
             tmp_int = ocp_nlp_dims_get_from_attr(nlp_config, nlp_dims, nlp_out, stage, "sl");
             for (int jj = 0; jj < tmp_int; jj++)
-<<<<<<< HEAD
-                buffer[jj] = (double)(*in_sign[tmp_offset+jj]);
-            tmp_offset += tmp_int;
-            ocp_nlp_out_set(nlp_config, nlp_dims, nlp_out, nlp_in, stage, "sl", (void *) buffer);
-            // set su
-            for (int jj = 0; jj < tmp_int; jj++)
-                buffer[jj] = (double)(*in_sign[tmp_offset+jj]);
-            tmp_offset += tmp_int;
-            ocp_nlp_out_set(nlp_config, nlp_dims, nlp_out, nlp_in, stage, "su", (void *) buffer);
-=======
                 buffer[tmp_offset_buffer + jj] = (double)(*in_sign[tmp_offset+jj]);
             tmp_offset += 2*tmp_int;
             tmp_offset_buffer += tmp_int;
@@ -1221,7 +1151,6 @@
                 buffer[tmp_offset_buffer + jj] = (double)(*in_sign[tmp_offset+jj]);
             tmp_offset += 2*tmp_int;
             tmp_offset_buffer += tmp_int;
->>>>>>> d0edd56f
         }
         ocp_nlp_set_all(nlp_solver, nlp_in, nlp_out, "su", (void *) buffer);
 
