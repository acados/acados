/*
 * Copyright 2019 Gianluca Frison, Dimitris Kouzoupis, Robin Verschueren,
 * Andrea Zanelli, Niels van Duijkeren, Jonathan Frey, Tommaso Sartor,
 * Branimir Novoselnik, Rien Quirynen, Rezart Qelibari, Dang Doan,
 * Jonas Koenemann, Yutao Chen, Tobias Schöls, Jonas Schlagenhauf, Moritz Diehl
 *
 * This file is part of acados.
 *
 * The 2-Clause BSD License
 *
 * Redistribution and use in source and binary forms, with or without
 * modification, are permitted provided that the following conditions are met:
 *
 * 1. Redistributions of source code must retain the above copyright notice,
 * this list of conditions and the following disclaimer.
 *
 * 2. Redistributions in binary form must reproduce the above copyright notice,
 * this list of conditions and the following disclaimer in the documentation
 * and/or other materials provided with the distribution.
 *
 * THIS SOFTWARE IS PROVIDED BY THE COPYRIGHT HOLDERS AND CONTRIBUTORS "AS IS"
 * AND ANY EXPRESS OR IMPLIED WARRANTIES, INCLUDING, BUT NOT LIMITED TO, THE
 * IMPLIED WARRANTIES OF MERCHANTABILITY AND FITNESS FOR A PARTICULAR PURPOSE
 * ARE DISCLAIMED. IN NO EVENT SHALL THE COPYRIGHT HOLDER OR CONTRIBUTORS BE
 * LIABLE FOR ANY DIRECT, INDIRECT, INCIDENTAL, SPECIAL, EXEMPLARY, OR
 * CONSEQUENTIAL DAMAGES (INCLUDING, BUT NOT LIMITED TO, PROCUREMENT OF
 * SUBSTITUTE GOODS OR SERVICES; LOSS OF USE, DATA, OR PROFITS; OR BUSINESS
 * INTERRUPTION) HOWEVER CAUSED AND ON ANY THEORY OF LIABILITY, WHETHER IN
 * CONTRACT, STRICT LIABILITY, OR TORT (INCLUDING NEGLIGENCE OR OTHERWISE)
 * ARISING IN ANY WAY OUT OF THE USE OF THIS SOFTWARE, EVEN IF ADVISED OF THE
 * POSSIBILITY OF SUCH DAMAGE.;
 */

#ifndef ACADOS_SOLVER_{{ model.name }}_H_
#define ACADOS_SOLVER_{{ model.name }}_H_

#include "acados_c/ocp_nlp_interface.h"
#include "acados_c/external_function_interface.h"

#define {{ model.name | upper }}_NX     {{ dims.nx }}
#define {{ model.name | upper }}_NZ     {{ dims.nz }}
#define {{ model.name | upper }}_NU     {{ dims.nu }}
#define {{ model.name | upper }}_NP     {{ dims.np }}
#define {{ model.name | upper }}_NBX    {{ dims.nbx }}
#define {{ model.name | upper }}_NBX0   {{ dims.nbx_0 }}
#define {{ model.name | upper }}_NBU    {{ dims.nbu }}
#define {{ model.name | upper }}_NSBX   {{ dims.nsbx }}
#define {{ model.name | upper }}_NSBU   {{ dims.nsbu }}
#define {{ model.name | upper }}_NSH    {{ dims.nsh }}
#define {{ model.name | upper }}_NSG    {{ dims.nsg }}
#define {{ model.name | upper }}_NSPHI  {{ dims.nsphi }}
#define {{ model.name | upper }}_NSHN   {{ dims.nsh_e }}
#define {{ model.name | upper }}_NSGN   {{ dims.nsg_e }}
#define {{ model.name | upper }}_NSPHIN {{ dims.nsphi_e }}
#define {{ model.name | upper }}_NSBXN  {{ dims.nsbx_e }}
#define {{ model.name | upper }}_NS     {{ dims.ns }}
#define {{ model.name | upper }}_NSN    {{ dims.ns_e }}
#define {{ model.name | upper }}_NG     {{ dims.ng }}
#define {{ model.name | upper }}_NBXN   {{ dims.nbx_e }}
#define {{ model.name | upper }}_NGN    {{ dims.ng_e }}
#define {{ model.name | upper }}_NY0    {{ dims.ny_0 }}
#define {{ model.name | upper }}_NY     {{ dims.ny }}
#define {{ model.name | upper }}_NYN    {{ dims.ny_e }}
#define {{ model.name | upper }}_N      {{ dims.N }}
#define {{ model.name | upper }}_NH     {{ dims.nh }}
#define {{ model.name | upper }}_NPHI   {{ dims.nphi }}
#define {{ model.name | upper }}_NHN    {{ dims.nh_e }}
#define {{ model.name | upper }}_NPHIN  {{ dims.nphi_e }}
#define {{ model.name | upper }}_NR     {{ dims.nr }}

#ifdef __cplusplus
extern "C" {
#endif

// ** capsule for solver data **
typedef struct {{ model.name }}_solver_capsule
{
    // acados objects
    ocp_nlp_in *nlp_in;
    ocp_nlp_out *nlp_out;
    ocp_nlp_solver *nlp_solver;
    void *nlp_opts;
    ocp_nlp_plan *nlp_solver_plan;
    ocp_nlp_config *nlp_config;
    ocp_nlp_dims *nlp_dims;

    // number of expected runtime parameters
    unsigned int nlp_np;

    /* external functions */
    // dynamics
{% if solver_options.integrator_type == "ERK" %}
    external_function_param_casadi *forw_vde_casadi;
    external_function_param_casadi *expl_ode_fun;
{% if solver_options.hessian_approx == "EXACT" %}
    external_function_param_casadi *hess_vde_casadi;
{%- endif %}
{% elif solver_options.integrator_type == "IRK" %}
    external_function_param_casadi *impl_dae_fun;
    external_function_param_casadi *impl_dae_fun_jac_x_xdot_z;
    external_function_param_casadi *impl_dae_jac_x_xdot_u_z;
{% if solver_options.hessian_approx == "EXACT" %}
    external_function_param_casadi *impl_dae_hess;
{%- endif %}
{% elif solver_options.integrator_type == "LIFTED_IRK" %}
    external_function_param_casadi *impl_dae_fun;
    external_function_param_casadi *impl_dae_fun_jac_x_xdot_u;
{% elif solver_options.integrator_type == "GNSF" %}
    external_function_param_casadi *gnsf_phi_fun;
    external_function_param_casadi *gnsf_phi_fun_jac_y;
    external_function_param_casadi *gnsf_phi_jac_y_uhat;
    external_function_param_casadi *gnsf_f_lo_jac_x1_x1dot_u_z;
    external_function_param_casadi *gnsf_get_matrices_fun;
{% elif solver_options.integrator_type == "DISCRETE" %}
    external_function_param_{{ model.dyn_ext_fun_type }} *discr_dyn_phi_fun;
    external_function_param_{{ model.dyn_ext_fun_type }} *discr_dyn_phi_fun_jac_ut_xt;
{%- if solver_options.hessian_approx == "EXACT" %}
    external_function_param_{{ model.dyn_ext_fun_type }} *discr_dyn_phi_fun_jac_ut_xt_hess;
{%- endif %}
{%- endif %}


    // cost
{% if cost.cost_type == "NONLINEAR_LS" %}
    external_function_param_casadi *cost_y_fun;
    external_function_param_casadi *cost_y_fun_jac_ut_xt;
    external_function_param_casadi *cost_y_hess;
{%- elif cost.cost_type == "EXTERNAL" %}
    external_function_param_{{ cost.cost_ext_fun_type }} *ext_cost_fun;
    external_function_param_{{ cost.cost_ext_fun_type }} *ext_cost_fun_jac;
    external_function_param_{{ cost.cost_ext_fun_type }} *ext_cost_fun_jac_hess;
{% endif %}

{% if cost.cost_type_0 == "NONLINEAR_LS" %}
    external_function_param_casadi cost_y_0_fun;
    external_function_param_casadi cost_y_0_fun_jac_ut_xt;
    external_function_param_casadi cost_y_0_hess;
{% elif cost.cost_type_0 == "EXTERNAL" %}
    external_function_param_{{ cost.cost_ext_fun_type_0 }} ext_cost_0_fun;
    external_function_param_{{ cost.cost_ext_fun_type_0 }} ext_cost_0_fun_jac;
    external_function_param_{{ cost.cost_ext_fun_type_0 }} ext_cost_0_fun_jac_hess;
{%- endif %}

{% if cost.cost_type_e == "NONLINEAR_LS" %}
    external_function_param_casadi cost_y_e_fun;
    external_function_param_casadi cost_y_e_fun_jac_ut_xt;
    external_function_param_casadi cost_y_e_hess;
{% elif cost.cost_type_e == "EXTERNAL" %}
    external_function_param_{{ cost.cost_ext_fun_type_e }} ext_cost_e_fun;
    external_function_param_{{ cost.cost_ext_fun_type_e }} ext_cost_e_fun_jac;
    external_function_param_{{ cost.cost_ext_fun_type_e }} ext_cost_e_fun_jac_hess;
{%- endif %}

    // constraints
{%- if constraints.constr_type == "BGP" %}
    external_function_param_casadi *phi_constraint;
{% elif constraints.constr_type == "BGH" and dims.nh > 0 %}
    external_function_param_casadi *nl_constr_h_fun_jac;
    external_function_param_casadi *nl_constr_h_fun;
    external_function_param_casadi *nl_constr_h_fun_jac_hess;
{%- endif %}


{% if constraints.constr_type_e == "BGP" %}
    external_function_param_casadi phi_e_constraint;
{% elif constraints.constr_type_e == "BGH" and dims.nh_e > 0 %}
    external_function_param_casadi nl_constr_h_e_fun_jac;
    external_function_param_casadi nl_constr_h_e_fun;
    external_function_param_casadi nl_constr_h_e_fun_jac_hess;
<<<<<<< HEAD
} nlp_solver_capsule;

nlp_solver_capsule * {{ model.name }}_acados_create_capsule(void);
int {{ model.name }}_acados_free_capsule(nlp_solver_capsule *capsule);

int {{ model.name }}_acados_create(nlp_solver_capsule * capsule);
/**
 * Generic version of {{ model.name }}_acados_create which allows to use a different number of shooting intervals than
 * the number used for code generation. If new_time_steps=NULL and n_time_steps matches the number used for code
 * generation, the time-steps from code generation is used.
 */
int {{ model.name }}_acados_create_with_discretization(nlp_solver_capsule * capsule, int n_time_steps, double* new_time_steps);
int {{ model.name }}_acados_update_params(nlp_solver_capsule * capsule, int stage, double *value, int np);
int {{ model.name }}_acados_solve(nlp_solver_capsule * capsule);
int {{ model.name }}_acados_free(nlp_solver_capsule * capsule);
void {{ model.name }}_acados_print_stats(nlp_solver_capsule * capsule);

ocp_nlp_in *{{ model.name }}_acados_get_nlp_in(nlp_solver_capsule * capsule);
ocp_nlp_out *{{ model.name }}_acados_get_nlp_out(nlp_solver_capsule * capsule);
ocp_nlp_solver *{{ model.name }}_acados_get_nlp_solver(nlp_solver_capsule * capsule);
ocp_nlp_config *{{ model.name }}_acados_get_nlp_config(nlp_solver_capsule * capsule);
void *{{ model.name }}_acados_get_nlp_opts(nlp_solver_capsule * capsule);
ocp_nlp_dims *{{ model.name }}_acados_get_nlp_dims(nlp_solver_capsule * capsule);
ocp_nlp_plan *{{ model.name }}_acados_get_nlp_plan(nlp_solver_capsule * capsule);
=======
{%- endif %}

} {{ model.name }}_solver_capsule;

{{ model.name }}_solver_capsule * {{ model.name }}_acados_create_capsule(void);
int {{ model.name }}_acados_free_capsule({{ model.name }}_solver_capsule *capsule);

int {{ model.name }}_acados_create({{ model.name }}_solver_capsule * capsule);
int {{ model.name }}_acados_update_params({{ model.name }}_solver_capsule * capsule, int stage, double *value, int np);
int {{ model.name }}_acados_solve({{ model.name }}_solver_capsule * capsule);
int {{ model.name }}_acados_free({{ model.name }}_solver_capsule * capsule);
void {{ model.name }}_acados_print_stats({{ model.name }}_solver_capsule * capsule);

ocp_nlp_in *{{ model.name }}_acados_get_nlp_in({{ model.name }}_solver_capsule * capsule);
ocp_nlp_out *{{ model.name }}_acados_get_nlp_out({{ model.name }}_solver_capsule * capsule);
ocp_nlp_solver *{{ model.name }}_acados_get_nlp_solver({{ model.name }}_solver_capsule * capsule);
ocp_nlp_config *{{ model.name }}_acados_get_nlp_config({{ model.name }}_solver_capsule * capsule);
void *{{ model.name }}_acados_get_nlp_opts({{ model.name }}_solver_capsule * capsule);
ocp_nlp_dims *{{ model.name }}_acados_get_nlp_dims({{ model.name }}_solver_capsule * capsule);
ocp_nlp_plan *{{ model.name }}_acados_get_nlp_plan({{ model.name }}_solver_capsule * capsule);
>>>>>>> de2f0c27

#ifdef __cplusplus
} /* extern "C" */
#endif

#endif  // ACADOS_SOLVER_{{ model.name }}_H_<|MERGE_RESOLUTION|>--- conflicted
+++ resolved
@@ -167,40 +167,20 @@
     external_function_param_casadi nl_constr_h_e_fun_jac;
     external_function_param_casadi nl_constr_h_e_fun;
     external_function_param_casadi nl_constr_h_e_fun_jac_hess;
-<<<<<<< HEAD
-} nlp_solver_capsule;
-
-nlp_solver_capsule * {{ model.name }}_acados_create_capsule(void);
-int {{ model.name }}_acados_free_capsule(nlp_solver_capsule *capsule);
-
-int {{ model.name }}_acados_create(nlp_solver_capsule * capsule);
+{%- endif %}
+
+} {{ model.name }}_solver_capsule;
+
+{{ model.name }}_solver_capsule * {{ model.name }}_acados_create_capsule(void);
+int {{ model.name }}_acados_free_capsule({{ model.name }}_solver_capsule *capsule);
+
+int {{ model.name }}_acados_create({{ model.name }}_solver_capsule * capsule);
 /**
  * Generic version of {{ model.name }}_acados_create which allows to use a different number of shooting intervals than
  * the number used for code generation. If new_time_steps=NULL and n_time_steps matches the number used for code
  * generation, the time-steps from code generation is used.
  */
-int {{ model.name }}_acados_create_with_discretization(nlp_solver_capsule * capsule, int n_time_steps, double* new_time_steps);
-int {{ model.name }}_acados_update_params(nlp_solver_capsule * capsule, int stage, double *value, int np);
-int {{ model.name }}_acados_solve(nlp_solver_capsule * capsule);
-int {{ model.name }}_acados_free(nlp_solver_capsule * capsule);
-void {{ model.name }}_acados_print_stats(nlp_solver_capsule * capsule);
-
-ocp_nlp_in *{{ model.name }}_acados_get_nlp_in(nlp_solver_capsule * capsule);
-ocp_nlp_out *{{ model.name }}_acados_get_nlp_out(nlp_solver_capsule * capsule);
-ocp_nlp_solver *{{ model.name }}_acados_get_nlp_solver(nlp_solver_capsule * capsule);
-ocp_nlp_config *{{ model.name }}_acados_get_nlp_config(nlp_solver_capsule * capsule);
-void *{{ model.name }}_acados_get_nlp_opts(nlp_solver_capsule * capsule);
-ocp_nlp_dims *{{ model.name }}_acados_get_nlp_dims(nlp_solver_capsule * capsule);
-ocp_nlp_plan *{{ model.name }}_acados_get_nlp_plan(nlp_solver_capsule * capsule);
-=======
-{%- endif %}
-
-} {{ model.name }}_solver_capsule;
-
-{{ model.name }}_solver_capsule * {{ model.name }}_acados_create_capsule(void);
-int {{ model.name }}_acados_free_capsule({{ model.name }}_solver_capsule *capsule);
-
-int {{ model.name }}_acados_create({{ model.name }}_solver_capsule * capsule);
+int {{ model.name }}_acados_create_with_discretization({{ model.name }}_solver_capsule * capsule, int n_time_steps, double* new_time_steps);
 int {{ model.name }}_acados_update_params({{ model.name }}_solver_capsule * capsule, int stage, double *value, int np);
 int {{ model.name }}_acados_solve({{ model.name }}_solver_capsule * capsule);
 int {{ model.name }}_acados_free({{ model.name }}_solver_capsule * capsule);
@@ -213,7 +193,6 @@
 void *{{ model.name }}_acados_get_nlp_opts({{ model.name }}_solver_capsule * capsule);
 ocp_nlp_dims *{{ model.name }}_acados_get_nlp_dims({{ model.name }}_solver_capsule * capsule);
 ocp_nlp_plan *{{ model.name }}_acados_get_nlp_plan({{ model.name }}_solver_capsule * capsule);
->>>>>>> de2f0c27
 
 #ifdef __cplusplus
 } /* extern "C" */
