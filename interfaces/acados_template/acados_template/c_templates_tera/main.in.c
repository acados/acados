/*
 * Copyright 2019 Gianluca Frison, Dimitris Kouzoupis, Robin Verschueren,
 * Andrea Zanelli, Niels van Duijkeren, Jonathan Frey, Tommaso Sartor,
 * Branimir Novoselnik, Rien Quirynen, Rezart Qelibari, Dang Doan,
 * Jonas Koenemann, Yutao Chen, Tobias Schöls, Jonas Schlagenhauf, Moritz Diehl
 *
 * This file is part of acados.
 *
 * The 2-Clause BSD License
 *
 * Redistribution and use in source and binary forms, with or without
 * modification, are permitted provided that the following conditions are met:
 *
 * 1. Redistributions of source code must retain the above copyright notice,
 * this list of conditions and the following disclaimer.
 *
 * 2. Redistributions in binary form must reproduce the above copyright notice,
 * this list of conditions and the following disclaimer in the documentation
 * and/or other materials provided with the distribution.
 *
 * THIS SOFTWARE IS PROVIDED BY THE COPYRIGHT HOLDERS AND CONTRIBUTORS "AS IS"
 * AND ANY EXPRESS OR IMPLIED WARRANTIES, INCLUDING, BUT NOT LIMITED TO, THE
 * IMPLIED WARRANTIES OF MERCHANTABILITY AND FITNESS FOR A PARTICULAR PURPOSE
 * ARE DISCLAIMED. IN NO EVENT SHALL THE COPYRIGHT HOLDER OR CONTRIBUTORS BE
 * LIABLE FOR ANY DIRECT, INDIRECT, INCIDENTAL, SPECIAL, EXEMPLARY, OR
 * CONSEQUENTIAL DAMAGES (INCLUDING, BUT NOT LIMITED TO, PROCUREMENT OF
 * SUBSTITUTE GOODS OR SERVICES; LOSS OF USE, DATA, OR PROFITS; OR BUSINESS
 * INTERRUPTION) HOWEVER CAUSED AND ON ANY THEORY OF LIABILITY, WHETHER IN
 * CONTRACT, STRICT LIABILITY, OR TORT (INCLUDING NEGLIGENCE OR OTHERWISE)
 * ARISING IN ANY WAY OUT OF THE USE OF THIS SOFTWARE, EVEN IF ADVISED OF THE
 * POSSIBILITY OF SUCH DAMAGE.;
 */


// standard
#include <stdio.h>
#include <stdlib.h>
// acados
#include "acados/utils/print.h"
#include "acados/utils/math.h"
#include "acados_c/ocp_nlp_interface.h"
#include "acados_c/external_function_interface.h"
#include "acados_solver_{{ model.name }}.h"

#define NX     {{ model.name | upper }}_NX
#define NZ     {{ model.name | upper }}_NZ
#define NU     {{ model.name | upper }}_NU
#define NP     {{ model.name | upper }}_NP
#define NBX    {{ model.name | upper }}_NBX
#define NBX0   {{ model.name | upper }}_NBX0
#define NBU    {{ model.name | upper }}_NBU
#define NSBX   {{ model.name | upper }}_NSBX
#define NSBU   {{ model.name | upper }}_NSBU
#define NSH    {{ model.name | upper }}_NSH
#define NSG    {{ model.name | upper }}_NSG
#define NSPHI  {{ model.name | upper }}_NSPHI
#define NSHN   {{ model.name | upper }}_NSHN
#define NSGN   {{ model.name | upper }}_NSGN
#define NSPHIN {{ model.name | upper }}_NSPHIN
#define NSBXN  {{ model.name | upper }}_NSBXN
#define NS     {{ model.name | upper }}_NS
#define NSN    {{ model.name | upper }}_NSN
#define NG     {{ model.name | upper }}_NG
#define NBXN   {{ model.name | upper }}_NBXN
#define NGN    {{ model.name | upper }}_NGN
#define NY0    {{ model.name | upper }}_NY0
#define NY     {{ model.name | upper }}_NY
#define NYN    {{ model.name | upper }}_NYN
#define NH     {{ model.name | upper }}_NH
#define NPHI   {{ model.name | upper }}_NPHI
#define NHN    {{ model.name | upper }}_NHN
#define NPHIN  {{ model.name | upper }}_NPHIN
#define NR     {{ model.name | upper }}_NR


int main()
{
<<<<<<< HEAD
    nlp_solver_capsule *acados_ocp_capsule = {{ model.name }}_acados_create_capsule();

    // there is an opportunity to change the number of shooting intervals in C without new code generation
    int N = {{ model.name | upper }}_N;
    // allocate the array and fill it accordingly
    double* new_time_steps = NULL;
    int status = {{ model.name }}_acados_create_with_discretization(acados_ocp_capsule, N, new_time_steps);
=======

    {{ model.name }}_solver_capsule *acados_ocp_capsule = {{ model.name }}_acados_create_capsule();
    int status = {{ model.name }}_acados_create(acados_ocp_capsule);
>>>>>>> de2f0c27

    if (status)
    {
        printf("{{ model.name }}_acados_create() returned status %d. Exiting.\n", status);
        exit(1);
    }

    ocp_nlp_config *nlp_config = {{ model.name }}_acados_get_nlp_config(acados_ocp_capsule);
    ocp_nlp_dims *nlp_dims = {{ model.name }}_acados_get_nlp_dims(acados_ocp_capsule);
    ocp_nlp_in *nlp_in = {{ model.name }}_acados_get_nlp_in(acados_ocp_capsule);
    ocp_nlp_out *nlp_out = {{ model.name }}_acados_get_nlp_out(acados_ocp_capsule);
    ocp_nlp_solver *nlp_solver = {{ model.name }}_acados_get_nlp_solver(acados_ocp_capsule);
    void *nlp_opts = {{ model.name }}_acados_get_nlp_opts(acados_ocp_capsule);

    // initial condition
    int idxbx0[NBX0];
    {%- for i in range(end=dims.nbx_0) %}
    idxbx0[{{ i }}] = {{ constraints.idxbx_0[i] }};
    {%- endfor %}

    double lbx0[NBX0];
    double ubx0[NBX0];
    {%- for i in range(end=dims.nbx_0) %}
    lbx0[{{ i }}] = {{ constraints.lbx_0[i] }};
    ubx0[{{ i }}] = {{ constraints.ubx_0[i] }};
    {%- endfor %}

    ocp_nlp_constraints_model_set(nlp_config, nlp_dims, nlp_in, 0, "idxbx", idxbx0);
    ocp_nlp_constraints_model_set(nlp_config, nlp_dims, nlp_in, 0, "lbx", lbx0);
    ocp_nlp_constraints_model_set(nlp_config, nlp_dims, nlp_in, 0, "ubx", ubx0);

    // initialization for state values
    double x_init[NX];
    {%- for i in range(end=dims.nx) %}
    x_init[{{ i }}] = 0.0;
    {%- endfor %}

    // initial value for control input
    double u0[NU];
    {%- for i in range(end=dims.nu) %}
    u0[{{ i }}] = 0.0;
    {%- endfor %}


  {%- if dims.np > 0 %}
    // set parameters
    double p[NP];
    {%- for item in parameter_values %}
    p[{{ loop.index0 }}] = {{ item }};
    {%- endfor %}

    for (int ii = 0; ii <= N; ii++)
    {
        {{ model.name }}_acados_update_params(acados_ocp_capsule, ii, p, NP);
    }
  {% endif %}{# if np > 0 #}

    // prepare evaluation
    int NTIMINGS = 1;
    double min_time = 1e12;
    double kkt_norm_inf;
    double elapsed_time;
    int sqp_iter;

    double xtraj[NX * (N+1)];
    double utraj[NU * N];


    // solve ocp in loop
    int rti_phase = 0;

    for (int ii = 0; ii < NTIMINGS; ii++)
    {
        // initialize solution
        for (int i = 0; i <= nlp_dims->N; i++)
        {
            ocp_nlp_out_set(nlp_config, nlp_dims, nlp_out, i, "x", x_init);
            ocp_nlp_out_set(nlp_config, nlp_dims, nlp_out, i, "u", u0);
        }
        ocp_nlp_solver_opts_set(nlp_config, nlp_opts, "rti_phase", &rti_phase);
        status = {{ model.name }}_acados_solve(acados_ocp_capsule);
        ocp_nlp_get(nlp_config, nlp_solver, "time_tot", &elapsed_time);
        min_time = MIN(elapsed_time, min_time);
    }

    /* print solution and statistics */
    for (int ii = 0; ii <= nlp_dims->N; ii++)
        ocp_nlp_out_get(nlp_config, nlp_dims, nlp_out, ii, "x", &xtraj[ii*NX]);
    for (int ii = 0; ii < nlp_dims->N; ii++)
        ocp_nlp_out_get(nlp_config, nlp_dims, nlp_out, ii, "u", &utraj[ii*NU]);

    printf("\n--- xtraj ---\n");
    d_print_exp_tran_mat( NX, N+1, xtraj, NX);
    printf("\n--- utraj ---\n");
    d_print_exp_tran_mat( NU, N, utraj, NU );
    // ocp_nlp_out_print(nlp_solver->dims, nlp_out);

    printf("\nsolved ocp %d times, solution printed above\n\n", NTIMINGS);

    if (status == ACADOS_SUCCESS)
    {
        printf("{{ model.name }}_acados_solve(): SUCCESS!\n");
    }
    else
    {
        printf("{{ model.name }}_acados_solve() failed with status %d.\n", status);
    }

    // get solution
    ocp_nlp_out_get(nlp_config, nlp_dims, nlp_out, 0, "kkt_norm_inf", &kkt_norm_inf);
    ocp_nlp_get(nlp_config, nlp_solver, "sqp_iter", &sqp_iter);

    {{ model.name }}_acados_print_stats(acados_ocp_capsule);

    printf("\nSolver info:\n");
    printf(" SQP iterations %2d\n minimum time for %d solve %f [ms]\n KKT %e\n",
           sqp_iter, NTIMINGS, min_time*1000, kkt_norm_inf);

    // free solver
    status = {{ model.name }}_acados_free(acados_ocp_capsule);
    if (status) {
        printf("{{ model.name }}_acados_free() returned status %d. \n", status);
    }
    // free solver capsule
    status = {{ model.name }}_acados_free_capsule(acados_ocp_capsule);
    if (status) {
        printf("{{ model.name }}_acados_free_capsule() returned status %d. \n", status);
    }

    return status;
}<|MERGE_RESOLUTION|>--- conflicted
+++ resolved
@@ -75,19 +75,13 @@
 
 int main()
 {
-<<<<<<< HEAD
-    nlp_solver_capsule *acados_ocp_capsule = {{ model.name }}_acados_create_capsule();
-
+
+    {{ model.name }}_solver_capsule *acados_ocp_capsule = {{ model.name }}_acados_create_capsule();
     // there is an opportunity to change the number of shooting intervals in C without new code generation
     int N = {{ model.name | upper }}_N;
     // allocate the array and fill it accordingly
     double* new_time_steps = NULL;
     int status = {{ model.name }}_acados_create_with_discretization(acados_ocp_capsule, N, new_time_steps);
-=======
-
-    {{ model.name }}_solver_capsule *acados_ocp_capsule = {{ model.name }}_acados_create_capsule();
-    int status = {{ model.name }}_acados_create(acados_ocp_capsule);
->>>>>>> de2f0c27
 
     if (status)
     {
