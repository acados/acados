/*
 * Copyright 2019 Gianluca Frison, Dimitris Kouzoupis, Robin Verschueren,
 * Andrea Zanelli, Niels van Duijkeren, Jonathan Frey, Tommaso Sartor,
 * Branimir Novoselnik, Rien Quirynen, Rezart Qelibari, Dang Doan,
 * Jonas Koenemann, Yutao Chen, Tobias Schöls, Jonas Schlagenhauf, Moritz Diehl
 *
 * This file is part of acados.
 *
 * The 2-Clause BSD License
 *
 * Redistribution and use in source and binary forms, with or without
 * modification, are permitted provided that the following conditions are met:
 *
 * 1. Redistributions of source code must retain the above copyright notice,
 * this list of conditions and the following disclaimer.
 *
 * 2. Redistributions in binary form must reproduce the above copyright notice,
 * this list of conditions and the following disclaimer in the documentation
 * and/or other materials provided with the distribution.
 *
 * THIS SOFTWARE IS PROVIDED BY THE COPYRIGHT HOLDERS AND CONTRIBUTORS "AS IS"
 * AND ANY EXPRESS OR IMPLIED WARRANTIES, INCLUDING, BUT NOT LIMITED TO, THE
 * IMPLIED WARRANTIES OF MERCHANTABILITY AND FITNESS FOR A PARTICULAR PURPOSE
 * ARE DISCLAIMED. IN NO EVENT SHALL THE COPYRIGHT HOLDER OR CONTRIBUTORS BE
 * LIABLE FOR ANY DIRECT, INDIRECT, INCIDENTAL, SPECIAL, EXEMPLARY, OR
 * CONSEQUENTIAL DAMAGES (INCLUDING, BUT NOT LIMITED TO, PROCUREMENT OF
 * SUBSTITUTE GOODS OR SERVICES; LOSS OF USE, DATA, OR PROFITS; OR BUSINESS
 * INTERRUPTION) HOWEVER CAUSED AND ON ANY THEORY OF LIABILITY, WHETHER IN
 * CONTRACT, STRICT LIABILITY, OR TORT (INCLUDING NEGLIGENCE OR OTHERWISE)
 * ARISING IN ANY WAY OUT OF THE USE OF THIS SOFTWARE, EVEN IF ADVISED OF THE
 * POSSIBILITY OF SUCH DAMAGE.;
 */

#define S_FUNCTION_NAME   acados_solver_sfunction_{{ model.name }}
#define S_FUNCTION_LEVEL  2

#define MDL_START

// acados
#include "acados/utils/print.h"
#include "acados_c/ocp_nlp_interface.h"
#include "acados_c/external_function_interface.h"

// blasfeo
#include "blasfeo/include/blasfeo_d_aux.h"
#include "blasfeo/include/blasfeo_d_aux_ext_dep.h"

// example specific
#include "{{ model.name }}_model/{{ model.name }}_model.h"
#include "acados_solver_{{ model.name }}.h"

#include "simstruc.h"

#define SAMPLINGTIME -1
// ** global data **
ocp_nlp_in * nlp_in;
ocp_nlp_out * nlp_out;
ocp_nlp_solver * nlp_solver;
void * nlp_opts;
ocp_nlp_plan * nlp_solver_plan;
ocp_nlp_config * nlp_config;
ocp_nlp_dims * nlp_dims;
{% if solver_config.integrator_type == 'ERK' %}
external_function_param_casadi * forw_vde_casadi;
{% if solver_config.hessian_approx == 'EXACT' %} 
external_function_param_casadi * hess_vde_casadi;
{% endif %}
{% elif solver_config.integrator_type == 'IRK' %}
external_function_param_casadi * impl_dae_fun;
external_function_param_casadi * impl_dae_fun_jac_x_xdot_z;
external_function_param_casadi * impl_dae_jac_x_xdot_u_z;
{% endif %}
{%- if dims.npd > 0 %}
external_function_casadi * p_constraint;
{% endif %}
<<<<<<< HEAD
{% if dims.npd_e > 0 %}
external_function_casadi p_e_constraint;
=======
{%- if dims.npd_e > 0 %}
external_function_casadi * p_constraint_N;
>>>>>>> e5865e45
{% endif %}
{%- if dims.nh > 0 %}
external_function_casadi * h_constraint;
{% endif %}
<<<<<<< HEAD
{% if dims.nh_e > 0 %}
external_function_casadi h_e_constraint;
=======
{%- if dims.nh_e > 0 %}
external_function_casadi * h_constraint_N;
>>>>>>> e5865e45
{% endif %}


static void mdlInitializeSizes (SimStruct *S)
{
    // specify the number of continuous and discrete states 
    ssSetNumContStates(S, 0);
    ssSetNumDiscStates(S, 0);

    // specify the number of input ports 
    if ( !ssSetNumInputPorts(S, 4) )
        return;

    // specify the number of output ports 
    if ( !ssSetNumOutputPorts(S, 5) )
        return;

    // specify dimension information for the input ports 
    ssSetInputPortVectorDimension(S, 0, {{ dims.nx }});
    ssSetInputPortVectorDimension(S, 1, {{ dims.ny }});
    ssSetInputPortVectorDimension(S, 2, {{ dims.ny_e }});
    ssSetInputPortVectorDimension(S, 3, {{ dims.np }});

    // specify dimension information for the output ports 
    ssSetOutputPortVectorDimension(S, 0, {{ dims.nu }} ); // optimal input
    ssSetOutputPortVectorDimension(S, 1, 1 );                // solver status
    ssSetOutputPortVectorDimension(S, 2, 1 );                // KKT residuals
    ssSetOutputPortVectorDimension(S, 3, {{ dims.nx }} ); // first state
    ssSetOutputPortVectorDimension(S, 4, 1); // computation times

    // specify the direct feedthrough status 
    ssSetInputPortDirectFeedThrough(S, 0, 1); // current state x0
    ssSetInputPortDirectFeedThrough(S, 1, 1); // y_ref
    ssSetInputPortDirectFeedThrough(S, 2, 1); // y_ref_N
    ssSetInputPortDirectFeedThrough(S, 3, 1); // parameter

    // one sample time 
    ssSetNumSampleTimes(S, 1);
}


#if defined(MATLAB_MEX_FILE)

#define MDL_SET_INPUT_PORT_DIMENSION_INFO
#define MDL_SET_OUTPUT_PORT_DIMENSION_INFO

static void mdlSetInputPortDimensionInfo(SimStruct *S, int_T port, const DimsInfo_T *dimsInfo)
{
    if ( !ssSetInputPortDimensionInfo(S, port, dimsInfo) )
         return;
}

static void mdlSetOutputPortDimensionInfo(SimStruct *S, int_T port, const DimsInfo_T *dimsInfo)
{
    if ( !ssSetOutputPortDimensionInfo(S, port, dimsInfo) )
         return;
}

#endif /* MATLAB_MEX_FILE */


static void mdlInitializeSampleTimes(SimStruct *S)
{
    ssSetSampleTime(S, 0, SAMPLINGTIME);
    ssSetOffsetTime(S, 0, 0.0);
}


static void mdlStart(SimStruct *S)
{
    acados_create();
}

static void mdlOutputs(SimStruct *S, int_T tid)
{
    // get input signals
    InputRealPtrsType in_x0_sign;
    InputRealPtrsType in_y_ref_sign;
    InputRealPtrsType in_y_ref_e_sign;
    InputRealPtrsType in_p_sign;
    
    // local buffers
    real_t in_x0[{{ dims.nx }}];
    real_t in_y_ref[{{ dims.ny }}];
    real_t in_y_ref_e[{{ dims.ny_e }}];
    real_t in_p[{{ dims.np }}];

    in_x0_sign = ssGetInputPortRealSignalPtrs(S, 0);
    in_y_ref_sign = ssGetInputPortRealSignalPtrs(S, 1);
    in_y_ref_e_sign = ssGetInputPortRealSignalPtrs(S, 2);
    in_p_sign = ssGetInputPortRealSignalPtrs(S, 3);

    // copy signals into local buffers
    for (int i = 0; i < {{ dims.nx }}; i++) in_x0[i] = (double)(*in_x0_sign[i]);
    for (int i = 0; i < {{ dims.ny }}; i++) in_y_ref[i] = (double)(*in_y_ref_sign[i]);
    for (int i = 0; i < {{ dims.ny_e }}; i++) in_y_ref_e[i] = (double)(*in_y_ref_e_sign[i]);
    for (int i = 0; i < {{ dims.np }}; i++) in_p[i] = (double)(*in_p_sign[i]);

    // for (int i = 0; i < 4; i++) ssPrintf("x0[%d] = %f\n", i, in_x0[i]);
    // ssPrintf("\n");

    // set initial condition
    ocp_nlp_constraints_model_set(nlp_config, nlp_dims, nlp_in, 0, "lbx", in_x0);
    ocp_nlp_constraints_model_set(nlp_config, nlp_dims, nlp_in, 0, "ubx", in_x0);

    // update reference
    for (int ii = 0; ii < {{ dims.N }}; ii++)
        ocp_nlp_cost_model_set(nlp_config, nlp_dims, nlp_in, ii, "yref", (void *) in_y_ref);

<<<<<<< HEAD
    ocp_nlp_cost_model_set(nlp_config, nlp_dims, nlp_in, {{dims.N}}, "yref", (void *) in_y_ref_e);
=======
    ocp_nlp_cost_model_set(nlp_config, nlp_dims, nlp_in, {{ dims.N }}, "yref", (void *) in_y_ref_N);
>>>>>>> e5865e45

    // update value of parameters
    {% if solver_config.integrator_type == 'IRK' %}
    for (int ii = 0; ii < {{ dims.N }}; ii++) {
    impl_dae_fun[ii].set_param(impl_dae_fun+ii, in_p);
    impl_dae_fun_jac_x_xdot_z[ii].set_param(impl_dae_fun_jac_x_xdot_z+ii, in_p);
    impl_dae_jac_x_xdot_u_z[ii].set_param(impl_dae_jac_x_xdot_u_z+ii, in_p);
    }
<<<<<<< HEAD
    {% else %}
    for (int ii = 0; ii < {{dims.N}}; ii++) {
    forw_vde_casadi[ii].set_param(forw_vde_casadi+ii, in_p);
=======
    {% elif solver_config.integrator_type == 'ERK' %}
    for (int ii = 0; ii < {{ dims.N }}; ii++) {
    forw_vde_casadi[ii].set_param(forw_vde_casadi+ii, p);
>>>>>>> e5865e45
    }
    {% endif %}
    
    // assign pointers to output signals 
    real_t *out_u0, *out_status, *out_KKT_res, *out_x1, *out_cpu_time;

    out_u0          = ssGetOutputPortRealSignal(S, 0);
    out_status      = ssGetOutputPortRealSignal(S, 1);
    out_KKT_res     = ssGetOutputPortRealSignal(S, 2);
    out_x1          = ssGetOutputPortRealSignal(S, 3);
    out_cpu_time    = ssGetOutputPortRealSignal(S, 4);
    
    // call acados_solve()
    int acados_status = acados_solve();

    *out_status = (real_t) acados_status;
    *out_KKT_res = (real_t) nlp_out->inf_norm_res;
    *out_cpu_time = (real_t) nlp_out->total_time;
    
    // get solution
    ocp_nlp_out_get(nlp_config, nlp_dims, nlp_out, 0, "u", (void *) out_u0);

    // get next state
    ocp_nlp_out_get(nlp_config, nlp_dims, nlp_out, 1, "x", (void *) out_x1);

}

static void mdlTerminate(SimStruct *S)
{
    acados_free();
}


#ifdef  MATLAB_MEX_FILE
#include "simulink.c"
#else
#include "cg_sfun.h"
#endif<|MERGE_RESOLUTION|>--- conflicted
+++ resolved
@@ -73,24 +73,14 @@
 {%- if dims.npd > 0 %}
 external_function_casadi * p_constraint;
 {% endif %}
-<<<<<<< HEAD
-{% if dims.npd_e > 0 %}
+{%- if dims.npd_e > 0 %}
 external_function_casadi p_e_constraint;
-=======
-{%- if dims.npd_e > 0 %}
-external_function_casadi * p_constraint_N;
->>>>>>> e5865e45
 {% endif %}
 {%- if dims.nh > 0 %}
 external_function_casadi * h_constraint;
 {% endif %}
-<<<<<<< HEAD
-{% if dims.nh_e > 0 %}
+{%- if dims.nh_e > 0 %}
 external_function_casadi h_e_constraint;
-=======
-{%- if dims.nh_e > 0 %}
-external_function_casadi * h_constraint_N;
->>>>>>> e5865e45
 {% endif %}
 
 
@@ -200,11 +190,7 @@
     for (int ii = 0; ii < {{ dims.N }}; ii++)
         ocp_nlp_cost_model_set(nlp_config, nlp_dims, nlp_in, ii, "yref", (void *) in_y_ref);
 
-<<<<<<< HEAD
-    ocp_nlp_cost_model_set(nlp_config, nlp_dims, nlp_in, {{dims.N}}, "yref", (void *) in_y_ref_e);
-=======
-    ocp_nlp_cost_model_set(nlp_config, nlp_dims, nlp_in, {{ dims.N }}, "yref", (void *) in_y_ref_N);
->>>>>>> e5865e45
+    ocp_nlp_cost_model_set(nlp_config, nlp_dims, nlp_in, {{ dims.N }}, "yref", (void *) in_y_ref_e);
 
     // update value of parameters
     {% if solver_config.integrator_type == 'IRK' %}
@@ -213,15 +199,9 @@
     impl_dae_fun_jac_x_xdot_z[ii].set_param(impl_dae_fun_jac_x_xdot_z+ii, in_p);
     impl_dae_jac_x_xdot_u_z[ii].set_param(impl_dae_jac_x_xdot_u_z+ii, in_p);
     }
-<<<<<<< HEAD
-    {% else %}
-    for (int ii = 0; ii < {{dims.N}}; ii++) {
-    forw_vde_casadi[ii].set_param(forw_vde_casadi+ii, in_p);
-=======
     {% elif solver_config.integrator_type == 'ERK' %}
     for (int ii = 0; ii < {{ dims.N }}; ii++) {
     forw_vde_casadi[ii].set_param(forw_vde_casadi+ii, p);
->>>>>>> e5865e45
     }
     {% endif %}
     
