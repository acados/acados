#
# Copyright (c) The acados authors.
#
# This file is part of acados.
#
# The 2-Clause BSD License
#
# Redistribution and use in source and binary forms, with or without
# modification, are permitted provided that the following conditions are met:
#
# 1. Redistributions of source code must retain the above copyright notice,
# this list of conditions and the following disclaimer.
#
# 2. Redistributions in binary form must reproduce the above copyright notice,
# this list of conditions and the following disclaimer in the documentation
# and/or other materials provided with the distribution.
#
# THIS SOFTWARE IS PROVIDED BY THE COPYRIGHT HOLDERS AND CONTRIBUTORS "AS IS"
# AND ANY EXPRESS OR IMPLIED WARRANTIES, INCLUDING, BUT NOT LIMITED TO, THE
# IMPLIED WARRANTIES OF MERCHANTABILITY AND FITNESS FOR A PARTICULAR PURPOSE
# ARE DISCLAIMED. IN NO EVENT SHALL THE COPYRIGHT HOLDER OR CONTRIBUTORS BE
# LIABLE FOR ANY DIRECT, INDIRECT, INCIDENTAL, SPECIAL, EXEMPLARY, OR
# CONSEQUENTIAL DAMAGES (INCLUDING, BUT NOT LIMITED TO, PROCUREMENT OF
# SUBSTITUTE GOODS OR SERVICES; LOSS OF USE, DATA, OR PROFITS; OR BUSINESS
# INTERRUPTION) HOWEVER CAUSED AND ON ANY THEORY OF LIABILITY, WHETHER IN
# CONTRACT, STRICT LIABILITY, OR TORT (INCLUDING NEGLIGENCE OR OTHERWISE)
# ARISING IN ANY WAY OUT OF THE USE OF THIS SOFTWARE, EVEN IF ADVISED OF THE
# POSSIBILITY OF SUCH DAMAGE.;
#

{%- if solver_options.qp_solver %}
    {%- set qp_solver = solver_options.qp_solver %}
{%- else %}
    {%- set qp_solver = "FULL_CONDENSING_HPIPM" %}
{%- endif %}

{%- if solver_options.hessian_approx %}
    {%- set hessian_approx = solver_options.hessian_approx %}
{%- elif solver_options.sens_hess %}
    {%- set hessian_approx = "EXACT" %}
{%- else %}
    {%- set hessian_approx = "GAUSS_NEWTON" %}
{%- endif %}

{%- if solver_options.model_external_shared_lib_dir %}
    {%- set model_external_shared_lib_dir = solver_options.model_external_shared_lib_dir %}
{%- endif %}

{%- if solver_options.model_external_shared_lib_name %}
    {%- set model_external_shared_lib_name = solver_options.model_external_shared_lib_name %}
{%- endif %}

{#- control operator #}
{%- if os and os == "pc" %}
    {%- set control = "&" %}
{%- else %}
    {%- set control = ";" %}
{%- endif %}

{%- if acados_link_libs and os and os == "pc" %}{# acados linking libraries and flags #}
<<<<<<< HEAD
	{%- set link_libs = acados_link_libs.qpoases ~ " " ~ acados_link_libs.hpmpc ~ " " ~ acados_link_libs.osqp ~ " " ~ acados_link_libs.daqp ~ " " ~ acados_link_libs.clarabel -%}
	{%- set openmp_flag = acados_link_libs.openmp %}
{%- else %}
	{%- set openmp_flag = " " %}
	{%- if qp_solver == "FULL_CONDENSING_QPOASES" %}
		{%- set link_libs = "-lqpOASES_e" %}
	{%- elif qp_solver == "FULL_CONDENSING_DAQP" %}
		{%- set link_libs = "-ldaqp" %}
	{%- elif qp_solver == "PARTIAL_CONDENSING_CLARABEL" %}
		{%- set link_libs = "-lclarabel_c" %}
	{%- else %}
		{%- set link_libs = "" %}
	{%- endif %}
=======
    {%- set link_libs = acados_link_libs.qpoases ~ " " ~ acados_link_libs.hpmpc ~ " " ~ acados_link_libs.osqp ~ " " ~ acados_link_libs.daqp -%}
    {%- set openmp_flag = acados_link_libs.openmp %}
{%- else %}
    {%- set openmp_flag = " " %}
    {%- if qp_solver == "FULL_CONDENSING_QPOASES" %}
        {%- set link_libs = "-lqpOASES_e" %}
    {%- elif qp_solver == "FULL_CONDENSING_DAQP" %}
        {%- set link_libs = "-ldaqp" %}
    {%- else %}
        {%- set link_libs = "" %}
    {%- endif %}
>>>>>>> d2ea248a
{%- endif %}

cmake_minimum_required(VERSION 3.13)

project({{ model.name }})

# build options.
{% if problem_class != "SIM" %}
option(BUILD_ACADOS_SOLVER_LIB "Should the solver library acados_solver_{{ model.name }} be build?" OFF)
option(BUILD_ACADOS_OCP_SOLVER_LIB "Should the OCP solver library acados_ocp_solver_{{ model.name }} be build?" OFF)
option(BUILD_EXAMPLE "Should the example main_{{ model.name }} be build?" OFF)
{%- endif %}


{%- if solver_options.integrator_type != "DISCRETE" %}
option(BUILD_SIM_EXAMPLE "Should the simulation example main_sim_{{ model.name }} be build?" OFF)
option(BUILD_ACADOS_SIM_SOLVER_LIB "Should the simulation solver library acados_sim_solver_{{ model.name }} be build?" OFF)
{%- endif %}


if(CMAKE_CXX_COMPILER_ID MATCHES "GNU" AND CMAKE_SYSTEM_NAME MATCHES "Windows")
    # MinGW: remove prefix and change suffix to match MSVC
    # (such that Matlab mex recognizes the libraries)
    set(CMAKE_SHARED_LIBRARY_PREFIX "")
    set(CMAKE_IMPORT_LIBRARY_SUFFIX ".lib")
    set(CMAKE_IMPORT_LIBRARY_PREFIX "")
    set(CMAKE_STATIC_LIBRARY_SUFFIX ".lib")
    set(CMAKE_STATIC_LIBRARY_PREFIX "")
endif()


if(CMAKE_CXX_COMPILER_ID MATCHES "MSVC")
    set(CMAKE_RUNTIME_OUTPUT_DIRECTORY_RELEASE {{ code_export_directory | replace(from="\", to="/") }})
    set(CMAKE_ARCHIVE_OUTPUT_DIRECTORY_RELEASE {{ code_export_directory | replace(from="\", to="/") }})
    set(CMAKE_LIBRARY_OUTPUT_DIRECTORY_RELEASE {{ code_export_directory | replace(from="\", to="/") }})
endif()


# object target names
set(MODEL_OBJ model_{{ model.name }})
set(OCP_OBJ ocp_{{ model.name }})
{%- if solver_options.integrator_type != "DISCRETE" %}
set(SIM_OBJ sim_{{ model.name }})
{%- endif %}

# model
set(MODEL_SRC
{%- for filename in external_function_files_model %}
    {{ filename }}
{%- endfor %}
)
add_library(${MODEL_OBJ} OBJECT ${MODEL_SRC} )


{% if problem_class != "SIM" %}
# optimal control problem - mostly CasADi exports
if(${BUILD_ACADOS_SOLVER_LIB} OR ${BUILD_ACADOS_OCP_SOLVER_LIB} OR ${BUILD_EXAMPLE})
    set(OCP_SRC
{% for filename in external_function_files_ocp %}
        {{ filename }}
{%- endfor %}
{%- if solver_options.custom_update_filename %}
    {%- if solver_options.custom_update_filename != "" %}
        {{ solver_options.custom_update_filename }}
    {%- endif %}
{%- endif %}
        acados_solver_{{ model.name }}.c
    )
    add_library(${OCP_OBJ} OBJECT ${OCP_SRC})
endif()
{%- endif %}

{%- if solver_options.integrator_type != "DISCRETE" %}
# for sim solver
if(${BUILD_ACADOS_SOLVER_LIB} OR ${BUILD_EXAMPLE}
    {%- if solver_options.integrator_type != "DISCRETE" %}
    OR ${BUILD_SIM_EXAMPLE} OR ${BUILD_ACADOS_SIM_SOLVER_LIB}
    {%- endif -%}
    )
    set(SIM_SRC acados_sim_solver_{{ model.name }}.c)
    add_library(${SIM_OBJ} OBJECT ${SIM_SRC})
endif()
{%- endif %}


  {%- if problem_class != "SIM" %}
# for target example
set(EX_SRC main_{{ model.name }}.c)
set(EX_EXE main_{{ model.name }})
  {%- endif %}

{%- if model_external_shared_lib_dir and model_external_shared_lib_name %}
set(EXTERNAL_DIR {{ model_external_shared_lib_dir | replace(from="\", to="/")  }})
set(EXTERNAL_LIB {{ model_external_shared_lib_name }})
{%- else %}
set(EXTERNAL_DIR)
set(EXTERNAL_LIB)
{%- endif %}

# set some search paths for preprocessor and linker
set(ACADOS_INCLUDE_PATH {{ acados_include_path | replace(from="\", to="/")  }} CACHE PATH "Define the path which contains the include directory for acados.")
set(ACADOS_LIB_PATH {{ acados_lib_path | replace(from="\", to="/") }} CACHE PATH "Define the path which contains the lib directory for acados.")

# c-compiler flags for debugging
set(CMAKE_C_FLAGS_DEBUG "-O0 -ggdb")

set(CMAKE_C_FLAGS "-fPIC -std=c99 {{ openmp_flag }} {{ solver_options.ext_fun_compile_flags | replace(from="\", to="/") }} {{ " " }}
{%- if qp_solver == "FULL_CONDENSING_QPOASES" -%}
    -DACADOS_WITH_QPOASES
{%- endif -%}
{%- if qp_solver == "FULL_CONDENSING_DAQP" -%}
    -DACADOS_WITH_DAQP
{%- endif -%}
{%- if qp_solver == "PARTIAL_CONDENSING_OSQP" -%}
    -DACADOS_WITH_OSQP
{%- endif -%}
{%- if qp_solver == "PARTIAL_CONDENSING_CLARABEL" -%}
    -DACADOS_WITH_CLARABEL
{%- endif -%}
{%- if qp_solver == "PARTIAL_CONDENSING_QPDUNES" -%}
    -DACADOS_WITH_QPDUNES
{%- endif -%}
{%- if solver_options.num_threads_in_batch_solve > 1 -%}
    -fopenmp
{%- endif -%}
")
#-fno-diagnostics-show-line-numbers -g

include_directories(
   ${ACADOS_INCLUDE_PATH}
   ${ACADOS_INCLUDE_PATH}/acados
   ${ACADOS_INCLUDE_PATH}/blasfeo/include
   ${ACADOS_INCLUDE_PATH}/hpipm/include
{%- if qp_solver == "FULL_CONDENSING_QPOASES" %}
   ${ACADOS_INCLUDE_PATH}/qpOASES_e/
{%- endif %}
{%- if qp_solver == "FULL_CONDENSING_DAQP" %}
   ${ACADOS_INCLUDE_PATH}/daqp/include
{%- endif %}
)

# linker flags
link_directories(${ACADOS_LIB_PATH})

# link to libraries
if(UNIX)
    link_libraries(acados hpipm blasfeo m {{ link_libs }})
else()
    link_libraries(acados hpipm blasfeo {{ link_libs }})
endif()

# the targets

  {%- if problem_class != "SIM" %}
# bundled_shared_lib
if(${BUILD_ACADOS_SOLVER_LIB})
    set(LIB_ACADOS_SOLVER acados_solver_{{ model.name }})
    add_library(${LIB_ACADOS_SOLVER} SHARED $<TARGET_OBJECTS:${MODEL_OBJ}> $<TARGET_OBJECTS:${OCP_OBJ}>
    {%- if solver_options.integrator_type != "DISCRETE" %}
        $<TARGET_OBJECTS:${SIM_OBJ}>
    {%- endif -%}
    )
    install(TARGETS ${LIB_ACADOS_SOLVER} DESTINATION ${CMAKE_INSTALL_PREFIX})
endif(${BUILD_ACADOS_SOLVER_LIB})

# ocp_shared_lib
if(${BUILD_ACADOS_OCP_SOLVER_LIB})
    set(LIB_ACADOS_OCP_SOLVER acados_ocp_solver_{{ model.name }})
    add_library(${LIB_ACADOS_OCP_SOLVER} SHARED $<TARGET_OBJECTS:${MODEL_OBJ}> $<TARGET_OBJECTS:${OCP_OBJ}>)
    # Specify libraries or flags to use when linking a given target and/or its dependents.
    target_link_libraries(${LIB_ACADOS_OCP_SOLVER} PRIVATE ${EXTERNAL_LIB})
    target_link_directories(${LIB_ACADOS_OCP_SOLVER} PRIVATE ${EXTERNAL_DIR})
    install(TARGETS ${LIB_ACADOS_OCP_SOLVER} DESTINATION ${CMAKE_INSTALL_PREFIX})
endif(${BUILD_ACADOS_OCP_SOLVER_LIB})

# example
if(${BUILD_EXAMPLE})
    add_executable(${EX_EXE} ${EX_SRC} $<TARGET_OBJECTS:${MODEL_OBJ}> $<TARGET_OBJECTS:${OCP_OBJ}>
    {%- if solver_options.integrator_type != "DISCRETE" %}
        $<TARGET_OBJECTS:${SIM_OBJ}>
    {%- endif -%}
    )
    install(TARGETS ${EX_EXE} DESTINATION ${CMAKE_INSTALL_PREFIX})
endif(${BUILD_EXAMPLE})
  {%- endif %}

{% if solver_options.integrator_type != "DISCRETE" -%}
# example_sim
if(${BUILD_SIM_EXAMPLE})
    set(EX_SIM_SRC main_sim_{{ model.name }}.c)
    set(EX_SIM_EXE main_sim_{{ model.name }})
    add_executable(${EX_SIM_EXE} ${EX_SIM_SRC} $<TARGET_OBJECTS:${MODEL_OBJ}> $<TARGET_OBJECTS:${SIM_OBJ}>)
    install(TARGETS ${EX_SIM_EXE} DESTINATION ${CMAKE_INSTALL_PREFIX})
endif(${BUILD_SIM_EXAMPLE})

# sim_shared_lib
if(${BUILD_ACADOS_SIM_SOLVER_LIB})
    set(LIB_ACADOS_SIM_SOLVER acados_sim_solver_{{ model.name }})
    add_library(${LIB_ACADOS_SIM_SOLVER} SHARED $<TARGET_OBJECTS:${MODEL_OBJ}> $<TARGET_OBJECTS:${SIM_OBJ}>)
    install(TARGETS ${LIB_ACADOS_SIM_SOLVER} DESTINATION ${CMAKE_INSTALL_PREFIX})
endif(${BUILD_ACADOS_SIM_SOLVER_LIB})
{%- endif %}

# unset options for clean cmake cache on subsequent cmake runs
  {%- if problem_class != "SIM" %}
unset(BUILD_ACADOS_SOLVER_LIB CACHE)
unset(BUILD_ACADOS_OCP_SOLVER_LIB CACHE)
unset(BUILD_EXAMPLE CACHE)
  {%- endif %}
{%- if solver_options.integrator_type != "DISCRETE" %}
unset(BUILD_SIM_EXAMPLE CACHE)
unset(BUILD_ACADOS_SIM_SOLVER_LIB CACHE)
{%- endif %}<|MERGE_RESOLUTION|>--- conflicted
+++ resolved
@@ -58,22 +58,7 @@
 {%- endif %}
 
 {%- if acados_link_libs and os and os == "pc" %}{# acados linking libraries and flags #}
-<<<<<<< HEAD
-	{%- set link_libs = acados_link_libs.qpoases ~ " " ~ acados_link_libs.hpmpc ~ " " ~ acados_link_libs.osqp ~ " " ~ acados_link_libs.daqp ~ " " ~ acados_link_libs.clarabel -%}
-	{%- set openmp_flag = acados_link_libs.openmp %}
-{%- else %}
-	{%- set openmp_flag = " " %}
-	{%- if qp_solver == "FULL_CONDENSING_QPOASES" %}
-		{%- set link_libs = "-lqpOASES_e" %}
-	{%- elif qp_solver == "FULL_CONDENSING_DAQP" %}
-		{%- set link_libs = "-ldaqp" %}
-	{%- elif qp_solver == "PARTIAL_CONDENSING_CLARABEL" %}
-		{%- set link_libs = "-lclarabel_c" %}
-	{%- else %}
-		{%- set link_libs = "" %}
-	{%- endif %}
-=======
-    {%- set link_libs = acados_link_libs.qpoases ~ " " ~ acados_link_libs.hpmpc ~ " " ~ acados_link_libs.osqp ~ " " ~ acados_link_libs.daqp -%}
+    {%- set link_libs = acados_link_libs.qpoases ~ " " ~ acados_link_libs.hpmpc ~ " " ~ acados_link_libs.osqp ~ " " ~ acados_link_libs.daqp ~ " " ~ acados_link_libs.clarabel -%}
     {%- set openmp_flag = acados_link_libs.openmp %}
 {%- else %}
     {%- set openmp_flag = " " %}
@@ -81,10 +66,11 @@
         {%- set link_libs = "-lqpOASES_e" %}
     {%- elif qp_solver == "FULL_CONDENSING_DAQP" %}
         {%- set link_libs = "-ldaqp" %}
+    {%- elif qp_solver == "PARTIAL_CONDENSING_CLARABEL" %}
+        {%- set link_libs = "-lclarabel_c" %}
     {%- else %}
         {%- set link_libs = "" %}
     {%- endif %}
->>>>>>> d2ea248a
 {%- endif %}
 
 cmake_minimum_required(VERSION 3.13)
