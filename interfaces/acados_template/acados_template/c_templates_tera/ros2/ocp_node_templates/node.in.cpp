#include "{{ ros_opts.package_name }}/node.h"

namespace {{ ros_opts.package_name }}
{

{%- set ClassName = ros_opts.node_name | replace(from="_", to=" ") | title | replace(from=" ", to="") %}
{%- set ns = ros_opts.namespace | lower | trim(chars='/') | replace(from=" ", to="_") %}
{%- if ns %}
{%- set control_input_topic = "/" ~ ros_opts.namespace ~ "/control_input" %}
{%- set state_topic = "/" ~ ros_opts.namespace ~ "/state" %}
{%- set references_topic = "/" ~ ros_opts.namespace ~ "/references" %}
{%- set parameters_topic = "/" ~ ros_opts.namespace ~ "/parameters" %}
{%- else %}
{%- set control_input_topic = "/control_input" %}
{%- set state_topic = "/state" %}
{%- set references_topic = "/references" %}
{%- set parameters_topic = "/parameters" %}
{%- endif %}
{%- set has_slack = dims.ns > 0 or dims.ns_0 > 0 or dims.ns_e > 0 %}
{{ ClassName }}::{{ ClassName }}()
    : Node("{{ ros_opts.node_name }}")
{
    RCLCPP_INFO(this->get_logger(), "Initializing {{ ros_opts.node_name | replace(from="_", to=" ") | title }}...");

    // --- default values ---
    config_ = {{ ClassName }}Config();
    {%- if dims.ny_0 > 0 %}
    current_yref_0_ = { {{- cost.yref_0 | join(sep=', ') -}} };
    {%- endif %}
    {%- if dims.ny > 0 %}
    current_yref_ = { {{- cost.yref | join(sep=', ') -}} };
    {%- endif %}
    {%- if dims.ny_e > 0 %}
    current_yref_e_ = { {{- cost.yref_e | join(sep=', ') -}} };
    {%- endif %}
    {%- if dims.np > 0 %}
    current_p_ = { {{- parameter_values | join(sep=', ') -}} };
    {%- endif %}

    // --- Parameters ---
    this->declare_parameters();
    this->setup_parameter_handlers();
    param_callback_handle_ = this->add_on_set_parameters_callback(
        std::bind(&{{ ClassName }}::on_parameter_update, this, std::placeholders::_1));
    this->load_parameters();

    // --- Subscriber ---
    state_sub_ = this->create_subscription<{{ ros_opts.package_name }}_interface::msg::State>(
        "{{ state_topic }}", 10,
        std::bind(&{{ ClassName }}::state_callback, this, std::placeholders::_1));
    references_sub_ = this->create_subscription<{{ ros_opts.package_name }}_interface::msg::References>(
        "{{ references_topic }}", 10,
        std::bind(&{{ ClassName }}::references_callback, this, std::placeholders::_1));
    {%- if dims.np > 0 %}
    parameters_sub_ = this->create_subscription<{{ ros_opts.package_name }}_interface::msg::Parameters>(
        "{{ parameters_topic }}", 10,
        std::bind(&{{ ClassName }}::parameters_callback, this, std::placeholders::_1));
    {%- endif %}

    // --- Publisher ---
    control_input_pub_ = this->create_publisher<{{ ros_opts.package_name }}_interface::msg::ControlInput>(
        "{{ control_input_topic }}", 10);

    // --- Init solver ---
    this->initialize_solver();
    this->apply_all_parameters_to_solver();
    this->start_control_timer(config_.ts);
}

{{ ClassName }}::~{{ ClassName }}() {
    RCLCPP_INFO(this->get_logger(), "Shutting down and freeing Acados solver memory.");
    if (ocp_capsule_) {
        int status = {{ model.name }}_acados_free(ocp_capsule_);
        if (status) {
            RCLCPP_ERROR(this->get_logger(), "{{ model.name }}_acados_free() returned status %d.", status);
        }
        status = {{ model.name }}_acados_free_capsule(ocp_capsule_);
        if (status) {
            RCLCPP_ERROR(this->get_logger(), "{{ model.name }}_acados_free_capsule() returned status %d.", status);
        }
    }
}


// --- Core Methods ---
void {{ ClassName }}::initialize_solver() {
    ocp_capsule_ = {{ model.name }}_acados_create_capsule();
    int status = {{ model.name }}_acados_create(ocp_capsule_);
    if (status) {
        RCLCPP_FATAL(this->get_logger(), "{{ model.name }}acados_create() failed with status %d.", status);
        rclcpp::shutdown();
    }

    ocp_nlp_config_ = {{ model.name }}_acados_get_nlp_config(ocp_capsule_);
    ocp_nlp_dims_ = {{ model.name }}_acados_get_nlp_dims(ocp_capsule_);
    ocp_nlp_in_ = {{ model.name }}_acados_get_nlp_in(ocp_capsule_);
    ocp_nlp_out_ = {{ model.name }}_acados_get_nlp_out(ocp_capsule_);
    ocp_nlp_opts_ = {{ model.name }}_acados_get_nlp_opts(ocp_capsule_);
<<<<<<< HEAD

    this->set_cost_weights();
    this->set_constraints();
    {%- if has_slack %}
    void set_slack_weights();
    {%- endif %}
=======
>>>>>>> 86f219d5

    RCLCPP_INFO(this->get_logger(), "acados solver initialized successfully.");
}

void {{ ClassName }}::control_loop() {
    // TODO: check for received msgs first
    std::array<double, {{ model.name | upper }}_NX> x0{};
    {%- if dims.ny_0 > 0 %}
    std::array<double, {{ model.name | upper }}_NY0> yref0{};
    {%- endif %}
    {%- if dims.ny > 0 %}
    std::array<double, {{ model.name | upper }}_NY> yref{};
    {%- endif %}
    {%- if dims.ny_e > 0 %}
    std::array<double, {{ model.name | upper }}_NYN> yrefN{};
    {%- endif %}
    {%- if dims.np > 0 %}
    std::array<double, {{ model.name | upper }}_NP> p{};
    {%- endif %}

    {
        std::scoped_lock lock(data_mutex_);
        x0 = current_x_;
        {%- if dims.ny_0 > 0 %}
        yref0 = current_yref_0_;
        {%- endif %}
        {%- if dims.ny > 0 %}
        yref = current_yref_;
        {%- endif %}
        {%- if dims.ny_e > 0 %}
        yrefN = current_yref_e_;
        {%- endif %}
        {%- if dims.np > 0 %}
        p = current_p_;
        {%- endif %}
    }

    // Update solver
    this->set_x0(x0.data());

    {%- if dims.ny_0 > 0 %}
    this->set_yref0(yref0.data());
    {%- endif %}
    {%- if dims.ny > 0 %}
    this->set_yrefs(yref.data());
    {%- endif %}
    {%- if dims.ny_e > 0 %}
    this->set_yref_e(yrefN.data());
    {%- endif %}
    {%- if dims.np > 0 %}
    this->set_ocp_parameters(p.data(), p.size());
    {%- endif %}

    // Solve OCP
    {%- if solver_options.nlp_solver_type == "SQP_RTI" %}
    int status;
    if (first_solve_) {
        this->warmstart_solver_states(x0.data());
        status = this->ocp_solve();
    }
    else {
        status = this->feedback_rti_solve();
    }

    {%- else %}
    int status = this->ocp_solve();
    {%- endif %}
    this->solver_status_behaviour(status);
}

void {{ ClassName }}::solver_status_behaviour(int status) {
    // publish u0 also if the solver failed
    this->get_input(u0_.data(), 0);
    this->publish_input(u0_, status);
    
    {%- if solver_options.nlp_solver_type == "SQP_RTI" %}
    // prepare for next iteration
    if (status == ACADOS_SUCCESS) {
        first_solve_ = false;
        this->prepare_rti_solve();
    } 
    else {
        first_solve_ = true;
    }
    {%- endif %}

    // reset solver if nan is detected
    if (status == ACADOS_NAN_DETECTED) {
        {{ model.name }}_acados_reset(ocp_capsule_, 1);
    } 
}


// --- ROS Callbacks ---
void {{ ClassName }}::state_callback(const {{ ros_opts.package_name }}_interface::msg::State::SharedPtr msg) {
    std::scoped_lock lock(data_mutex_);
    std::copy_n(msg->x.begin(), {{ model.name | upper }}_NX, current_x_.begin());
}

void {{ ClassName }}::references_callback(const {{ ros_opts.package_name }}_interface::msg::References::SharedPtr msg) {
    std::scoped_lock lock(data_mutex_);
    {%- if dims.ny_0 > 0 %}
    std::copy_n(msg->yref_0.begin(), {{ model.name | upper }}_NY0, current_yref_0_.begin());
    {%- endif %}
    {%- if dims.ny > 0 %}
    std::copy_n(msg->yref.begin(), {{ model.name | upper }}_NY, current_yref_.begin());
    {%- endif %}
    {%- if dims.ny_e > 0 %}
    std::copy_n(msg->yref_e.begin(), {{ model.name | upper }}_NYN, current_yref_e_.begin());
    {%- endif %}
}
{%- if dims.np > 0 %}

void {{ ClassName }}::parameters_callback(const {{ ros_opts.package_name }}_interface::msg::Parameters::SharedPtr msg) {
    std::scoped_lock lock(data_mutex_);
    std::copy_n(msg->p.begin(), {{ model.name | upper }}_NP, current_p_.begin());
}
{%- endif %}


// --- ROS Publisher ---
void {{ ClassName }}::publish_input(const std::array<double, {{ model.name | upper }}_NU>& u0, int status) {
    auto control_input = std::make_unique<{{ ros_opts.package_name }}_interface::msg::ControlInput>();
    control_input->header.stamp = this->get_clock()->now();
    control_input->header.frame_id = "{{ ros_opts.node_name }}_control_input";
    control_input->status = status;
    std::copy_n(u0.begin(), {{ model.name | upper }}_NU, control_input->u.begin());
    control_input_pub_->publish(std::move(control_input));
}


// --- Parameter Handling Methods ---
void {{ ClassName }}::setup_parameter_handlers() {
    {%- if dims.nh_0 > 0 or dims.nphi_0 > 0 or dims.nsh_0 > 0 or dims.nsphi_0 > 0 %}
    // Initial Constraints
    {%- for field, param in constraints %}
    {%- if param and ((field is starting_with('l')) or (field is starting_with('u'))) and (field is ending_with('_0')) and ('bx_0' not in field) %}
    {%- set suffix = "" %}
    {%- if "h" in field and "s" not in field %}
        {%- set suffix = "_NH0" %}
    {%- elif "phi" in field and "s" not in field %}
        {%- set suffix = "_NPHI0" %}
    {%- elif "h" in field and "s" in field %}
        {%- set suffix = "_NSH0" %}
    {%- elif "phi" in field and "s" in field %}
        {%- set suffix = "_NSPHI0" %}
    {%- endif %}
    {%- set constraint_size = model.name ~ suffix | upper %}
    parameter_handlers_["{{ ros_opts.package_name }}.constraints.{{ field }}"] =
        [this](const rclcpp::Parameter& p, rcl_interfaces::msg::SetParametersResult& res) {
            this->update_constraint<{{ constraint_size }}>(p, res, "{{ field }}", std::vector<int>{0});
        };
    {%- endif %}
    {%- endfor %}
    {%- endif %}
    {%- if dims.nbu > 0 or dims.nbx > 0 or dims.ng > 0 or dims.nh > 0 or dims.nphi > 0 or dims.nsbx > 0 or dims.nsg > 0 or dims.nsh > 0 or dims.nsphi > 0 %}

    // Stage Constraints
    {%- for field, param in constraints %}
    {%- if param and ((field is starting_with('l')) or (field is starting_with('u'))) and (field is not ending_with('_0')) and (field is not ending_with('_e')) %}
    {%- set suffix = "" %}
    {%- if "x" in field and "s" not in field %}
        {%- set suffix = "_NBX" %}
    {%- elif "u" in field and "s" not in field %}
        {%- set suffix = "_NBU" %}
    {%- elif "h" in field and "s" not in field %}
        {%- set suffix = "_NH" %}
    {%- elif "phi" in field and "s" not in field %}
        {%- set suffix = "_NPHI" %}
    {%- elif "g" in field and "s" not in field %}
        {%- set suffix = "_NG" %}
    {%- elif "x" in field and "s" in field %}
        {%- set suffix = "_NSBX" %}
    {%- elif "u" in field and "s" in field %}
        {%- set suffix = "_NSBU" %}
    {%- elif "h" in field and "s" in field %}
        {%- set suffix = "_NSH" %}
    {%- elif "phi" in field and "s" in field %}
        {%- set suffix = "_NSPHI" %}
    {%- elif "g" in field and "s" in field %}
        {%- set suffix = "_NSG" %}
    {%- endif %}
    {%- set constraint_size = model.name ~ suffix | upper %}
    parameter_handlers_["{{ ros_opts.package_name }}.constraints.{{ field }}"] =
        [this](const rclcpp::Parameter& p, rcl_interfaces::msg::SetParametersResult& res) {
            auto stages = range(1, {{ model.name | upper }}_N);
            this->update_constraint<{{ constraint_size }}>(p, res, "{{ field }}", stages);
        };
    {%- endif %}
    {%- endfor %}
    {%- endif %}
    {%- if dims.nbx_e > 0 or dims.ng_e > 0 or dims.nh_e > 0 or dims.nphi_e > 0 or dims.nsbx_e > 0 or dims.nsg_e > 0 or dims.nsh_e > 0 or dims.nsphi_e > 0 %}

    // Terminal Constraints
    {%- for field, param in constraints %}
    {%- if param and ((field is starting_with('l')) or (field is starting_with('u'))) and (field is ending_with('_e')) %}
    {%- set suffix = "" %}
    {%- if "x" in field and "s" not in field %}
        {%- set suffix = "_NBXN" %}
    {%- elif "h" in field and "s" not in field %}
        {%- set suffix = "_NHN" %}
    {%- elif "phi" in field and "s" not in field %}
        {%- set suffix = "_NPHIN" %}
    {%- elif "g" in field and "s" not in field %}
        {%- set suffix = "_NGN" %}
    {%- elif "x" in field and "s" in field %}
        {%- set suffix = "_NSBXN" %}
    {%- elif "h" in field and "s" in field %}
        {%- set suffix = "_NSHN" %}
    {%- elif "phi" in field and "s" in field %}
        {%- set suffix = "_NSPHIN" %}
    {%- elif "g" in field and "s" in field %}
        {%- set suffix = "_NSGN" %}
    {%- endif %}
    {%- set constraint_size = model.name ~ suffix | upper %}
    parameter_handlers_["{{ ros_opts.package_name }}.constraints.{{ field }}"] =
        [this](const rclcpp::Parameter& p, rcl_interfaces::msg::SetParametersResult& res) {
            this->update_constraint<{{ constraint_size }}>(p, res, "{{ field }}", std::vector<int>{ {{- model.name | upper -}}_N});
        };
    {%- endif %}
    {%- endfor %}
    {%- endif %}

    // Weights
    {%- if dims.ny_0 > 0 %}
    parameter_handlers_["{{ ros_opts.package_name }}.cost.W_0"] =
        [this](const rclcpp::Parameter& p, rcl_interfaces::msg::SetParametersResult& res) {
            this->update_cost<{{ model.name | upper }}_NY0>(p, res, "W", std::vector<int>{0});
        };
    {%- endif %}
    {%- if dims.ny > 0 %}
    parameter_handlers_["{{ ros_opts.package_name }}.cost.W"] =
        [this](const rclcpp::Parameter& p, rcl_interfaces::msg::SetParametersResult& res) {
            auto stages = range(1, {{ model.name | upper }}_N);
            this->update_cost<{{ model.name | upper }}_NY>(p, res, "W", stages);
        };
    {%- endif %}
    {%- if dims.ny_e > 0 %}
    parameter_handlers_["{{ ros_opts.package_name }}.cost.W_e"] =
        [this](const rclcpp::Parameter& p, rcl_interfaces::msg::SetParametersResult& res) {
            this->update_cost<{{ model.name | upper }}_NYN>(p, res, "W", std::vector<int>{ {{- model.name | upper -}}_N});
        };
    {%- endif %}
    {%- if has_slack %}

    {%- if dims.ns_0 > 0 %}
    // Initial Slacks
    {%- for field, param in cost %}
    {%- set field_l = field | lower %}
    {%- if param and (field_l is starting_with('z')) and (field is ending_with('_0')) %}
    parameter_handlers_["{{ ros_opts.package_name }}.cost.{{ field }}"] =
        [this](const rclcpp::Parameter& p, rcl_interfaces::msg::SetParametersResult& res) {
            this->update_cost<{{ model.name | upper }}_NS0>(p, res, "{{ field }}", std::vector<int>{0});
        };
    {%- endif %}
    {%- endfor %}

    {%- endif %}
    {%- if dims.ns > 0 %}
    // Stage Slacks
    {%- for field, param in cost %}
    {%- set field_l = field | lower %}
    {%- if param and (field_l is starting_with('z')) and (field is not ending_with('_0')) and (field is not ending_with('_e')) %}
    parameter_handlers_["{{ ros_opts.package_name }}.cost.{{ field }}"] =
        [this](const rclcpp::Parameter& p, rcl_interfaces::msg::SetParametersResult& res) {
            auto stages = range(1, {{ model.name | upper }}_N);
            this->update_cost<{{ model.name | upper }}_NS>(p, res, "{{ field }}", stages);
        };
    {%- endif %}
    {%- endfor %}
    {%- endif %}
    {%- if dims.ns_e > 0 %}

    // Terminal Slacks
    {%- for field, param in cost %}
    {%- set field_l = field | lower %}
    {%- if param and (field_l is starting_with('z')) and (field is ending_with('_e')) %}
    parameter_handlers_["{{ ros_opts.package_name }}.cost.{{ field }}"] =
        [this](const rclcpp::Parameter& p, rcl_interfaces::msg::SetParametersResult& res) {
            this->update_cost<{{ model.name | upper }}_NSN>(p, res, "{{ field }}", std::vector<int>{ {{- model.name | upper -}}_N});
        };
    {%- endif %}
    {%- endfor %}
    {%- endif %}
    {%- endif %}

    // Solver Options
    parameter_handlers_["{{ ros_opts.package_name }}.ts"] =
        [this](const rclcpp::Parameter& p, rcl_interfaces::msg::SetParametersResult& res) {
            this->config_.ts = p.as_double();
            try {
                this->start_control_timer(this->config_.ts);
            } catch (const std::exception& e) {
                res.reason = "Failed to start control timer, while setting parameter '" + p.get_name() + "': " + e.what();
                res.successful = false;
            }
        };
}

void {{ ClassName }}::declare_parameters() {
    // Constraints
    {%- for field, param in constraints %}
    {%- if param and ((field is starting_with('l')) or (field is starting_with('u'))) and ('bx_0' not in field) %}
    this->declare_parameter("{{ ros_opts.package_name }}.constraints.{{ field }}", std::vector<double>{ {{- param | join(sep=', ') -}} });
    {%- endif %}
    {%- endfor %}

    // Weights
    {%- for field, param in cost %}
    {%- if param and (field is starting_with('W')) %}
    this->declare_parameter("{{ ros_opts.package_name }}.cost.{{ field }}", std::vector<double>{
        {%- set n_diag = param | length -%}
        {%- for i in range(end=n_diag) -%}
            {{- param[i][i] -}}
            {%- if not loop.last %}, {% endif -%}
        {%- endfor -%}
    });
    {%- endif %}
    {%- endfor %}
    {%- if has_slack %}

    // Slacks
    {%- for field, param in cost %}
    {%- set field_l = field | lower %}
    {%- if param and (field_l is starting_with('z')) %}
    this->declare_parameter("{{ ros_opts.package_name }}.cost.{{ field }}", std::vector<double>{ {{- param | join(sep=', ') -}} });
    {%- endif %}
    {%- endfor %}
    {%- endif %}

    // Solver Options
    this->declare_parameter("{{ ros_opts.package_name }}.ts", {{ solver_options.Tsim }});
}

void {{ ClassName }}::load_parameters() {
    this->get_parameter("{{ ros_opts.package_name }}.ts", config_.ts);
}

void {{ ClassName }}::apply_all_parameters_to_solver() {
    if (!ocp_capsule_) {
        RCLCPP_WARN(this->get_logger(), "apply_all_parameters_to_solver() called before solver init.");
        return;
    }
    rcl_interfaces::msg::SetParametersResult res;
    res.successful = true;

    for (auto & kv : parameter_handlers_) {
        const auto & name = kv.first;
        if (!this->has_parameter(name)) continue;
        RCLCPP_ERROR(this->get_logger(),
                "Trying to set param '%s'",
                name.c_str());
        auto param = this->get_parameter(name);
        kv.second(param, res);
        if (!res.successful) {
            RCLCPP_ERROR(this->get_logger(),
                "Failed to apply initial parameter '%s': %s",
                name.c_str(), res.reason.c_str());
            // reset flag for next parameter
            res.successful = true;
            res.reason.clear();
        }
    }
}

rcl_interfaces::msg::SetParametersResult {{ ClassName }}::on_parameter_update(
    const std::vector<rclcpp::Parameter>& params
) {
    rcl_interfaces::msg::SetParametersResult result;
    result.successful = true;

    for (const auto& param : params) {
        auto& param_name = param.get_name();

        if (parameter_handlers_.count(param_name)) {
            parameter_handlers_.at(param_name)(param, result);
            if (!result.successful) break;
        } else {
            result.reason = "Update for unknown parameter '%s' received.", param_name.c_str();
            result.successful = false;
        }
    }
    return result;
}

template <size_t N>
void {{ ClassName }}::get_and_check_array_param(
    const std::string& param_name, 
    std::array<double, N>& destination
) {
    auto param_value = this->get_parameter(param_name).as_double_array();

    if (param_value.size() != N) {
        RCLCPP_ERROR(this->get_logger(), "Parameter '%s' has the wrong size. Expected: %ld, got: %ld",
                     param_name.c_str(), N, param_value.size());
        return;
    }
    std::copy_n(param_value.begin(), N, destination.begin());
}

template <size_t N>
void {{ ClassName }}::update_param_array(
    const rclcpp::Parameter& param, 
    std::array<double, N>& destination_array,
    rcl_interfaces::msg::SetParametersResult& result
) {
    auto values = param.as_double_array();

    if (values.size() != N) {
        result.successful = false;
        result.reason = "Parameter '" + param.get_name() + "' has size " +
                        std::to_string(values.size()) + ", but expected is " + std::to_string(N) + ".";
        return;
    }

    std::copy_n(values.begin(), N, destination_array.begin());
}

template<size_t N>
void {{ ClassName }}::update_constraint(
    const rclcpp::Parameter& param,
    rcl_interfaces::msg::SetParametersResult& result,
    const char* field,
    const std::vector<int>& stages
) {
    auto values = param.as_double_array();

    if (values.size() != N) {
        result.successful = false;
        result.reason = "Constraint '" + std::string(param.get_name()) + "' has size " +
                      std::to_string(values.size()) + ", but expected is " + std::to_string(N) + ".";
        return;
    }
    
    std::array<double, N> vec{};
    std::copy_n(values.begin(), N, vec.begin());

    for (int stage : stages) {
        int status = ocp_nlp_constraints_model_set(ocp_nlp_config_, ocp_nlp_dims_, ocp_nlp_in_, ocp_nlp_out_, stage, field, vec.data());
        
        if (status != ACADOS_SUCCESS) {
            result.successful = false;
            result.reason = "Acados solver failed to set cost field '" + std::string(field) + 
                          "' for stage " + std::to_string(stage) + " (error code: " + std::to_string(status) + ")";
            return;
        }
    }
}

template<size_t N>
void {{ ClassName }}::update_cost(
    const rclcpp::Parameter& param,
    rcl_interfaces::msg::SetParametersResult& result,
    const char* field,
    const std::vector<int>& stages
) {
    auto values = param.as_double_array();
    
    if (values.size() != N) {
        result.successful = false;
        result.reason = "Cost '" + std::string(param.get_name()) + "' has size " +
                      std::to_string(values.size()) + ", but expected is " + std::to_string(N) + ".";
        return;
    }

    std::array<double, N> vec;
    std::copy_n(values.begin(), N, vec.begin());
    double* data_ptr = vec.data();

    if (strcmp(field, "W") == 0) {
        auto mat = diag_from_vec(vec);
        data_ptr = mat.data();
    }

    for (int stage : stages) {
        int status = ocp_nlp_cost_model_set(ocp_nlp_config_, ocp_nlp_dims_, ocp_nlp_in_, stage, field, data_ptr);
        
        if (status != ACADOS_SUCCESS) {
            result.successful = false;
            result.reason = "Acados solver failed to set cost field '" + std::string(field) + 
                          "' for stage " + std::to_string(stage) + " (error code: " + std::to_string(status) + ")";
            return;
        }
    }
}

// --- Helpers ---
void {{ ClassName }}::start_control_timer(double period_seconds) {
    if (period_seconds <= 0.0) period_seconds = 0.02;
    auto period = std::chrono::duration_cast<std::chrono::nanoseconds>(
        std::chrono::duration<double>(period_seconds));
    control_timer_ = this->create_wall_timer(
        period,
        std::bind(&{{ ClassName }}::control_loop, this));
}


// --- Acados Helpers ---
{%- if solver_options.nlp_solver_type == 'SQP_RTI' %}
void {{ ClassName }}::warmstart_solver_states(double *x0) {
    for (int i = 1; i <= {{ model.name | upper }}_N; ++i) {
        ocp_nlp_out_set(ocp_nlp_config_, ocp_nlp_dims_, ocp_nlp_out_, ocp_nlp_in_, i, "x", x0);
    }
}

int {{ ClassName }}::prepare_rti_solve() {
    int phase = PREPARATION;
    ocp_nlp_sqp_rti_opts_set(ocp_nlp_config_, ocp_nlp_opts_, "rti_phase", &phase);
    int status = {{ model.name }}_acados_solve(ocp_capsule_);
    if (status != ACADOS_SUCCESS && status != ACADOS_READY) {
        first_solve_ = true;
        RCLCPP_ERROR(this->get_logger(), "Solver failed at preparation phase: %d", status);
    }
    return status;
}

int {{ ClassName }}::feedback_rti_solve() {
    int phase = FEEDBACK;
    ocp_nlp_sqp_rti_opts_set(ocp_nlp_config_, ocp_nlp_opts_, "rti_phase", &phase);
    int status = {{ model.name }}_acados_solve(ocp_capsule_);
    if (status != ACADOS_SUCCESS) {
        RCLCPP_ERROR(this->get_logger(), "Solver failed at feedback phase: %d", status);
    }
    return status;
}

{%- endif %}
int {{ ClassName }}::ocp_solve() {
    int status = {{ model.name }}_acados_solve(ocp_capsule_);
    if (status != ACADOS_SUCCESS) {
        RCLCPP_ERROR(this->get_logger(), "Solver failed with status: %d", status);
    }
    return status;
}

void {{ ClassName }}::get_input(double* u, int stage) {
    ocp_nlp_out_get(ocp_nlp_config_, ocp_nlp_dims_, ocp_nlp_out_, stage, "u", u);
}

void {{ ClassName }}::get_state(double* x, int stage) {
    ocp_nlp_out_get(ocp_nlp_config_, ocp_nlp_dims_, ocp_nlp_out_, stage, "x", x);
}

void {{ ClassName }}::set_x0(double* x0) {
    ocp_nlp_constraints_model_set(ocp_nlp_config_, ocp_nlp_dims_, ocp_nlp_in_, ocp_nlp_out_, 0, "lbx", x0);
    ocp_nlp_constraints_model_set(ocp_nlp_config_, ocp_nlp_dims_, ocp_nlp_in_, ocp_nlp_out_, 0, "ubx", x0);
}

{%- if dims.ny_0 > 0 %}
void {{ ClassName }}::set_yref0(double* yref0) {
    ocp_nlp_cost_model_set(ocp_nlp_config_, ocp_nlp_dims_, ocp_nlp_in_, 0, "yref", yref0);
}

{%- endif %}
{%- if dims.ny > 0 %}

void {{ ClassName }}::set_yref(double* yref, int stage) {
    ocp_nlp_cost_model_set(ocp_nlp_config_, ocp_nlp_dims_, ocp_nlp_in_, stage, "yref", yref);
}

void {{ ClassName }}::set_yrefs(double* yref) {
    for (int i = 1; i < {{ model.name | upper }}_N; i++) {
        this->set_yref(yref, i);
    }
}
{%- endif %}
{%- if dims.ny_e > 0 %}

void {{ ClassName }}::set_yref_e(double* yrefN) {
    ocp_nlp_cost_model_set(ocp_nlp_config_, ocp_nlp_dims_, ocp_nlp_in_, {{ model.name | upper }}_N, "yref", yrefN);
}
{%- endif %}
{%- if dims.np > 0 %}

void {{ ClassName }}::set_ocp_parameter(double* p, size_t np, int stage) {
    {{ model.name }}_acados_update_params(ocp_capsule_, stage, p, np);
}

void {{ ClassName }}::set_ocp_parameters(double* p, size_t np) {
    for (int i = 0; i <= {{ model.name | upper }}_N; i++) {
        this->set_ocp_parameter(p, np, i);
    }
}
{%- endif %}

} // namespace {{ ros_opts.package_name }}


// --- Main ---
int main(int argc, char **argv) {
    rclcpp::init(argc, argv);
    auto node = std::make_shared<{{ ros_opts.package_name }}::{{ ClassName }}>();
    rclcpp::spin(node);
    rclcpp::shutdown();
    return 0;
}<|MERGE_RESOLUTION|>--- conflicted
+++ resolved
@@ -96,15 +96,6 @@
     ocp_nlp_in_ = {{ model.name }}_acados_get_nlp_in(ocp_capsule_);
     ocp_nlp_out_ = {{ model.name }}_acados_get_nlp_out(ocp_capsule_);
     ocp_nlp_opts_ = {{ model.name }}_acados_get_nlp_opts(ocp_capsule_);
-<<<<<<< HEAD
-
-    this->set_cost_weights();
-    this->set_constraints();
-    {%- if has_slack %}
-    void set_slack_weights();
-    {%- endif %}
-=======
->>>>>>> 86f219d5
 
     RCLCPP_INFO(this->get_logger(), "acados solver initialized successfully.");
 }
