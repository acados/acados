{%- if solver_options.qp_solver %}
    {%- set qp_solver = solver_options.qp_solver %}
{%- else %}
    {%- set qp_solver = "FULL_CONDENSING_HPIPM" %}
{%- endif -%}

cmake_minimum_required(VERSION 3.16)
project({{ ros_opts.package_name }})
if(CMAKE_VERSION VERSION_GREATER_EQUAL 3.27)
    cmake_policy(SET CMP0148 OLD)
endif()

# --- ROS DEPENDENCIES ---
find_package(ament_cmake REQUIRED)
find_package(rclcpp REQUIRED)
find_package(std_msgs REQUIRED)
find_package({{ ros_opts.package_name }}_interface REQUIRED)
{%- if solver_options.with_batch_functionality %}
find_package(OpenMP REQUIRED)
{%- endif %}

# --- ACADOS PATHS ---
set(ACADOS_INCLUDE_PATH {{ acados_include_path }})
set(ACADOS_LIB_DIR {{ acados_lib_path }})
set(ACADOS_GENERATED_CODE_DIR {{ code_export_directory }})

# --- EXECUTABLE ---
add_executable({{ ros_opts.node_name }}
    src/node.cpp
)

# --- TARGET CONFIGURATION ---
if(CMAKE_COMPILER_IS_GNUCXX OR CMAKE_CXX_COMPILER_ID MATCHES "Clang")
    # Dies bindet die Optionen direkt an den Node und ist die moderne Variante
    target_compile_options({{ ros_opts.node_name }} PRIVATE -Wall -Wextra -Wpedantic)
endif()

target_include_directories({{ ros_opts.node_name }} PUBLIC
    $<BUILD_INTERFACE:${CMAKE_CURRENT_SOURCE_DIR}/include>
    $<INSTALL_INTERFACE:include>
    ${ACADOS_GENERATED_CODE_DIR}
    ${ACADOS_INCLUDE_PATH}
    ${ACADOS_INCLUDE_PATH}/acados
    ${ACADOS_INCLUDE_PATH}/blasfeo/include
    ${ACADOS_INCLUDE_PATH}/hpipm/include
    {%- if "QPOASES" in qp_solver %}
    ${ACADOS_INCLUDE_PATH}/qpOASES_e
    {%- elif "DAQP" in qp_solver %}
    ${ACADOS_INCLUDE_PATH}/daqp/include
    {%- elif "OSQP" in qp_solver %}
    ${ACADOS_INCLUDE_PATH}/osqp
    {%- endif %}
)

target_link_libraries({{ ros_opts.node_name }} 
    ${ACADOS_GENERATED_CODE_DIR}/libacados_ocp_solver_{{ name }}{{ shared_lib_ext }}
    ${ACADOS_LIB_DIR}/libacados.so
    ${ACADOS_LIB_DIR}/libblasfeo.so
    ${ACADOS_LIB_DIR}/libhpipm.so
    m
    {%- if "QPOASES" in qp_solver %}
    ${ACADOS_LIB_DIR}/libqpOASES_e.so
    {%- elif "DAQP" in qp_solver %}
    ${ACADOS_LIB_DIR}/libdaqp.so
    {%- elif "OSQP" in qp_solver %}
    ${ACADOS_LIB_DIR}/libosqp.so
    {%- endif %}
    {%- if solver_options.with_batch_functionality %}
    OpenMP::OpenMP_CXX
    {%- endif %}
)

# --- DEPENDENCIES ---
ament_target_dependencies({{ ros_opts.node_name }} 
    rclcpp
    std_msgs
    {{ ros_opts.package_name }}_interface
)

# --- INSTALLATIONS ---
install(TARGETS 
    {{ ros_opts.node_name }}
    RUNTIME DESTINATION lib/${PROJECT_NAME}
)

install(DIRECTORY 
    include/
    DESTINATION include
)

<<<<<<< HEAD
install(TARGETS 
    {{ ros_opts.node_name }}
    RUNTIME DESTINATION lib/${PROJECT_NAME}
)

# --- TESTS ---
if(BUILD_TESTING)
    find_package(launch_testing_ament_cmake REQUIRED)
    add_launch_test(test/test_pendulum_on_cart.launch.py)
endif()

# --- EXPORTS ---
ament_export_include_directories(
    "include"
    ${ACADOS_INCLUDE_PATH}
    ${ACADOS_INCLUDE_PATH}/acados
    ${ACADOS_INCLUDE_PATH}/acados_c
    ${ACADOS_INCLUDE_PATH}/blasfeo/include
    ${ACADOS_INCLUDE_PATH}/hpipm/include
    ${ACADOS_INCLUDE_PATH}/osqp
    ${ACADOS_INCLUDE_PATH}/qpOASES_e
)

=======
install(FILES 
    ${ACADOS_GENERATED_CODE_DIR}/libacados_ocp_solver_{{ name }}{{ shared_lib_ext }}
    DESTINATION lib
)

# --- TESTS ---
if(BUILD_TESTING)
    find_package(launch_testing_ament_cmake REQUIRED)
    add_launch_test(test/test_pendulum_on_cart.launch.py)
endif()

>>>>>>> 86f219d5
ament_package()<|MERGE_RESOLUTION|>--- conflicted
+++ resolved
@@ -88,31 +88,6 @@
     DESTINATION include
 )
 
-<<<<<<< HEAD
-install(TARGETS 
-    {{ ros_opts.node_name }}
-    RUNTIME DESTINATION lib/${PROJECT_NAME}
-)
-
-# --- TESTS ---
-if(BUILD_TESTING)
-    find_package(launch_testing_ament_cmake REQUIRED)
-    add_launch_test(test/test_pendulum_on_cart.launch.py)
-endif()
-
-# --- EXPORTS ---
-ament_export_include_directories(
-    "include"
-    ${ACADOS_INCLUDE_PATH}
-    ${ACADOS_INCLUDE_PATH}/acados
-    ${ACADOS_INCLUDE_PATH}/acados_c
-    ${ACADOS_INCLUDE_PATH}/blasfeo/include
-    ${ACADOS_INCLUDE_PATH}/hpipm/include
-    ${ACADOS_INCLUDE_PATH}/osqp
-    ${ACADOS_INCLUDE_PATH}/qpOASES_e
-)
-
-=======
 install(FILES 
     ${ACADOS_GENERATED_CODE_DIR}/libacados_ocp_solver_{{ name }}{{ shared_lib_ext }}
     DESTINATION lib
@@ -124,5 +99,4 @@
     add_launch_test(test/test_pendulum_on_cart.launch.py)
 endif()
 
->>>>>>> 86f219d5
 ament_package()