--- conflicted
+++ resolved
@@ -58,14 +58,9 @@
 	{%- set control = ";" %}
 {%- endif %}
 
-<<<<<<< HEAD
 {# acados linking libraries and flags #}
 {%- if acados_link_libs and os and os == "pc" %}
 	{%- set link_libs = acados_link_libs.qpoases ~ " " ~ acados_link_libs.hpmpc ~ " " ~ acados_link_libs.osqp ~ " " ~ acados_link_libs.daqp ~ " " ~ acados_link_libs.clarabel -%}
-=======
-{%- if acados_link_libs and os and os == "pc" %}{# acados linking libraries and flags #}
-	{%- set link_libs = acados_link_libs.qpoases ~ " " ~ acados_link_libs.hpmpc ~ " " ~ acados_link_libs.osqp ~ " " ~ acados_link_libs.daqp -%}
->>>>>>> d2ea248a
 	{%- set openmp_flag = acados_link_libs.openmp %}
 {%- else %}
 	{%- set openmp_flag = " " %}
