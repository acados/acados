--- conflicted
+++ resolved
@@ -414,28 +414,14 @@
 {%- if solver_options.integrator_type != "DISCRETE" %}
 
 bundled_shared_lib: casadi_fun ocp_solver sim_solver
-<<<<<<< HEAD
 	gcc $(ACADOS_FLAGS) {{ openmp_flag }} -shared -o libacados_solver_{{ model.name }}.so $(OBJ) \
-=======
-	gcc $(ACADOS_FLAGS) -shared -o libacados_solver_{{ model.name }}.so $(OBJ) \
-	-I $(INCLUDE_PATH)/blasfeo/include/ \
-	-I $(INCLUDE_PATH)/hpipm/include/ \
-	-I $(INCLUDE_PATH) \
->>>>>>> 4f7820c8
 	-L $(LIB_PATH) \
 	-lacados -lhpipm -lblasfeo \
 	{{ link_libs }} \
 	-lm \
 
 ocp_shared_lib: casadi_fun ocp_solver
-<<<<<<< HEAD
 	gcc $(ACADOS_FLAGS) {{ openmp_flag }} -shared -o libacados_ocp_solver_{{ model.name }}.so $(OCP_OBJ) $(MODEL_OBJ) \
-=======
-	gcc $(ACADOS_FLAGS) -shared -o libacados_ocp_solver_{{ model.name }}.so $(OCP_OBJ) $(MODEL_OBJ) \
-	-I $(INCLUDE_PATH)/blasfeo/include/ \
-	-I $(INCLUDE_PATH)/hpipm/include/ \
-	-I $(INCLUDE_PATH) \
->>>>>>> 4f7820c8
 	-L$(EXTERNAL_DIR) -l$(EXTERNAL_LIB) \
 	-L $(LIB_PATH) -lacados -lhpipm -lblasfeo \
 	{{ link_libs }} \
@@ -444,14 +430,7 @@
 {%- else %}
 
 ocp_shared_lib: casadi_fun ocp_solver
-<<<<<<< HEAD
 	gcc $(ACADOS_FLAGS) {{ openmp_flag }} -shared -o libacados_ocp_solver_{{ model.name }}.so $(OCP_OBJ) $(MODEL_OBJ) \
-=======
-	gcc $(ACADOS_FLAGS) -shared -o libacados_ocp_solver_{{ model.name }}.so $(OCP_OBJ) $(MODEL_OBJ) \
-	-I $(INCLUDE_PATH)/blasfeo/include/ \
-	-I $(INCLUDE_PATH)/hpipm/include/ \
-	-I $(INCLUDE_PATH) \
->>>>>>> 4f7820c8
 	-L$(EXTERNAL_DIR) -l$(EXTERNAL_LIB) \
 	-L $(LIB_PATH) -lacados -lhpipm -lblasfeo \
 	{{ link_libs }} \
