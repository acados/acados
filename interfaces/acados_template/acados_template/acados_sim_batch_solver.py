--- conflicted
+++ resolved
@@ -52,24 +52,19 @@
     def __init__(self, sim: AcadosSim, N_batch: int, num_threads_in_batch_solve: Union[int, None] = None , json_file: str = 'acados_sim.json', build: bool = True, generate: bool = True, verbose: bool=True):
 
         if not isinstance(N_batch, int) or N_batch <= 0:
-<<<<<<< HEAD
             raise ValueError("AcadosSimBatchSolver: argument N_batch should be a positive integer.")
-
-=======
-            raise Exception("AcadosSimBatchSolver: argument N_batch should be a positive integer.")
         if num_threads_in_batch_solve is None:
             num_threads_in_batch_solve = sim.solver_options.num_threads_in_batch_solve
             print(f"Warning: num_threads_in_batch_solve is None. Using value {num_threads_in_batch_solve} set in sim.solver_options instead.")
             print("In the future, it should be passed explicitly in the AcadosSimBatchSolver constructor.")
         if not isinstance(num_threads_in_batch_solve, int) or num_threads_in_batch_solve <= 0:
-            raise Exception("AcadosSimBatchSolver: argument num_threads_in_batch_solve should be a positive integer.")
+            raise ValueError("AcadosSimBatchSolver: argument num_threads_in_batch_solve should be a positive integer.")
         if not sim.solver_options.with_batch_functionality:
             print("Warning: Using AcadosSimBatchSolver, but sim.solver_options.with_batch_functionality is False.")
             print("Attempting to compile with openmp nonetheless.")
             sim.solver_options.with_batch_functionality = True
 
         self.__num_threads_in_batch_solve = num_threads_in_batch_solve
->>>>>>> d3d7f472
         self.__N_batch = N_batch
         self.__sim_solvers = [AcadosSimSolver(sim,
                                               json_file=json_file,
