--- conflicted
+++ resolved
@@ -249,13 +249,8 @@
     @property
     def nlp_solver_type(self):
         """NLP solver.
-<<<<<<< HEAD
         String in ('SQP', 'SQP_RTI', 'DDP', 'SQP_WITH_FEASIBLE_QP').
         Default: 'SQP_RTI'.
-=======
-        String in ('SQP', 'SQP_RTI', 'DDP').
-        Default: 'SQP'.
->>>>>>> c48cf113
         """
         return self.__nlp_solver_type
 
