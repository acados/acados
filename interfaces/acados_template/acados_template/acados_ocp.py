--- conflicted
+++ resolved
@@ -1321,15 +1321,7 @@
         cost_hessian: 'EXACT' or 'GAUSS_NEWTON', determines how the cost hessian is computed.
         """
         if cost_hessian not in ['EXACT', 'GAUSS_NEWTON']:
-<<<<<<< HEAD
             raise ValueError(f"Invalid cost_hessian {cost_hessian}, should be 'EXACT' or 'GAUSS_NEWTON'.")
-        if cost_hessian == 'GAUSS_NEWTON':
-            for attr_name, cost_type in ([('cost_type', self.cost.cost_type), ('cost_type_0', self.cost.cost_type_0), ('cost_type_e', self.cost.cost_type_e)]):
-                if cost_type in ['EXTERNAL', 'AUTO', 'CONVEX_OVER_NONLINEAR']:
-                    raise ValueError(f"cost_hessian 'GAUSS_NEWTON' is only supported for LINEAR_LS, NONLINEAR_LS cost types, got {attr_name} = {cost_type}.")
-=======
-            raise Exception(f"Invalid cost_hessian {cost_hessian}, should be 'EXACT' or 'GAUSS_NEWTON'.")
->>>>>>> d3d7f472
 
         casadi_symbolics_type = type(self.model.x)
 
@@ -1385,28 +1377,6 @@
             if not isinstance(yref_0, casadi_symbolics_type):
                 raise TypeError(f"yref_0 has wrong type, got {type(yref_0)}, expected {casadi_symbolics_type}.")
 
-<<<<<<< HEAD
-        if yref is None:
-            yref = self.cost.yref
-        else:
-            if yref.shape[0] != self.cost.yref.shape[0]:
-                raise ValueError(f"yref has wrong shape, got {yref.shape}, expected {self.cost.yref.shape}.")
-
-            if not isinstance(yref, casadi_symbolics_type):
-                raise TypeError(f"yref has wrong type, got {type(yref)}, expected {casadi_symbolics_type}.")
-
-        if yref_e is None:
-            yref_e = self.cost.yref_e
-        else:
-            if yref_e.shape[0] != self.cost.yref_e.shape[0]:
-                raise ValueError(f"yref_e has wrong shape, got {yref_e.shape}, expected {self.cost.yref_e.shape}.")
-
-            if not isinstance(yref_e, casadi_symbolics_type):
-                raise TypeError(f"yref_e has wrong type, got {type(yref_e)}, expected {casadi_symbolics_type}.")
-
-        # weighting matrices
-=======
->>>>>>> d3d7f472
         if W_0 is None:
             W_0 = self.cost.W_0
         else:
@@ -1416,28 +1386,6 @@
             if not isinstance(W_0, casadi_symbolics_type):
                 raise TypeError(f"W_0 has wrong type, got {type(W_0)}, expected {casadi_symbolics_type}.")
 
-<<<<<<< HEAD
-        if W is None:
-            W = self.cost.W
-        else:
-            if W.shape != self.cost.W.shape:
-                raise ValueError(f"W has wrong shape, got {W.shape}, expected {self.cost.W.shape}.")
-
-            if not isinstance(W, casadi_symbolics_type):
-                raise TypeError(f"W has wrong type, got {type(W)}, expected {casadi_symbolics_type}.")
-
-        if W_e is None:
-            W_e = self.cost.W_e
-        else:
-            if W_e.shape != self.cost.W_e.shape:
-                raise ValueError(f"W_e has wrong shape, got {W_e.shape}, expected {self.cost.W_e.shape}.")
-
-            if not isinstance(W_e, casadi_symbolics_type):
-                raise TypeError(f"W_e has wrong type, got {type(W_e)}, expected {casadi_symbolics_type}.")
-
-        # initial stage
-=======
->>>>>>> d3d7f472
         if self.cost.cost_type_0 == "LINEAR_LS":
             self.model.cost_expr_ext_cost_0 = \
                 self.__translate_ls_cost_to_external_cost(self.model.x, self.model.u, self.model.z,
