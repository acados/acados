# -*- coding: future_fstrings -*-
#
# Copyright (c) The acados authors.
#
# This file is part of acados.
#
# The 2-Clause BSD License
#
# Redistribution and use in source and binary forms, with or without
# modification, are permitted provided that the following conditions are met:
#
# 1. Redistributions of source code must retain the above copyright notice,
# this list of conditions and the following disclaimer.
#
# 2. Redistributions in binary form must reproduce the above copyright notice,
# this list of conditions and the following disclaimer in the documentation
# and/or other materials provided with the distribution.
#
# THIS SOFTWARE IS PROVIDED BY THE COPYRIGHT HOLDERS AND CONTRIBUTORS "AS IS"
# AND ANY EXPRESS OR IMPLIED WARRANTIES, INCLUDING, BUT NOT LIMITED TO, THE
# IMPLIED WARRANTIES OF MERCHANTABILITY AND FITNESS FOR A PARTICULAR PURPOSE
# ARE DISCLAIMED. IN NO EVENT SHALL THE COPYRIGHT HOLDER OR CONTRIBUTORS BE
# LIABLE FOR ANY DIRECT, INDIRECT, INCIDENTAL, SPECIAL, EXEMPLARY, OR
# CONSEQUENTIAL DAMAGES (INCLUDING, BUT NOT LIMITED TO, PROCUREMENT OF
# SUBSTITUTE GOODS OR SERVICES; LOSS OF USE, DATA, OR PROFITS; OR BUSINESS
# INTERRUPTION) HOWEVER CAUSED AND ON ANY THEORY OF LIABILITY, WHETHER IN
# CONTRACT, STRICT LIABILITY, OR TORT (INCLUDING NEGLIGENCE OR OTHERWISE)
# ARISING IN ANY WAY OUT OF THE USE OF THIS SOFTWARE, EVEN IF ADVISED OF THE
# POSSIBILITY OF SUCH DAMAGE.;
#

from typing import Optional
import numpy as np
from scipy.linalg import block_diag

import casadi as ca
import os
from .acados_model import AcadosModel
<<<<<<< HEAD
from .utils import get_acados_path, J_to_idx, J_to_idx_slack, get_shared_lib_ext
=======
from .utils import get_acados_path, J_to_idx, J_to_idx_slack, get_lib_ext
from .penalty_utils import symmetric_huber_penalty
>>>>>>> 6142a4f5

class AcadosOcpDims:
    """
    Class containing the dimensions of the optimal control problem.
    """
    def __init__(self):
        self.__nx      = None
        self.__nu      = None
        self.__nz      = 0
        self.__np      = 0
        self.__ny      = 0
        self.__ny_e    = 0
        self.__ny_0    = 0
        self.__nr      = 0
        self.__nr_e    = 0
        self.__nh      = 0
        self.__nh_e    = 0
        self.__nphi    = 0
        self.__nphi_e  = 0
        self.__nbx     = 0
        self.__nbx_0   = 0
        self.__nbx_e   = 0
        self.__nbu     = 0
        self.__nsbx    = 0
        self.__nsbx_e  = 0
        self.__nsbu    = 0
        self.__nsh     = 0
        self.__nsh_e   = 0
        self.__nsphi   = 0
        self.__nsphi_e = 0
        self.__ns_0    = 0
        self.__ns      = 0
        self.__ns_e    = 0
        self.__ng      = 0
        self.__ng_e    = 0
        self.__nsg     = 0
        self.__nsg_e   = 0
        self.__nbxe_0  = None
        self.__N       = None


    @property
    def nx(self):
        """:math:`n_x` - number of states.
        Type: int; default: None"""
        return self.__nx

    @property
    def nz(self):
        """:math:`n_z` - number of algebraic variables.
        Type: int; default: 0"""
        return self.__nz

    @property
    def nu(self):
        """:math:`n_u` - number of inputs.
        Type: int; default: None"""
        return self.__nu

    @property
    def np(self):
        """:math:`n_p` - number of parameters.
        Type: int; default: 0"""
        return self.__np

    @property
    def ny(self):
        """:math:`n_y` - number of residuals in Lagrange term.
        Type: int; default: 0"""
        return self.__ny

    @property
    def ny_0(self):
        """:math:`n_{y}^0` - number of residuals in Mayer term.
        Type: int; default: 0"""
        return self.__ny_0

    @property
    def ny_e(self):
        """:math:`n_{y}^e` - number of residuals in Mayer term.
        Type: int; default: 0"""
        return self.__ny_e

    @property
    def nr(self):
        """:math:`n_{\pi}` - dimension of the image of the inner nonlinear function in positive definite constraints.
        Type: int; default: 0"""
        return self.__nr

    @property
    def nr_e(self):
        """:math:`n_{\pi}^e` - dimension of the image of the inner nonlinear function in positive definite constraints.
        Type: int; default: 0"""
        return self.__nr_e

    @property
    def nh(self):
        """:math:`n_h` - number of nonlinear constraints.
        Type: int; default: 0"""
        return self.__nh

    @property
    def nh_e(self):
        """:math:`n_{h}^e` - number of nonlinear constraints at terminal shooting node N.
        Type: int; default: 0"""
        return self.__nh_e

    @property
    def nphi(self):
        """:math:`n_{\phi}` - number of convex-over-nonlinear constraints.
        Type: int; default: 0"""
        return self.__nphi

    @property
    def nphi_e(self):
        """:math:`n_{\phi}^e` - number of convex-over-nonlinear constraints at terminal shooting node N.
        Type: int; default: 0"""
        return self.__nphi_e

    @property
    def nbx(self):
        """:math:`n_{b_x}` - number of state bounds.
        Type: int; default: 0"""
        return self.__nbx

    @property
    def nbxe_0(self):
        """:math:`n_{be_{x0}}` - number of state bounds at initial shooting node that are equalities.
        Type: int; default: None"""
        return self.__nbxe_0

    @property
    def nbx_0(self):
        """:math:`n_{b_{x0}}` - number of state bounds for initial state.
        Type: int; default: 0"""
        return self.__nbx_0

    @property
    def nbx_e(self):
        """:math:`n_{b_x}` - number of state bounds at terminal shooting node N.
        Type: int; default: 0"""
        return self.__nbx_e

    @property
    def nbu(self):
        """:math:`n_{b_u}` - number of input bounds.
        Type: int; default: 0"""
        return self.__nbu

    @property
    def nsbx(self):
        """:math:`n_{{sb}_x}` - number of soft state bounds.
        Type: int; default: 0"""
        return self.__nsbx

    @property
    def nsbx_e(self):
        """:math:`n_{{sb}^e_{x}}` - number of soft state bounds at terminal shooting node N.
        Type: int; default: 0"""
        return self.__nsbx_e

    @property
    def nsbu(self):
        """:math:`n_{{sb}_u}` - number of soft input bounds.
        Type: int; default: 0"""
        return self.__nsbu

    @property
    def nsg(self):
        """:math:`n_{{sg}}` - number of soft general linear constraints.
        Type: int; default: 0"""
        return self.__nsg

    @property
    def nsg_e(self):
        """:math:`n_{{sg}^e}` - number of soft general linear constraints at terminal shooting node N.
        Type: int; default: 0"""
        return self.__nsg_e

    @property
    def nsh(self):
        """:math:`n_{{sh}}` - number of soft nonlinear constraints.
        Type: int; default: 0"""
        return self.__nsh

    @property
    def nsh_e(self):
        """:math:`n_{{sh}}^e` - number of soft nonlinear constraints at terminal shooting node N.
        Type: int; default: 0"""
        return self.__nsh_e

    @property
    def nsphi(self):
        """:math:`n_{{s\phi}}` - number of soft convex-over-nonlinear constraints.
        Type: int; default: 0"""
        return self.__nsphi

    @property
    def nsphi_e(self):
        """:math:`n_{{s\phi}^e}` - number of soft convex-over-nonlinear constraints at terminal shooting node N.
        Type: int; default: 0"""
        return self.__nsphi_e

    @property
    def ns_0(self):
        """:math:`n_{s}^0` - total number of slacks at shooting node 0.
        Type: int; default: 0"""
        return self.__ns_0

    @property
    def ns(self):
        """:math:`n_{s}` - total number of slacks at stages (1, N-1).
        Type: int; default: 0"""
        return self.__ns

    @property
    def ns_e(self):
        """:math:`n_{s}^e` - total number of slacks at terminal shooting node N.
        Type: int; default: 0"""
        return self.__ns_e

    @property
    def ng(self):
        """:math:`n_{g}` - number of general polytopic constraints.
        Type: int; default: 0"""
        return self.__ng

    @property
    def ng_e(self):
        """:math:`n_{g}^e` - number of general polytopic constraints at terminal shooting node N.
        Type: int; default: 0"""
        return self.__ng_e

    @property
    def N(self):
        """:math:`N` - prediction horizon.
        Type: int; default: None"""
        return self.__N

    @nx.setter
    def nx(self, nx):
        if isinstance(nx, int) and nx > 0:
            self.__nx = nx
        else:
            raise Exception('Invalid nx value, expected positive integer.')

    @nz.setter
    def nz(self, nz):
        if isinstance(nz, int) and nz > -1:
            self.__nz = nz
        else:
            raise Exception('Invalid nz value, expected nonnegative integer.')

    @nu.setter
    def nu(self, nu):
        if isinstance(nu, int) and nu > -1:
            self.__nu = nu
        else:
            raise Exception('Invalid nu value, expected nonnegative integer.')

    @np.setter
    def np(self, np):
        if isinstance(np, int) and np > -1:
            self.__np = np
        else:
            raise Exception('Invalid np value, expected nonnegative integer.')

    @ny_0.setter
    def ny_0(self, ny_0):
        if isinstance(ny_0, int) and ny_0 > -1:
            self.__ny_0 = ny_0
        else:
            raise Exception('Invalid ny_0 value, expected nonnegative integer.')

    @ny.setter
    def ny(self, ny):
        if isinstance(ny, int) and ny > -1:
            self.__ny = ny
        else:
            raise Exception('Invalid ny value, expected nonnegative integer.')

    @ny_e.setter
    def ny_e(self, ny_e):
        if isinstance(ny_e, int) and ny_e > -1:
            self.__ny_e = ny_e
        else:
            raise Exception('Invalid ny_e value, expected nonnegative integer.')

    @nr.setter
    def nr(self, nr):
        if isinstance(nr, int) and nr > -1:
            self.__nr = nr
        else:
            raise Exception('Invalid nr value, expected nonnegative integer.')

    @nr_e.setter
    def nr_e(self, nr_e):
        if isinstance(nr_e, int) and nr_e > -1:
            self.__nr_e = nr_e
        else:
            raise Exception('Invalid nr_e value, expected nonnegative integer.')

    @nh.setter
    def nh(self, nh):
        if isinstance(nh, int) and nh > -1:
            self.__nh = nh
        else:
            raise Exception('Invalid nh value, expected nonnegative integer.')

    @nh_e.setter
    def nh_e(self, nh_e):
        if isinstance(nh_e, int) and nh_e > -1:
            self.__nh_e = nh_e
        else:
            raise Exception('Invalid nh_e value, expected nonnegative integer.')

    @nphi.setter
    def nphi(self, nphi):
        if isinstance(nphi, int) and nphi > -1:
            self.__nphi = nphi
        else:
            raise Exception('Invalid nphi value, expected nonnegative integer.')

    @nphi_e.setter
    def nphi_e(self, nphi_e):
        if isinstance(nphi_e, int) and nphi_e > -1:
            self.__nphi_e = nphi_e
        else:
            raise Exception('Invalid nphi_e value, expected nonnegative integer.')

    @nbx.setter
    def nbx(self, nbx):
        if isinstance(nbx, int) and nbx > -1:
            self.__nbx = nbx
        else:
            raise Exception('Invalid nbx value, expected nonnegative integer.')

    @nbxe_0.setter
    def nbxe_0(self, nbxe_0):
        if isinstance(nbxe_0, int) and nbxe_0 > -1:
            self.__nbxe_0 = nbxe_0
        else:
            raise Exception('Invalid nbxe_0 value, expected nonnegative integer.')

    @nbx_0.setter
    def nbx_0(self, nbx_0):
        if isinstance(nbx_0, int) and nbx_0 > -1:
            self.__nbx_0 = nbx_0
        else:
            raise Exception('Invalid nbx_0 value, expected nonnegative integer.')

    @nbx_e.setter
    def nbx_e(self, nbx_e):
        if isinstance(nbx_e, int) and nbx_e > -1:
            self.__nbx_e = nbx_e
        else:
            raise Exception('Invalid nbx_e value, expected nonnegative integer.')

    @nbu.setter
    def nbu(self, nbu):
        if isinstance(nbu, int) and nbu > -1:
            self.__nbu = nbu
        else:
            raise Exception('Invalid nbu value, expected nonnegative integer.')

    @nsbx.setter
    def nsbx(self, nsbx):
        if isinstance(nsbx, int) and nsbx > -1:
            self.__nsbx = nsbx
        else:
            raise Exception('Invalid nsbx value, expected nonnegative integer.')

    @nsbx_e.setter
    def nsbx_e(self, nsbx_e):
        if isinstance(nsbx_e, int) and nsbx_e > -1:
            self.__nsbx_e = nsbx_e
        else:
            raise Exception('Invalid nsbx_e value, expected nonnegative integer.')

    @nsbu.setter
    def nsbu(self, nsbu):
        if isinstance(nsbu, int) and nsbu > -1:
            self.__nsbu = nsbu
        else:
            raise Exception('Invalid nsbu value, expected nonnegative integer.')

    @nsg.setter
    def nsg(self, nsg):
        if isinstance(nsg, int) and nsg > -1:
            self.__nsg = nsg
        else:
            raise Exception('Invalid nsg value, expected nonnegative integer.')

    @nsg_e.setter
    def nsg_e(self, nsg_e):
        if isinstance(nsg_e, int) and nsg_e > -1:
            self.__nsg_e = nsg_e
        else:
            raise Exception('Invalid nsg_e value, expected nonnegative integer.')

    @nsh.setter
    def nsh(self, nsh):
        if isinstance(nsh, int) and nsh > -1:
            self.__nsh = nsh
        else:
            raise Exception('Invalid nsh value, expected nonnegative integer.')

    @nsh_e.setter
    def nsh_e(self, nsh_e):
        if isinstance(nsh_e, int) and nsh_e > -1:
            self.__nsh_e = nsh_e
        else:
            raise Exception('Invalid nsh_e value, expected nonnegative integer.')

    @nsphi.setter
    def nsphi(self, nsphi):
        if isinstance(nsphi, int) and nsphi > -1:
            self.__nsphi = nsphi
        else:
            raise Exception('Invalid nsphi value, expected nonnegative integer.')

    @nsphi_e.setter
    def nsphi_e(self, nsphi_e):
        if isinstance(nsphi_e, int) and nsphi_e > -1:
            self.__nsphi_e = nsphi_e
        else:
            raise Exception('Invalid nsphi_e value, expected nonnegative integer.')

    @ns.setter
    def ns_0(self, ns_0):
        if isinstance(ns_0, int) and ns_0 > -1:
            self.__ns_0 = ns_0
        else:
            raise Exception('Invalid ns_0 value, expected nonnegative integer.')

    @ns.setter
    def ns(self, ns):
        if isinstance(ns, int) and ns > -1:
            self.__ns = ns
        else:
            raise Exception('Invalid ns value, expected nonnegative integer.')

    @ns_e.setter
    def ns_e(self, ns_e):
        if isinstance(ns_e, int) and ns_e > -1:
            self.__ns_e = ns_e
        else:
            raise Exception('Invalid ns_e value, expected nonnegative integer.')

    @ng.setter
    def ng(self, ng):
        if isinstance(ng, int) and ng > -1:
            self.__ng = ng
        else:
            raise Exception('Invalid ng value, expected nonnegative integer.')

    @ng_e.setter
    def ng_e(self, ng_e):
        if isinstance(ng_e, int) and ng_e > -1:
            self.__ng_e = ng_e
        else:
            raise Exception('Invalid ng_e value, expected nonnegative integer.')

    @N.setter
    def N(self, N):
        if isinstance(N, int) and N > 0:
            self.__N = N
        else:
            raise Exception('Invalid N value, expected positive integer.')

    def set(self, attr, value):
        setattr(self, attr, value)


class AcadosOcpCost:
    """
    Class containing the numerical data of the cost:

    NOTE: all cost terms, except for the terminal one are weighted with the corresponding time step.
    This means given the time steps are :math:`\Delta t_0,..., \Delta t_N`, the total cost is given by:
    :math:`c_\\text{total} = \Delta t_0 \cdot c_0(x_0, u_0, p_0, z_0) + ... + \Delta t_{N-1} \cdot c_{N-1}(x_0, u_0, p_0, z_0) + c_N(x_N, p_N)`.

    This means the Lagrange cost term is given in continuous time, this makes up for a seeminglessly OCP discretization with a nonuniform time grid.

    In case of LINEAR_LS:
    stage cost is
    :math:`l(x,u,z) = || V_x \, x + V_u \, u + V_z \, z - y_\\text{ref}||^2_W`,
    terminal cost is
    :math:`m(x) = || V^e_x \, x - y_\\text{ref}^e||^2_{W^e}`

    In case of NONLINEAR_LS:
    stage cost is
    :math:`l(x,u,z,p) = || y(x,u,z,p) - y_\\text{ref}||^2_W`,
    terminal cost is
    :math:`m(x,p) = || y^e(x,p) - y_\\text{ref}^e||^2_{W^e}`

    In case of CONVEX_OVER_NONLINEAR:
    stage cost is
    :math:`l(x,u,p) = \psi(y(x,u,p) - y_\\text{ref}, p)`,
    terminal cost is
    :math:`m(x, p) = \psi^e (y^e(x,p) - y_\\text{ref}^e, p)`
    """
    def __init__(self):
        # initial stage
        self.__cost_type_0 = None
        self.__W_0 = None
        self.__Vx_0 = None
        self.__Vu_0 = None
        self.__Vz_0 = None
        self.__yref_0 = None
        self.__cost_ext_fun_type_0 = 'casadi'
        # Lagrange term
        self.__cost_type   = 'LINEAR_LS'  # cost type
        self.__W           = np.zeros((0,0))
        self.__Vx          = np.zeros((0,0))
        self.__Vu          = np.zeros((0,0))
        self.__Vz          = np.zeros((0,0))
        self.__yref        = np.array([])
        self.__Zl          = np.array([])
        self.__Zu          = np.array([])
        self.__zl          = np.array([])
        self.__zu          = np.array([])
        self.__cost_ext_fun_type = 'casadi'
        # Mayer term
        self.__cost_type_e = 'LINEAR_LS'
        self.__W_e         = np.zeros((0,0))
        self.__Vx_e        = np.zeros((0,0))
        self.__yref_e      = np.array([])
        self.__Zl_e        = np.array([])
        self.__Zu_e        = np.array([])
        self.__zl_e        = np.array([])
        self.__zu_e        = np.array([])
        self.__cost_ext_fun_type_e = 'casadi'

    # initial stage
    @property
    def cost_type_0(self):
        """Cost type at initial shooting node (0)
        -- string in {EXTERNAL, LINEAR_LS, NONLINEAR_LS, CONVEX_OVER_NONLINEAR} or :code:`None`.
        Default: :code:`None`.

            .. note:: Cost at initial stage is the same as for intermediate shooting nodes if not set differently explicitly.

            .. note:: If :py:attr:`cost_type_0` is set to :code:`None` values in :py:attr:`W_0`, :py:attr:`Vx_0`, :py:attr:`Vu_0`, :py:attr:`Vz_0` and :py:attr:`yref_0` are ignored (set to :code:`None`).
        """
        return self.__cost_type_0

    @property
    def W_0(self):
        """:math:`W_0` - weight matrix at initial shooting node (0).
        Default: :code:`None`.
        """
        return self.__W_0

    @property
    def Vx_0(self):
        """:math:`V_x^0` - x matrix coefficient at initial shooting node (0).
        Default: :code:`None`.
        """
        return self.__Vx_0

    @property
    def Vu_0(self):
        """:math:`V_u^0` - u matrix coefficient at initial shooting node (0).
        Default: :code:`None`.
        """
        return self.__Vu_0

    @property
    def Vz_0(self):
        """:math:`V_z^0` - z matrix coefficient at initial shooting node (0).
        Default: :code:`None`.
        """
        return self.__Vz_0

    @property
    def yref_0(self):
        """:math:`y_\\text{ref}^0` - reference at initial shooting node (0).
        Default: :code:`None`.
        """
        return self.__yref_0

    @property
    def cost_ext_fun_type_0(self):
        """Type of external function for cost at initial shooting node (0)
        -- string in {casadi, generic} or :code:`None`
        Default: :code:'casadi'.

            .. note:: Cost at initial stage is the same as for intermediate shooting nodes if not set differently explicitly.
        """
        return self.__cost_ext_fun_type_0

    @yref_0.setter
    def yref_0(self, yref_0):
        if isinstance(yref_0, np.ndarray) and len(yref_0.shape) == 1:
            self.__yref_0 = yref_0
        else:
            raise Exception('Invalid yref_0 value, expected 1-dimensional numpy array.')

    @W_0.setter
    def W_0(self, W_0):
        if isinstance(W_0, np.ndarray) and len(W_0.shape) == 2:
            self.__W_0 = W_0
        else:
            raise Exception('Invalid cost W_0 value. ' \
                + 'Should be 2 dimensional numpy array.')

    @Vx_0.setter
    def Vx_0(self, Vx_0):
        if isinstance(Vx_0, np.ndarray) and len(Vx_0.shape) == 2:
            self.__Vx_0 = Vx_0
        else:
            raise Exception('Invalid cost Vx_0 value. ' \
                + 'Should be 2 dimensional numpy array.')

    @Vu_0.setter
    def Vu_0(self, Vu_0):
        if isinstance(Vu_0, np.ndarray) and len(Vu_0.shape) == 2:
            self.__Vu_0 = Vu_0
        else:
            raise Exception('Invalid cost Vu_0 value. ' \
                + 'Should be 2 dimensional numpy array.')

    @Vz_0.setter
    def Vz_0(self, Vz_0):
        if isinstance(Vz_0, np.ndarray) and len(Vz_0.shape) == 2:
            self.__Vz_0 = Vz_0
        else:
            raise Exception('Invalid cost Vz_0 value. ' \
                + 'Should be 2 dimensional numpy array.')

    @cost_ext_fun_type_0.setter
    def cost_ext_fun_type_0(self, cost_ext_fun_type_0):
        if cost_ext_fun_type_0 in ['casadi', 'generic']:
            self.__cost_ext_fun_type_0 = cost_ext_fun_type_0
        else:
            raise Exception('Invalid cost_ext_fun_type_0 value, expected numpy array.')

    # Lagrange term
    @property
    def cost_type(self):
        """
        Cost type at intermediate shooting nodes (1 to N-1)
        -- string in {EXTERNAL, LINEAR_LS, NONLINEAR_LS, CONVEX_OVER_NONLINEAR}.
        Default: 'LINEAR_LS'.
        """
        return self.__cost_type

    @property
    def W(self):
        """:math:`W` - weight matrix at intermediate shooting nodes (1 to N-1).
        Default: :code:`np.zeros((0,0))`.
        """
        return self.__W

    @property
    def Vx(self):
        """:math:`V_x` - x matrix coefficient at intermediate shooting nodes (1 to N-1).
        Default: :code:`np.zeros((0,0))`.
        """
        return self.__Vx

    @property
    def Vu(self):
        """:math:`V_u` - u matrix coefficient at intermediate shooting nodes (1 to N-1).
        Default: :code:`np.zeros((0,0))`.
        """
        return self.__Vu

    @property
    def Vz(self):
        """:math:`V_z` - z matrix coefficient at intermediate shooting nodes (1 to N-1).
        Default: :code:`np.zeros((0,0))`.
        """
        return self.__Vz

    @property
    def yref(self):
        """:math:`y_\\text{ref}` - reference at intermediate shooting nodes (1 to N-1).
        Default: :code:`np.array([])`.
        """
        return self.__yref

    @property
    def Zl(self):
        """:math:`Z_l` - diagonal of Hessian wrt lower slack at intermediate shooting nodes (0 to N-1).
        Default: :code:`np.array([])`.
        """
        return self.__Zl

    @property
    def Zu(self):
        """:math:`Z_u` - diagonal of Hessian wrt upper slack at intermediate shooting nodes (0 to N-1).
        Default: :code:`np.array([])`.
        """
        return self.__Zu

    @property
    def zl(self):
        """:math:`z_l` - gradient wrt lower slack at intermediate shooting nodes (0 to N-1).
        Default: :code:`np.array([])`.
        """
        return self.__zl

    @property
    def zu(self):
        """:math:`z_u` - gradient wrt upper slack at intermediate shooting nodes (0 to N-1).
        Default: :code:`np.array([])`.
        """
        return self.__zu

    @property
    def cost_ext_fun_type(self):
        """Type of external function for cost at intermediate shooting nodes (1 to N-1).
        -- string in {casadi, generic}
        Default: :code:'casadi'.
        """
        return self.__cost_ext_fun_type

    @cost_type.setter
    def cost_type(self, cost_type):
        cost_types = ('LINEAR_LS', 'NONLINEAR_LS', 'EXTERNAL', 'CONVEX_OVER_NONLINEAR')
        if cost_type in cost_types:
            self.__cost_type = cost_type
        else:
            raise Exception('Invalid cost_type value.')

    @cost_type_0.setter
    def cost_type_0(self, cost_type_0):
        cost_types = ('LINEAR_LS', 'NONLINEAR_LS', 'EXTERNAL', 'CONVEX_OVER_NONLINEAR')
        if cost_type_0 in cost_types:
            self.__cost_type_0 = cost_type_0
        else:
            raise Exception('Invalid cost_type_0 value.')

    @W.setter
    def W(self, W):
        if isinstance(W, np.ndarray) and len(W.shape) == 2:
            self.__W = W
        else:
            raise Exception('Invalid cost W value. ' \
                + 'Should be 2 dimensional numpy array.')


    @Vx.setter
    def Vx(self, Vx):
        if isinstance(Vx, np.ndarray) and len(Vx.shape) == 2:
            self.__Vx = Vx
        else:
            raise Exception('Invalid cost Vx value. ' \
                + 'Should be 2 dimensional numpy array.')

    @Vu.setter
    def Vu(self, Vu):
        if isinstance(Vu, np.ndarray) and len(Vu.shape) == 2:
            self.__Vu = Vu
        else:
            raise Exception('Invalid cost Vu value. ' \
                + 'Should be 2 dimensional numpy array.')

    @Vz.setter
    def Vz(self, Vz):
        if isinstance(Vz, np.ndarray) and len(Vz.shape) == 2:
            self.__Vz = Vz
        else:
            raise Exception('Invalid cost Vz value. ' \
                + 'Should be 2 dimensional numpy array.')

    @yref.setter
    def yref(self, yref):
        if isinstance(yref, np.ndarray) and len(yref.shape) == 1:
            self.__yref = yref
        else:
            raise Exception('Invalid yref value, expected 1-dimensional numpy array.')

    @Zl.setter
    def Zl(self, Zl):
        if isinstance(Zl, np.ndarray):
            self.__Zl = Zl
        else:
            raise Exception('Invalid Zl value, expected numpy array.')

    @Zu.setter
    def Zu(self, Zu):
        if isinstance(Zu, np.ndarray):
            self.__Zu = Zu
        else:
            raise Exception('Invalid Zu value, expected numpy array.')

    @zl.setter
    def zl(self, zl):
        if isinstance(zl, np.ndarray):
            self.__zl = zl
        else:
            raise Exception('Invalid zl value, expected numpy array.')

    @zu.setter
    def zu(self, zu):
        if isinstance(zu, np.ndarray):
            self.__zu = zu
        else:
            raise Exception('Invalid zu value, expected numpy array.')

    @cost_ext_fun_type.setter
    def cost_ext_fun_type(self, cost_ext_fun_type):
        if cost_ext_fun_type in ['casadi', 'generic']:
            self.__cost_ext_fun_type = cost_ext_fun_type
        else:
            raise Exception("Invalid cost_ext_fun_type value, expected one in ['casadi', 'generic'].")

    # Mayer term
    @property
    def cost_type_e(self):
        """
        Cost type at terminal shooting node (N)
        -- string in {EXTERNAL, LINEAR_LS, NONLINEAR_LS, CONVEX_OVER_NONLINEAR}.
        Default: 'LINEAR_LS'.
        """
        return self.__cost_type_e

    @property
    def W_e(self):
        """:math:`W_e` - weight matrix at terminal shooting node (N).
        Default: :code:`np.zeros((0,0))`.
        """
        return self.__W_e

    @property
    def Vx_e(self):
        """:math:`V_x^e` - x matrix coefficient for cost at terminal shooting node (N).
        Default: :code:`np.zeros((0,0))`.
        """
        return self.__Vx_e

    @property
    def yref_e(self):
        """:math:`y_\\text{ref}^e` - cost reference at terminal shooting node (N).
        Default: :code:`np.array([])`.
        """
        return self.__yref_e

    @property
    def Zl_e(self):
        """:math:`Z_l^e` - diagonal of Hessian wrt lower slack at terminal shooting node (N).
        Default: :code:`np.array([])`.
        """
        return self.__Zl_e

    @property
    def Zu_e(self):
        """:math:`Z_u^e` - diagonal of Hessian wrt upper slack at terminal shooting node (N).
        Default: :code:`np.array([])`.
        """
        return self.__Zu_e

    @property
    def zl_e(self):
        """:math:`z_l^e` - gradient wrt lower slack at terminal shooting node (N).
        Default: :code:`np.array([])`.
        """
        return self.__zl_e

    @property
    def zu_e(self):
        """:math:`z_u^e` - gradient wrt upper slack at terminal shooting node (N).
        Default: :code:`np.array([])`.
        """
        return self.__zu_e

    @property
    def cost_ext_fun_type_e(self):
        """Type of external function for cost at terminal shooting node (N).
        -- string in {casadi, generic}
        Default: :code:'casadi'.
        """
        return self.__cost_ext_fun_type_e

    @cost_type_e.setter
    def cost_type_e(self, cost_type_e):
        cost_types = ('LINEAR_LS', 'NONLINEAR_LS', 'EXTERNAL', 'CONVEX_OVER_NONLINEAR')

        if cost_type_e in cost_types:
            self.__cost_type_e = cost_type_e
        else:
            raise Exception('Invalid cost_type_e value.')

    @W_e.setter
    def W_e(self, W_e):
        if isinstance(W_e, np.ndarray) and len(W_e.shape) == 2:
            self.__W_e = W_e
        else:
            raise Exception('Invalid cost W_e value. ' \
                + 'Should be 2 dimensional numpy array.')

    @Vx_e.setter
    def Vx_e(self, Vx_e):
        if isinstance(Vx_e, np.ndarray) and len(Vx_e.shape) == 2:
            self.__Vx_e = Vx_e
        else:
            raise Exception('Invalid cost Vx_e value. ' \
                + 'Should be 2 dimensional numpy array.')

    @yref_e.setter
    def yref_e(self, yref_e):
        if isinstance(yref_e, np.ndarray) and len(yref_e.shape) == 1:
            self.__yref_e = yref_e
        else:
            raise Exception('Invalid yref_e value, expected 1-dimensional numpy array.')

    @Zl_e.setter
    def Zl_e(self, Zl_e):
        if isinstance(Zl_e, np.ndarray):
            self.__Zl_e = Zl_e
        else:
            raise Exception('Invalid Zl_e value, expected numpy array.')

    @Zu_e.setter
    def Zu_e(self, Zu_e):
        if isinstance(Zu_e, np.ndarray):
            self.__Zu_e = Zu_e
        else:
            raise Exception('Invalid Zu_e value, expected numpy array.')

    @zl_e.setter
    def zl_e(self, zl_e):
        if isinstance(zl_e, np.ndarray):
            self.__zl_e = zl_e
        else:
            raise Exception('Invalid zl_e value, expected numpy array.')

    @zu_e.setter
    def zu_e(self, zu_e):
        if isinstance(zu_e, np.ndarray):
            self.__zu_e = zu_e
        else:
            raise Exception('Invalid zu_e value, expected numpy array.')

    @cost_ext_fun_type_e.setter
    def cost_ext_fun_type_e(self, cost_ext_fun_type_e):
        if cost_ext_fun_type_e in ['casadi', 'generic']:
            self.__cost_ext_fun_type_e = cost_ext_fun_type_e
        else:
            raise Exception("Invalid cost_ext_fun_type_e value, expected one in ['casadi', 'generic'].")

    def set(self, attr, value):
        setattr(self, attr, value)


def print_J_to_idx_note():
    print("NOTE: J* matrix is converted to zero based vector idx* vector, which is returned here.")


class AcadosOcpConstraints:
    """
    class containing the description of the constraints
    """
    def __init__(self):
        self.__constr_type   = 'BGH'
        self.__constr_type_e = 'BGH'
        # initial x
        self.__lbx_0   = np.array([])
        self.__ubx_0   = np.array([])
        self.__idxbx_0 = np.array([])
        self.__idxbxe_0 = np.array([])
        self.__has_x0 = False
        # state bounds
        self.__lbx     = np.array([])
        self.__ubx     = np.array([])
        self.__idxbx   = np.array([])
        # bounds on x at shooting node N
        self.__lbx_e   = np.array([])
        self.__ubx_e   = np.array([])
        self.__idxbx_e = np.array([])
        # bounds on u
        self.__lbu     = np.array([])
        self.__ubu     = np.array([])
        self.__idxbu   = np.array([])
        # polytopic constraints
        self.__lg      = np.array([])
        self.__ug      = np.array([])
        self.__D       = np.zeros((0,0))
        self.__C       = np.zeros((0,0))
        # polytopic constraints at shooting node N
        self.__C_e     = np.zeros((0,0))
        self.__lg_e    = np.array([])
        self.__ug_e    = np.array([])
        # nonlinear constraints
        self.__lh      = np.array([])
        self.__uh      = np.array([])
        # nonlinear constraints at shooting node N
        self.__uh_e    = np.array([])
        self.__lh_e    = np.array([])
        # convex-over-nonlinear constraints
        self.__lphi    = np.array([])
        self.__uphi    = np.array([])
        # nonlinear constraints at shooting node N
        self.__uphi_e = np.array([])
        self.__lphi_e = np.array([])
        # SLACK BOUNDS
        # soft bounds on x
        self.__lsbx   = np.array([])
        self.__usbx   = np.array([])
        self.__idxsbx = np.array([])
        # soft bounds on u
        self.__lsbu   = np.array([])
        self.__usbu   = np.array([])
        self.__idxsbu = np.array([])
        # soft bounds on x at shooting node N
        self.__lsbx_e  = np.array([])
        self.__usbx_e  = np.array([])
        self.__idxsbx_e= np.array([])
        # soft bounds on general linear constraints
        self.__lsg    = np.array([])
        self.__usg    = np.array([])
        self.__idxsg  = np.array([])
        # soft bounds on nonlinear constraints
        self.__lsh    = np.array([])
        self.__ush    = np.array([])
        self.__idxsh  = np.array([])
        # soft bounds on nonlinear constraints
        self.__lsphi  = np.array([])
        self.__usphi  = np.array([])
        self.__idxsphi  = np.array([])
        # soft bounds on general linear constraints at shooting node N
        self.__lsg_e    = np.array([])
        self.__usg_e    = np.array([])
        self.__idxsg_e  = np.array([])
        # soft bounds on nonlinear constraints at shooting node N
        self.__lsh_e    = np.array([])
        self.__ush_e    = np.array([])
        self.__idxsh_e  = np.array([])
        # soft bounds on nonlinear constraints at shooting node N
        self.__lsphi_e    = np.array([])
        self.__usphi_e    = np.array([])
        self.__idxsphi_e  = np.array([])


    # types
    @property
    def constr_type(self):
        """Constraints type for shooting nodes (0 to N-1). string in {BGH, BGP}.
        Default: BGH; BGP is for convex over nonlinear."""
        return self.__constr_type

    @property
    def constr_type_e(self):
        """Constraints type for terminal shooting node N. string in {BGH, BGP}.
        Default: BGH; BGP is for convex over nonlinear."""
        return self.__constr_type_e

    # initial bounds on x
    @property
    def lbx_0(self):
        """:math:`\\underline{x_0}` - lower bounds on x at initial stage 0.
        Type: :code:`np.ndarray`; default: :code:`np.array([])`."""
        return self.__lbx_0

    @property
    def ubx_0(self):
        """:math:`\\bar{x_0}` - upper bounds on x at initial stage 0.
        Type: :code:`np.ndarray`; default: :code:`np.array([])`"""
        return self.__ubx_0

    @property
    def Jbx_0(self):
        """:math:`J_{bx,0}` - matrix coefficient for bounds on x at initial stage 0.
        Translated internally to :py:attr:`idxbx_0`"""
        print_J_to_idx_note()
        return self.__idxbx_0

    @property
    def idxbx_0(self):
        """Indices of bounds on x at initial stage 0
        -- can be set automatically via x0.
        Can be set by using :py:attr:`Jbx_0`.
        Type: :code:`np.ndarray`; default: :code:`np.array([])`"""
        return self.__idxbx_0

    @property
    def idxbxe_0(self):
        """Indices of bounds on x0 that are equalities -- can be set automatically via :py:attr:`x0`.
        Type: :code:`np.ndarray`; default: :code:`np.array([])`"""
        return self.__idxbxe_0

    # bounds on x
    @property
    def lbx(self):
        """:math:`\\underline{x}` - lower bounds on x at intermediate shooting nodes (1 to N-1).
        Type: :code:`np.ndarray`; default: :code:`np.array([])`"""
        return self.__lbx

    @property
    def ubx(self):
        """:math:`\\bar{x}` - upper bounds on x at intermediate shooting nodes (1 to N-1).
        Type: :code:`np.ndarray`; default: :code:`np.array([])`"""
        return self.__ubx

    @property
    def idxbx(self):
        """indices of bounds on x (defines :math:`J_{bx}`) at intermediate shooting nodes (1 to N-1).
        Can be set by using :py:attr:`Jbx`.
        Type: :code:`np.ndarray`; default: :code:`np.array([])`"""
        return self.__idxbx

    @property
    def Jbx(self):
        """:math:`J_{bx}` - matrix coefficient for bounds on x
        at intermediate shooting nodes (1 to N-1).
        Translated internally into :py:attr:`idxbx`."""
        print_J_to_idx_note()
        return self.__idxbx

    # bounds on x at shooting node N
    @property
    def lbx_e(self):
        """:math:`\\underline{x}^e` - lower bounds on x at terminal shooting node N.
        Type: :code:`np.ndarray`; default: :code:`np.array([])`"""
        return self.__lbx_e

    @property
    def ubx_e(self):
        """:math:`\\bar{x}^e` - upper bounds on x at terminal shooting node N.
        Type: :code:`np.ndarray`; default: :code:`np.array([])`"""
        return self.__ubx_e

    @property
    def idxbx_e(self):
        """Indices for bounds on x at terminal shooting node N (defines :math:`J_{bx}^e`).
        Can be set by using :py:attr:`Jbx_e`.
        Type: :code:`np.ndarray`; default: :code:`np.array([])`"""
        return self.__idxbx_e

    @property
    def Jbx_e(self):
        """:math:`J_{bx}^e` matrix coefficient for bounds on x at terminal shooting node N.
        Translated internally into :py:attr:`idxbx_e`."""
        print_J_to_idx_note()
        return self.__idxbx_e

    # bounds on u
    @property
    def lbu(self):
        """:math:`\\underline{u}` - lower bounds on u at shooting nodes (0 to N-1).
        Type: :code:`np.ndarray`; default: :code:`np.array([])`
        """
        return self.__lbu

    @property
    def ubu(self):
        """:math:`\\bar{u}` - upper bounds on u at shooting nodes (0 to N-1).
        Type: :code:`np.ndarray`; default: :code:`np.array([])`
        """
        return self.__ubu

    @property
    def idxbu(self):
        """Indices of bounds on u (defines :math:`J_{bu}`) at shooting nodes (0 to N-1).
        Can be set by using :py:attr:`Jbu`.
        Type: :code:`np.ndarray`; default: :code:`np.array([])`
        """
        return self.__idxbu

    @property
    def Jbu(self):
        """:math:`J_{bu}` - matrix coefficient for bounds on u at shooting nodes (0 to N-1).
        Translated internally to :py:attr:`idxbu`.
        """
        print_J_to_idx_note()
        return self.__idxbu

    # polytopic constraints
    @property
    def C(self):
        """:math:`C` - C matrix in :math:`\\underline{g} \\leq D \, u + C \, x \\leq \\bar{g}`
        at shooting nodes (0 to N-1).
        Type: :code:`np.ndarray`; default: :code:`np.array((0,0))`.
        """
        return self.__C

    @property
    def D(self):
        """:math:`D` - D matrix in :math:`\\underline{g} \\leq D \, u + C \, x \\leq \\bar{g}`
        at shooting nodes (0 to N-1).
        Type: :code:`np.ndarray`; default: :code:`np.array((0,0))`
        """
        return self.__D

    @property
    def lg(self):
        """:math:`\\underline{g}` - lower bound for general polytopic inequalities
        at shooting nodes (0 to N-1).
        Type: :code:`np.ndarray`; default: :code:`np.array([])`
        """
        return self.__lg

    @property
    def ug(self):
        """:math:`\\bar{g}` - upper bound for general polytopic inequalities
        at shooting nodes (0 to N-1).
        Type: :code:`np.ndarray`; default: :code:`np.array([])`.
        """
        return self.__ug

    # polytopic constraints at shooting node N
    @property
    def C_e(self):
        """:math:`C^e` - C matrix at terminal shooting node N.
        Type: :code:`np.ndarray`; default: :code:`np.array((0,0))`.
        """
        return self.__C_e

    @property
    def lg_e(self):
        """:math:`\\underline{g}^e` - lower bound on general polytopic inequalities
        at terminal shooting node N.
        Type: :code:`np.ndarray`; default: :code:`np.array([])`.
        """
        return self.__lg_e

    @property
    def ug_e(self):
        """:math:`\\bar{g}^e` - upper bound on general polytopic inequalities
        at terminal shooting node N.
        Type: :code:`np.ndarray`; default: :code:`np.array([])`.
        """
        return self.__ug_e


    # nonlinear constraints
    @property
    def lh(self):
        """:math:`\\underline{h}` - lower bound for nonlinear inequalities
        at shooting nodes (0 to N-1).
        Type: :code:`np.ndarray`; default: :code:`np.array([])`.
        """
        return self.__lh

    @property
    def uh(self):
        """:math:`\\bar{h}` - upper bound for nonlinear inequalities
        at shooting nodes (0 to N-1).
        Type: :code:`np.ndarray`; default: :code:`np.array([])`.
        """
        return self.__uh

    # nonlinear constraints at shooting node N
    @property
    def lh_e(self):
        """:math:`\\underline{h}^e` - lower bound on nonlinear inequalities
        at terminal shooting node N.
        Type: :code:`np.ndarray`; default: :code:`np.array([])`.
        """
        return self.__lh_e

    @property
    def uh_e(self):
        """:math:`\\bar{h}^e` - upper bound on nonlinear inequalities
        at terminal shooting node N.
        Type: :code:`np.ndarray`; default: :code:`np.array([])`.
        """
        return self.__uh_e

    # convex-over-nonlinear constraints
    @property
    def lphi(self):
        """:math:`\\underline{\phi}` - lower bound for convex-over-nonlinear inequalities
        at shooting nodes (0 to N-1).
        Type: :code:`np.ndarray`; default: :code:`np.array([])`.
        """
        return self.__lphi

    @property
    def uphi(self):
        """:math:`\\bar{\phi}` - upper bound for convex-over-nonlinear inequalities
        at shooting nodes (0 to N-1).
        Type: :code:`np.ndarray`; default: :code:`np.array([])`.
        """
        return self.__uphi

    # convex-over-nonlinear constraints at shooting node N
    @property
    def lphi_e(self):
        """:math:`\\underline{\phi}^e` - lower bound on convex-over-nonlinear inequalities
        at terminal shooting node N.
        Type: :code:`np.ndarray`; default: :code:`np.array([])`.
        """
        return self.__lphi_e

    @property
    def uphi_e(self):
        """:math:`\\bar{\phi}^e` - upper bound on convex-over-nonlinear inequalities
        at terminal shooting node N.
        Type: :code:`np.ndarray`; default: :code:`np.array([])`.
        """
        return self.__uphi_e


    # SLACK bounds
    # soft bounds on x
    @property
    def lsbx(self):
        """Lower bounds on slacks corresponding to soft lower bounds on x
        at stages (1 to N-1);
        not required - zeros by default"""
        return self.__lsbx

    @property
    def usbx(self):
        """Lower bounds on slacks corresponding to soft upper bounds on x
        at stages (1 to N-1);
        not required - zeros by default"""
        return self.__usbx

    @property
    def idxsbx(self):
        """Indices of soft bounds on x within the indices of bounds on x
        at stages (1 to N-1).
        Can be set by using :py:attr:`Jsbx`.
        Type: :code:`np.ndarray`; default: :code:`np.array([])`"""
        return self.__idxsbx

    @property
    def Jsbx(self):
        """:math:`J_{sbx}` - matrix coefficient for soft bounds on x
        at stages (1 to N-1);
        Translated internally into :py:attr:`idxsbx`."""
        print_J_to_idx_note()
        return self.__idxsbx

    # soft bounds on u
    @property
    def lsbu(self):
        """Lower bounds on slacks corresponding to soft lower bounds on u
        at stages (0 to N-1).
        Not required - zeros by default."""
        return self.__lsbu

    @property
    def usbu(self):
        """Lower bounds on slacks corresponding to soft upper bounds on u
        at stages (0 to N-1);
        not required - zeros by default"""
        return self.__usbu

    @property
    def idxsbu(self):
        """Indices of soft bounds on u within the indices of bounds on u
        at stages (0 to N-1).
        Can be set by using :py:attr:`Jsbu`.
        Type: :code:`np.ndarray`; default: :code:`np.array([])`"""
        return self.__idxsbu

    @property
    def Jsbu(self):
        """:math:`J_{sbu}` - matrix coefficient for soft bounds on u
        at stages (0 to N-1);
        internally translated into :py:attr:`idxsbu`"""
        print_J_to_idx_note()
        return self.__idxsbu

    # soft bounds on x at shooting node N
    @property
    def lsbx_e(self):
        """Lower bounds on slacks corresponding to soft lower bounds on x at shooting node N.
        Not required - zeros by default"""
        return self.__lsbx_e

    @property
    def usbx_e(self):
        """Lower bounds on slacks corresponding to soft upper bounds on x at shooting node N.
        Not required - zeros by default"""
        return self.__usbx_e

    @property
    def idxsbx_e(self):
        """Indices of soft bounds on x at shooting node N, within the indices of bounds on x at terminal shooting node N.
        Can be set by using :py:attr:`Jsbx_e`.
        Type: :code:`np.ndarray`; default: :code:`np.array([])`"""
        return self.__idxsbx_e

    @property
    def Jsbx_e(self):
        """:math:`J_{sbx}^e` - matrix coefficient for soft bounds on x at terminal shooting node N.
        Translated internally to :py:attr:`idxsbx_e`"""
        print_J_to_idx_note()
        return self.__idxsbx_e

    # soft general linear constraints
    @property
    def lsg(self):
        """Lower bounds on slacks corresponding to soft lower bounds for general linear constraints
        at stages (0 to N-1).
        Type: :code:`np.ndarray`; default: :code:`np.array([])`
        """
        return self.__lsg

    @property
    def usg(self):
        """Lower bounds on slacks corresponding to soft upper bounds for general linear constraints.
        Not required - zeros by default"""
        return self.__usg

    @property
    def idxsg(self):
        """Indices of soft general linear constraints within the indices of general linear constraints.
        Can be set by using :py:attr:`Jsg`.
        Type: :code:`np.ndarray`; default: :code:`np.array([])`"""
        return self.__idxsg

    @property
    def Jsg(self):
        """:math:`J_{sg}` - matrix coefficient for soft bounds on general linear constraints.
        Translated internally to :py:attr:`idxsg`"""
        print_J_to_idx_note()
        return self.__idxsg

    # soft nonlinear constraints
    @property
    def lsh(self):
        """Lower bounds on slacks corresponding to soft lower bounds for nonlinear constraints.
        Not required - zeros by default"""
        return self.__lsh

    @property
    def ush(self):
        """Lower bounds on slacks corresponding to soft upper bounds for nonlinear constraints.
        Not required - zeros by default"""
        return self.__ush

    @property
    def idxsh(self):
        """Indices of soft nonlinear constraints within the indices of nonlinear constraints.
        Can be set by using :py:attr:`Jbx`.
        Type: :code:`np.ndarray`; default: :code:`np.array([])`"""
        return self.__idxsh

    @property
    def Jsh(self):
        """:math:`J_{sh}` - matrix coefficient for soft bounds on nonlinear constraints.
        Translated internally to :py:attr:`idxsh`"""
        print_J_to_idx_note()
        return self.__idxsh

    # soft bounds on convex-over-nonlinear constraints
    @property
    def lsphi(self):
        """Lower bounds on slacks corresponding to soft lower bounds for convex-over-nonlinear constraints.
        Not required - zeros by default"""
        return self.__lsphi

    @property
    def usphi(self):
        """Lower bounds on slacks corresponding to soft upper bounds for convex-over-nonlinear constraints.
        Not required - zeros by default"""
        return self.__usphi

    @property
    def idxsphi(self):
        """Indices of soft convex-over-nonlinear constraints within the indices of nonlinear constraints.
        Can be set by using :py:attr:`Jsphi`.
        Type: :code:`np.ndarray`; default: :code:`np.array([])`"""
        return self.__idxsphi

    @property
    def Jsphi(self):
        """:math:`J_{s, \phi}` - matrix coefficient for soft bounds on convex-over-nonlinear constraints.
        Translated internally into :py:attr:`idxsphi`."""
        print_J_to_idx_note()
        return self.__idxsphi


    # soft bounds on general linear constraints at shooting node N
    @property
    def lsg_e(self):
        """Lower bounds on slacks corresponding to soft lower bounds for general linear constraints at shooting node N.
        Not required - zeros by default"""
        return self.__lsg_e

    @property
    def usg_e(self):
        """Lower bounds on slacks corresponding to soft upper bounds for general linear constraints at shooting node N.
        Not required - zeros by default"""
        return self.__usg_e

    @property
    def idxsg_e(self):
        """Indices of soft general linear constraints at shooting node N within the indices of general linear constraints at shooting node N.
        Can be set by using :py:attr:`Jsg_e`."""
        return self.__idxsg_e

    @property
    def Jsg_e(self):
        """:math:`J_{s,h}^e` - matrix coefficient for soft bounds on general linear constraints at terminal shooting node N.
        Translated internally to :py:attr:`idxsg_e`"""
        print_J_to_idx_note()
        return self.__idxsg_e


    # soft bounds on nonlinear constraints at shooting node N
    @property
    def lsh_e(self):
        """Lower bounds on slacks corresponding to soft lower bounds for nonlinear constraints at terminal shooting node N.
        Not required - zeros by default"""
        return self.__lsh_e

    @property
    def ush_e(self):
        """Lower bounds on slacks corresponding to soft upper bounds for nonlinear constraints at terminal shooting node N.
        Not required - zeros by default"""
        return self.__ush_e

    @property
    def idxsh_e(self):
        """Indices of soft nonlinear constraints at shooting node N within the indices of nonlinear constraints at terminal shooting node N.
        Can be set by using :py:attr:`Jsh_e`."""
        return self.__idxsh_e

    @property
    def Jsh_e(self):
        """:math:`J_{s,h}^e` - matrix coefficient for soft bounds on nonlinear constraints at terminal shooting node N; fills :py:attr:`idxsh_e`"""
        print_J_to_idx_note()
        return self.__idxsh_e

    # soft bounds on convex-over-nonlinear constraints at shooting node N
    @property
    def lsphi_e(self):
        """Lower bounds on slacks corresponding to soft lower bounds for convex-over-nonlinear constraints at terminal shooting node N.
        Not required - zeros by default"""
        return self.__lsphi_e

    @property
    def usphi_e(self):
        """Lower bounds on slacks corresponding to soft upper bounds for convex-over-nonlinear constraints at terminal shooting node N.
        Not required - zeros by default"""
        return self.__usphi_e

    @property
    def idxsphi_e(self):
        """Indices of soft nonlinear constraints at shooting node N within the indices of nonlinear constraints at terminal shooting node N.
        Can be set by using :py:attr:`Jsphi_e`.
        Type: :code:`np.ndarray`; default: :code:`np.array([])`"""
        return self.__idxsphi_e

    @property
    def Jsphi_e(self):
        """:math:`J_{sh}^e` - matrix coefficient for soft bounds on convex-over-nonlinear constraints at shooting node N.
        Translated internally to :py:attr:`idxsphi_e`"""
        print_J_to_idx_note()
        return self.__idxsphi_e

    @property
    def x0(self):
        """:math:`x_0 \\in \mathbb{R}^{n_x}` - initial state --
        Translated internally to :py:attr:`idxbx_0`, :py:attr:`lbx_0`, :py:attr:`ubx_0`, :py:attr:`idxbxe_0` """
        print("x0 is converted to lbx_0, ubx_0, idxbx_0")
        print("idxbx_0: ", self.__idxbx_0)
        print("lbx_0: ", self.__lbx_0)
        print("ubx_0: ", self.__ubx_0)
        print("idxbxe_0: ", self.__idxbxe_0)
        return None

    @property
    def has_x0(self):
        return self.__has_x0

    # SETTERS
    @constr_type.setter
    def constr_type(self, constr_type):
        constr_types = ('BGH', 'BGP')
        if constr_type in constr_types:
            self.__constr_type = constr_type
        else:
            raise Exception('Invalid constr_type value. Possible values are:\n\n' \
                    + ',\n'.join(constr_types) + '.\n\nYou have: ' + constr_type + '.\n\n')

    @constr_type_e.setter
    def constr_type_e(self, constr_type_e):
        constr_types = ('BGH', 'BGP')
        if constr_type_e in constr_types:
            self.__constr_type_e = constr_type_e
        else:
            raise Exception('Invalid constr_type_e value. Possible values are:\n\n' \
                    + ',\n'.join(constr_types) + '.\n\nYou have: ' + constr_type_e + '.\n\n')

    # initial x
    @lbx_0.setter
    def lbx_0(self, lbx_0):
        if isinstance(lbx_0, np.ndarray):
            self.__lbx_0 = lbx_0
        else:
            raise Exception('Invalid lbx_0 value.')

    @ubx_0.setter
    def ubx_0(self, ubx_0):
        if isinstance(ubx_0, np.ndarray):
            self.__ubx_0 = ubx_0
        else:
            raise Exception('Invalid ubx_0 value.')

    @idxbx_0.setter
    def idxbx_0(self, idxbx_0):
        if isinstance(idxbx_0, np.ndarray):
            self.__idxbx_0 = idxbx_0
        else:
            raise Exception('Invalid idxbx_0 value.')

    @Jbx_0.setter
    def Jbx_0(self, Jbx_0):
        if isinstance(Jbx_0, np.ndarray):
            self.__idxbx_0 = J_to_idx(Jbx_0)
        else:
            raise Exception('Invalid Jbx_0 value.')

    @idxbxe_0.setter
    def idxbxe_0(self, idxbxe_0):
        if isinstance(idxbxe_0, np.ndarray):
            self.__idxbxe_0 = idxbxe_0
        else:
            raise Exception('Invalid idxbxe_0 value.')

    @x0.setter
    def x0(self, x0):
        if isinstance(x0, np.ndarray):
            self.__lbx_0 = x0
            self.__ubx_0 = x0
            self.__idxbx_0 = np.arange(x0.size)
            self.__idxbxe_0 = np.arange(x0.size)
            self.__has_x0 = True
        else:
            raise Exception('Invalid x0 value.')

    # bounds on x
    @lbx.setter
    def lbx(self, lbx):
        if isinstance(lbx, np.ndarray):
            self.__lbx = lbx
        else:
            raise Exception('Invalid lbx value.')

    @ubx.setter
    def ubx(self, ubx):
        if isinstance(ubx, np.ndarray):
            self.__ubx = ubx
        else:
            raise Exception('Invalid ubx value.')

    @idxbx.setter
    def idxbx(self, idxbx):
        if isinstance(idxbx, np.ndarray):
            self.__idxbx = idxbx
        else:
            raise Exception('Invalid idxbx value.')

    @Jbx.setter
    def Jbx(self, Jbx):
        if isinstance(Jbx, np.ndarray):
            self.__idxbx = J_to_idx(Jbx)
        else:
            raise Exception('Invalid Jbx value.')

    # bounds on u
    @lbu.setter
    def lbu(self, lbu):
        if isinstance(lbu, np.ndarray):
            self.__lbu = lbu
        else:
            raise Exception('Invalid lbu value.')

    @ubu.setter
    def ubu(self, ubu):
        if isinstance(ubu, np.ndarray):
            self.__ubu = ubu
        else:
            raise Exception('Invalid ubu value.')

    @idxbu.setter
    def idxbu(self, idxbu):
        if isinstance(idxbu, np.ndarray):
            self.__idxbu = idxbu
        else:
            raise Exception('Invalid idxbu value.')

    @Jbu.setter
    def Jbu(self, Jbu):
        if isinstance(Jbu, np.ndarray):
            self.__idxbu = J_to_idx(Jbu)
        else:
            raise Exception('Invalid Jbu value.')

    # bounds on x at shooting node N
    @lbx_e.setter
    def lbx_e(self, lbx_e):
        if isinstance(lbx_e, np.ndarray):
            self.__lbx_e = lbx_e
        else:
            raise Exception('Invalid lbx_e value.')

    @ubx_e.setter
    def ubx_e(self, ubx_e):
        if isinstance(ubx_e, np.ndarray):
            self.__ubx_e = ubx_e
        else:
            raise Exception('Invalid ubx_e value.')

    @idxbx_e.setter
    def idxbx_e(self, idxbx_e):
        if isinstance(idxbx_e, np.ndarray):
            self.__idxbx_e = idxbx_e
        else:
            raise Exception('Invalid idxbx_e value.')

    @Jbx_e.setter
    def Jbx_e(self, Jbx_e):
        if isinstance(Jbx_e, np.ndarray):
            self.__idxbx_e = J_to_idx(Jbx_e)
        else:
            raise Exception('Invalid Jbx_e value.')

    # polytopic constraints
    @D.setter
    def D(self, D):
        if isinstance(D, np.ndarray) and len(D.shape) == 2:
            self.__D = D
        else:
            raise Exception('Invalid constraint D value.' \
                + 'Should be 2 dimensional numpy array.')

    @C.setter
    def C(self, C):
        if isinstance(C, np.ndarray) and len(C.shape) == 2:
            self.__C = C
        else:
            raise Exception('Invalid constraint C value.' \
                + 'Should be 2 dimensional numpy array.')

    @lg.setter
    def lg(self, lg):
        if isinstance(lg, np.ndarray):
            self.__lg = lg
        else:
            raise Exception('Invalid lg value.')

    @ug.setter
    def ug(self, ug):
        if isinstance(ug, np.ndarray):
            self.__ug = ug
        else:
            raise Exception('Invalid ug value.')

    # polytopic constraints at shooting node N
    @C_e.setter
    def C_e(self, C_e):
        if isinstance(C_e, np.ndarray) and len(C_e.shape) == 2:
            self.__C_e = C_e
        else:
            raise Exception('Invalid constraint C_e value.' \
                + 'Should be 2 dimensional numpy array.')

    @lg_e.setter
    def lg_e(self, lg_e):
        if isinstance(lg_e, np.ndarray):
            self.__lg_e = lg_e
        else:
            raise Exception('Invalid lg_e value.')

    @ug_e.setter
    def ug_e(self, ug_e):
        if isinstance(ug_e, np.ndarray):
            self.__ug_e = ug_e
        else:
            raise Exception('Invalid ug_e value.')

    # nonlinear constraints
    @lh.setter
    def lh(self, lh):
        if isinstance(lh, np.ndarray):
            self.__lh = lh
        else:
            raise Exception('Invalid lh value.')

    @uh.setter
    def uh(self, uh):
        if isinstance(uh, np.ndarray):
            self.__uh = uh
        else:
            raise Exception('Invalid uh value.')

    # convex-over-nonlinear constraints
    @lphi.setter
    def lphi(self, lphi):
        if isinstance(lphi, np.ndarray):
            self.__lphi = lphi
        else:
            raise Exception('Invalid lphi value.')

    @uphi.setter
    def uphi(self, uphi):
        if isinstance(uphi, np.ndarray):
            self.__uphi = uphi
        else:
            raise Exception('Invalid uphi value.')

    # nonlinear constraints at shooting node N
    @lh_e.setter
    def lh_e(self, lh_e):
        if isinstance(lh_e, np.ndarray):
            self.__lh_e = lh_e
        else:
            raise Exception('Invalid lh_e value.')

    @uh_e.setter
    def uh_e(self, uh_e):
        if isinstance(uh_e, np.ndarray):
            self.__uh_e = uh_e
        else:
            raise Exception('Invalid uh_e value.')

    # convex-over-nonlinear constraints at shooting node N
    @lphi_e.setter
    def lphi_e(self, lphi_e):
        if isinstance(lphi_e, np.ndarray):
            self.__lphi_e = lphi_e
        else:
            raise Exception('Invalid lphi_e value.')

    @uphi_e.setter
    def uphi_e(self, uphi_e):
        if isinstance(uphi_e, np.ndarray):
            self.__uphi_e = uphi_e
        else:
            raise Exception('Invalid uphi_e value.')

    # SLACK bounds
    # soft bounds on x
    @lsbx.setter
    def lsbx(self, lsbx):
        if isinstance(lsbx, np.ndarray):
            self.__lsbx = lsbx
        else:
            raise Exception('Invalid lsbx value.')

    @usbx.setter
    def usbx(self, usbx):
        if isinstance(usbx, np.ndarray):
            self.__usbx = usbx
        else:
            raise Exception('Invalid usbx value.')

    @idxsbx.setter
    def idxsbx(self, idxsbx):
        if isinstance(idxsbx, np.ndarray):
            self.__idxsbx = idxsbx
        else:
            raise Exception('Invalid idxsbx value.')

    @Jsbx.setter
    def Jsbx(self, Jsbx):
        if isinstance(Jsbx, np.ndarray):
            self.__idxsbx = J_to_idx_slack(Jsbx)
        else:
            raise Exception('Invalid Jsbx value, expected numpy array.')

    # soft bounds on u
    @lsbu.setter
    def lsbu(self, lsbu):
        if isinstance(lsbu, np.ndarray):
            self.__lsbu = lsbu
        else:
            raise Exception('Invalid lsbu value.')

    @usbu.setter
    def usbu(self, usbu):
        if isinstance(usbu, np.ndarray):
            self.__usbu = usbu
        else:
            raise Exception('Invalid usbu value.')

    @idxsbu.setter
    def idxsbu(self, idxsbu):
        if isinstance(idxsbu, np.ndarray):
            self.__idxsbu = idxsbu
        else:
            raise Exception('Invalid idxsbu value.')

    @Jsbu.setter
    def Jsbu(self, Jsbu):
        if isinstance(Jsbu, np.ndarray):
            self.__idxsbu = J_to_idx_slack(Jsbu)
        else:
            raise Exception('Invalid Jsbu value.')

    # soft bounds on x at shooting node N
    @lsbx_e.setter
    def lsbx_e(self, lsbx_e):
        if isinstance(lsbx_e, np.ndarray):
            self.__lsbx_e = lsbx_e
        else:
            raise Exception('Invalid lsbx_e value.')

    @usbx_e.setter
    def usbx_e(self, usbx_e):
        if isinstance(usbx_e, np.ndarray):
            self.__usbx_e = usbx_e
        else:
            raise Exception('Invalid usbx_e value.')

    @idxsbx_e.setter
    def idxsbx_e(self, idxsbx_e):
        if isinstance(idxsbx_e, np.ndarray):
            self.__idxsbx_e = idxsbx_e
        else:
            raise Exception('Invalid idxsbx_e value.')

    @Jsbx_e.setter
    def Jsbx_e(self, Jsbx_e):
        if isinstance(Jsbx_e, np.ndarray):
            self.__idxsbx_e = J_to_idx_slack(Jsbx_e)
        else:
            raise Exception('Invalid Jsbx_e value.')


    # soft bounds on general linear constraints
    @lsg.setter
    def lsg(self, lsg):
        if isinstance(lsg, np.ndarray):
            self.__lsg = lsg
        else:
            raise Exception('Invalid lsg value.')

    @usg.setter
    def usg(self, usg):
        if isinstance(usg, np.ndarray):
            self.__usg = usg
        else:
            raise Exception('Invalid usg value.')

    @idxsg.setter
    def idxsg(self, idxsg):
        if isinstance(idxsg, np.ndarray):
            self.__idxsg = idxsg
        else:
            raise Exception('Invalid idxsg value.')

    @Jsg.setter
    def Jsg(self, Jsg):
        if isinstance(Jsg, np.ndarray):
            self.__idxsg = J_to_idx_slack(Jsg)
        else:
            raise Exception('Invalid Jsg value, expected numpy array.')


    # soft bounds on nonlinear constraints
    @lsh.setter
    def lsh(self, lsh):
        if isinstance(lsh, np.ndarray):
            self.__lsh = lsh
        else:
            raise Exception('Invalid lsh value.')

    @ush.setter
    def ush(self, ush):
        if isinstance(ush, np.ndarray):
            self.__ush = ush
        else:
            raise Exception('Invalid ush value.')

    @idxsh.setter
    def idxsh(self, idxsh):
        if isinstance(idxsh, np.ndarray):
            self.__idxsh = idxsh
        else:
            raise Exception('Invalid idxsh value.')


    @Jsh.setter
    def Jsh(self, Jsh):
        if isinstance(Jsh, np.ndarray):
            self.__idxsh = J_to_idx_slack(Jsh)
        else:
            raise Exception('Invalid Jsh value, expected numpy array.')

    # soft bounds on convex-over-nonlinear constraints
    @lsphi.setter
    def lsphi(self, lsphi):
        if isinstance(lsphi, np.ndarray):
            self.__lsphi = lsphi
        else:
            raise Exception('Invalid lsphi value.')

    @usphi.setter
    def usphi(self, usphi):
        if isinstance(usphi, np.ndarray):
            self.__usphi = usphi
        else:
            raise Exception('Invalid usphi value.')

    @idxsphi.setter
    def idxsphi(self, idxsphi):
        if isinstance(idxsphi, np.ndarray):
            self.__idxsphi = idxsphi
        else:
            raise Exception('Invalid idxsphi value.')

    @Jsphi.setter
    def Jsphi(self, Jsphi):
        if isinstance(Jsphi, np.ndarray):
            self.__idxsphi = J_to_idx_slack(Jsphi)
        else:
            raise Exception('Invalid Jsphi value, expected numpy array.')

    # soft bounds on general linear constraints at shooting node N
    @lsg_e.setter
    def lsg_e(self, lsg_e):
        if isinstance(lsg_e, np.ndarray):
            self.__lsg_e = lsg_e
        else:
            raise Exception('Invalid lsg_e value.')

    @usg_e.setter
    def usg_e(self, usg_e):
        if isinstance(usg_e, np.ndarray):
            self.__usg_e = usg_e
        else:
            raise Exception('Invalid usg_e value.')

    @idxsg_e.setter
    def idxsg_e(self, idxsg_e):
        if isinstance(idxsg_e, np.ndarray):
            self.__idxsg_e = idxsg_e
        else:
            raise Exception('Invalid idxsg_e value.')

    @Jsg_e.setter
    def Jsg_e(self, Jsg_e):
        if isinstance(Jsg_e, np.ndarray):
            self.__idxsg_e = J_to_idx_slack(Jsg_e)
        else:
            raise Exception('Invalid Jsg_e value, expected numpy array.')

    # soft bounds on nonlinear constraints at shooting node N
    @lsh_e.setter
    def lsh_e(self, lsh_e):
        if isinstance(lsh_e, np.ndarray):
            self.__lsh_e = lsh_e
        else:
            raise Exception('Invalid lsh_e value.')

    @ush_e.setter
    def ush_e(self, ush_e):
        if isinstance(ush_e, np.ndarray):
            self.__ush_e = ush_e
        else:
            raise Exception('Invalid ush_e value.')

    @idxsh_e.setter
    def idxsh_e(self, idxsh_e):
        if isinstance(idxsh_e, np.ndarray):
            self.__idxsh_e = idxsh_e
        else:
            raise Exception('Invalid idxsh_e value.')

    @Jsh_e.setter
    def Jsh_e(self, Jsh_e):
        if isinstance(Jsh_e, np.ndarray):
            self.__idxsh_e = J_to_idx_slack(Jsh_e)
        else:
            raise Exception('Invalid Jsh_e value, expected numpy array.')


    # soft bounds on convex-over-nonlinear constraints at shooting node N
    @lsphi_e.setter
    def lsphi_e(self, lsphi_e):
        if isinstance(lsphi_e, np.ndarray):
            self.__lsphi_e = lsphi_e
        else:
            raise Exception('Invalid lsphi_e value.')

    @usphi_e.setter
    def usphi_e(self, usphi_e):
        if isinstance(usphi_e, np.ndarray):
            self.__usphi_e = usphi_e
        else:
            raise Exception('Invalid usphi_e value.')

    @idxsphi_e.setter
    def idxsphi_e(self, idxsphi_e):
        if isinstance(idxsphi_e, np.ndarray):
            self.__idxsphi_e = idxsphi_e
        else:
            raise Exception('Invalid idxsphi_e value.')

    @Jsphi_e.setter
    def Jsphi_e(self, Jsphi_e):
        if isinstance(Jsphi_e, np.ndarray):
            self.__idxsphi_e = J_to_idx_slack(Jsphi_e)
        else:
            raise Exception('Invalid Jsphi_e value.')

    def set(self, attr, value):
        setattr(self, attr, value)


class AcadosOcpOptions:
    """
    class containing the description of the solver options
    """
    def __init__(self):
        self.__qp_solver        = 'PARTIAL_CONDENSING_HPIPM'  # qp solver to be used in the NLP solver
        self.__hessian_approx   = 'GAUSS_NEWTON'              # hessian approximation
        self.__integrator_type  = 'ERK'                       # integrator type
        self.__tf               = None                        # prediction horizon
        self.__nlp_solver_type  = 'SQP_RTI'                   # NLP solver
        self.__globalization = 'FIXED_STEP'
        self.__nlp_solver_step_length = 1.0                   # fixed Newton step length
        self.__levenberg_marquardt = 0.0
        self.__collocation_type = 'GAUSS_LEGENDRE'
        self.__sim_method_num_stages  = 4                     # number of stages in the integrator
        self.__sim_method_num_steps   = 1                     # number of steps in the integrator
        self.__sim_method_newton_iter = 3                     # number of Newton iterations in simulation method
        self.__sim_method_newton_tol = 0.0
        self.__sim_method_jac_reuse = 0
        self.__qp_solver_tol_stat = None                      # QP solver stationarity tolerance
        self.__qp_solver_tol_eq   = None                      # QP solver equality tolerance
        self.__qp_solver_tol_ineq = None                      # QP solver inequality
        self.__qp_solver_tol_comp = None                      # QP solver complementarity
        self.__qp_solver_iter_max = 50                        # QP solver max iter
        self.__qp_solver_cond_N = None                        # QP solver: new horizon after partial condensing
        self.__qp_solver_warm_start = 0
        self.__qp_solver_cond_ric_alg = 1
        self.__qp_solver_ric_alg = 1
        self.__nlp_solver_tol_stat = 1e-6                     # NLP solver stationarity tolerance
        self.__nlp_solver_tol_eq   = 1e-6                     # NLP solver equality tolerance
        self.__nlp_solver_tol_ineq = 1e-6                     # NLP solver inequality
        self.__nlp_solver_tol_comp = 1e-6                     # NLP solver complementarity
        self.__nlp_solver_max_iter = 100                      # NLP solver maximum number of iterations
        self.__nlp_solver_ext_qp_res = 0
        self.__Tsim = None                                    # automatically calculated as tf/N
        self.__print_level = 0                                # print level
        self.__initialize_t_slacks = 0                        # possible values: 0, 1
        self.__cost_discretization = 'EULER'
        self.__regularize_method = 'NO_REGULARIZE'
        self.__reg_epsilon = 1e-4
        self.__time_steps = None
        self.__shooting_nodes = None
        self.__exact_hess_cost = 1
        self.__exact_hess_dyn = 1
        self.__exact_hess_constr = 1
        self.__ext_cost_num_hess = 0
        self.__alpha_min = 0.05
        self.__alpha_reduction = 0.7
        self.__line_search_use_sufficient_descent = 0
        self.__globalization_use_SOC = 0
        self.__full_step_dual = 0
        self.__eps_sufficient_descent = 1e-4
        self.__hpipm_mode = 'BALANCE'
        # TODO: move those out? they are more about generation than about the acados OCP solver.
        self.__ext_fun_compile_flags = '-O2'
        self.__model_external_shared_lib_dir   = None         # path to the the .so lib
        self.__model_external_shared_lib_name  = None         # name of the the .so lib
        self.__custom_update_filename = ''
        self.__custom_update_header_filename = ''
        self.__custom_templates = []
        self.__custom_update_copy = True

    @property
    def qp_solver(self):
        """QP solver to be used in the NLP solver.
        String in ('PARTIAL_CONDENSING_HPIPM', 'FULL_CONDENSING_QPOASES', 'FULL_CONDENSING_HPIPM', 'PARTIAL_CONDENSING_QPDUNES', 'PARTIAL_CONDENSING_OSQP', 'FULL_CONDENSING_DAQP').
        Default: 'PARTIAL_CONDENSING_HPIPM'.
        """
        return self.__qp_solver

    @property
    def ext_fun_compile_flags(self):
        """
        String with compiler flags for external function compilation.
        Default: '-O2'.
        """
        return self.__ext_fun_compile_flags


    @property
    def custom_update_filename(self):
        """
        Filename of the custom C function to update solver data and parameters in between solver calls

        This file has to implement the functions
        int custom_update_init_function([model.name]_solver_capsule* capsule);
        int custom_update_function([model.name]_solver_capsule* capsule);
        int custom_update_terminate_function([model.name]_solver_capsule* capsule);


        Default: ''.
        """
        return self.__custom_update_filename


    @property
    def custom_templates(self):
        """
        List of tuples of the form:
        (input_filename, output_filename)

        Custom templates are render in OCP solver generation.

        Default: [].
        """
        return self.__custom_templates


    @property
    def custom_update_header_filename(self):
        """
        Header filename of the custom C function to update solver data and parameters in between solver calls

        This file has to declare the custom_update functions and look as follows:

        `// Called at the end of solver creation.`

        `// This is allowed to allocate memory and store the pointer to it into capsule->custom_update_memory.`

        `int custom_update_init_function([model.name]_solver_capsule* capsule);`

        `// Custom update function that can be called between solver calls`

        `int custom_update_function([model.name]_solver_capsule* capsule, double* data, int data_len);`

        `// Called just before destroying the solver.`

        `// Responsible to free allocated memory, stored at capsule->custom_update_memory.`

        `int custom_update_terminate_function([model.name]_solver_capsule* capsule);`

        Default: ''.
        """
        return self.__custom_update_header_filename

    @property
    def custom_update_copy(self):
        """
        Boolean;
        If True, the custom update function files are copied into the `code_export_directory`.
        """
        return self.__custom_update_copy


    @property
    def hpipm_mode(self):
        """
        Mode of HPIPM to be used,

        String in ('BALANCE', 'SPEED_ABS', 'SPEED', 'ROBUST').

        Default: 'BALANCE'.

        see https://cdn.syscop.de/publications/Frison2020a.pdf
        and the HPIPM code:
        https://github.com/giaf/hpipm/blob/master/ocp_qp/x_ocp_qp_ipm.c#L69
        """
        return self.__hpipm_mode

    @property
    def hessian_approx(self):
        """Hessian approximation.
        String in ('GAUSS_NEWTON', 'EXACT').
        Default: 'GAUSS_NEWTON'.
        """
        return self.__hessian_approx

    @property
    def integrator_type(self):
        """
        Integrator type.
        String in ('ERK', 'IRK', 'GNSF', 'DISCRETE', 'LIFTED_IRK').
        Default: 'ERK'.
        """
        return self.__integrator_type

    @property
    def nlp_solver_type(self):
        """NLP solver.
        String in ('SQP', 'SQP_RTI').
        Default: 'SQP_RTI'.
        """
        return self.__nlp_solver_type

    @property
    def globalization(self):
        """Globalization type.
        String in ('FIXED_STEP', 'MERIT_BACKTRACKING').
        Default: 'FIXED_STEP'.

        .. note:: preliminary implementation.
        """
        return self.__globalization

    @property
    def collocation_type(self):
        """Collocation type: only relevant for implicit integrators
        -- string in {'GAUSS_RADAU_IIA', 'GAUSS_LEGENDRE', 'EXPLICIT_RUNGE_KUTTA'}.

        Default: GAUSS_LEGENDRE
        """
        return self.__collocation_type

    @property
    def regularize_method(self):
        """Regularization method for the Hessian.
        String in ('NO_REGULARIZE', 'MIRROR', 'PROJECT', 'PROJECT_REDUC_HESS', 'CONVEXIFY') or :code:`None`.

        - MIRROR: performs eigenvalue decomposition H = V^T D V and sets D_ii = max(eps, abs(D_ii))
        - PROJECT: performs eigenvalue decomposition H = V^T D V and sets D_ii = max(eps, D_ii)
        - CONVEXIFY: Algorithm 6 from Verschueren2017, https://cdn.syscop.de/publications/Verschueren2017.pdf
        - PROJECT_REDUC_HESS: experimental

        Note: default eps = 1e-4

        Default: 'NO_REGULARIZE'.
        """
        return self.__regularize_method

    @property
    def nlp_solver_step_length(self):
        """
        Fixed Newton step length.
        Type: float >= 0.
        Default: 1.0.
        """
        return self.__nlp_solver_step_length

    @property
    def levenberg_marquardt(self):
        """
        Factor for LM regularization.
        Type: float >= 0
        Default: 0.0.
        """
        return self.__levenberg_marquardt

    @property
    def sim_method_num_stages(self):
        """
        Number of stages in the integrator.
        Type: int > 0 or ndarray of ints > 0 of shape (N,).
        Default: 4
        """
        return self.__sim_method_num_stages

    @property
    def sim_method_num_steps(self):
        """
        Number of steps in the integrator.
        Type: int > 0 or ndarray of ints > 0 of shape (N,).
        Default: 1
        """
        return self.__sim_method_num_steps

    @property
    def sim_method_newton_iter(self):
        """
        Number of Newton iterations in simulation method.
        Type: int > 0
        Default: 3
        """
        return self.__sim_method_newton_iter

    @property
    def sim_method_newton_tol(self):
        """
        Tolerance of Newton system in simulation method.
        Type: float: 0.0 means not used
        Default: 0.0
        """
        return self.__sim_method_newton_tol

    @property
    def sim_method_jac_reuse(self):
        """
        Integer determining if jacobians are reused within integrator or ndarray of ints > 0 of shape (N,).
        0: False (no reuse); 1: True (reuse)
        Default: 0
        """
        return self.__sim_method_jac_reuse

    @property
    def qp_solver_tol_stat(self):
        """
        QP solver stationarity tolerance.
        Default: :code:`None`
        """
        return self.__qp_solver_tol_stat

    @property
    def qp_solver_tol_eq(self):
        """
        QP solver equality tolerance.
        Default: :code:`None`
        """
        return self.__qp_solver_tol_eq

    @property
    def qp_solver_tol_ineq(self):
        """
        QP solver inequality.
        Default: :code:`None`
        """
        return self.__qp_solver_tol_ineq

    @property
    def qp_solver_tol_comp(self):
        """
        QP solver complementarity.
        Default: :code:`None`
        """
        return self.__qp_solver_tol_comp

    @property
    def qp_solver_cond_N(self):
        """QP solver: New horizon after partial condensing.
        Set to N by default -> no condensing."""
        return self.__qp_solver_cond_N

    @property
    def qp_solver_warm_start(self):
        """
        QP solver: Warm starting.
        0: no warm start; 1: warm start; 2: hot start.
        Default: 0
        """
        return self.__qp_solver_warm_start

    @property
    def qp_solver_cond_ric_alg(self):
        """
        QP solver: Determines which algorithm is used in HPIPM condensing.
        0: dont factorize hessian in the condensing; 1: factorize.
        Default: 1
        """
        return self.__qp_solver_cond_ric_alg

    @property
    def qp_solver_ric_alg(self):
        """
        QP solver: Determines which algorithm is used in HPIPM OCP QP solver.
        0 classical Riccati, 1 square-root Riccati.

        Note: taken from [HPIPM paper]:

        (a) the classical implementation requires the reduced  (projected) Hessian with respect to the dynamics
            equality constraints to be positive definite, but allows the full-space Hessian to be indefinite)
        (b) the square-root implementation, which in order to reduce the flop count employs the Cholesky
            factorization of the Riccati recursion matrix (P), and therefore requires the full-space Hessian to be positive definite

        [HPIPM paper]: HPIPM: a high-performance quadratic programming framework for model predictive control, Frison and Diehl, 2020
        https://cdn.syscop.de/publications/Frison2020a.pdf

        Default: 1
        """
        return self.__qp_solver_ric_alg

    @property
    def qp_solver_iter_max(self):
        """
        QP solver: maximum number of iterations.
        Type: int > 0
        Default: 50
        """
        return self.__qp_solver_iter_max

    @property
    def tol(self):
        """
        NLP solver tolerance. Sets or gets the max of :py:attr:`nlp_solver_tol_eq`,
        :py:attr:`nlp_solver_tol_ineq`, :py:attr:`nlp_solver_tol_comp`
        and :py:attr:`nlp_solver_tol_stat`.
        """
        return max([self.__nlp_solver_tol_eq, self.__nlp_solver_tol_ineq,\
                    self.__nlp_solver_tol_comp, self.__nlp_solver_tol_stat])

    @property
    def qp_tol(self):
        """
        QP solver tolerance.
        Sets all of the following at once or gets the max of
        :py:attr:`qp_solver_tol_eq`, :py:attr:`qp_solver_tol_ineq`,
        :py:attr:`qp_solver_tol_comp` and
        :py:attr:`qp_solver_tol_stat`.
        """
        return max([self.__qp_solver_tol_eq, self.__qp_solver_tol_ineq,\
                    self.__qp_solver_tol_comp, self.__qp_solver_tol_stat])

    @property
    def nlp_solver_tol_stat(self):
        """
        NLP solver stationarity tolerance.
        Type: float > 0
        Default: 1e-6
        """
        return self.__nlp_solver_tol_stat

    @property
    def nlp_solver_tol_eq(self):
        """NLP solver equality tolerance"""
        return self.__nlp_solver_tol_eq

    @property
    def alpha_min(self):
        """Minimal step size for globalization MERIT_BACKTRACKING, default: 0.05."""
        return self.__alpha_min

    @property
    def reg_epsilon(self):
        """Epsilon for regularization, used if regularize_method in ['PROJECT', 'MIRROR', 'CONVEXIFY']"""
        return self.__reg_epsilon

    @property
    def alpha_reduction(self):
        """Step size reduction factor for globalization MERIT_BACKTRACKING, default: 0.7."""
        return self.__alpha_reduction

    @property
    def line_search_use_sufficient_descent(self):
        """
        Determines if sufficient descent (Armijo) condition is used in line search.
        Type: int; 0 or 1;
        default: 0.
        """
        return self.__line_search_use_sufficient_descent

    @property
    def eps_sufficient_descent(self):
        """
        Factor for sufficient descent (Armijo) conditon, see line_search_use_sufficient_descent.
        Type: float,
        default: 1e-4.
        """
        return self.__eps_sufficient_descent

    @property
    def globalization_use_SOC(self):
        """
        Determines if second order correction (SOC) is done when using MERIT_BACKTRACKING.
        SOC is done if preliminary line search does not return full step.
        Type: int; 0 or 1;
        default: 0.
        """
        return self.__globalization_use_SOC

    @property
    def full_step_dual(self):
        """
        Determines if dual variables are updated with full steps (alpha=1.0) when primal variables are updated with smaller step.
        Type: int; 0 or 1;
        default: 0.
        """
        return self.__full_step_dual

    @property
    def nlp_solver_tol_ineq(self):
        """NLP solver inequality tolerance"""
        return self.__nlp_solver_tol_ineq

    @property
    def nlp_solver_ext_qp_res(self):
        """Determines if residuals of QP are computed externally within NLP solver (for debugging)

        Type: int; 0 or 1;
        Default: 0.
        """
        return self.__nlp_solver_ext_qp_res

    @property
    def nlp_solver_tol_comp(self):
        """NLP solver complementarity tolerance"""
        return self.__nlp_solver_tol_comp

    @property
    def nlp_solver_max_iter(self):
        """
        NLP solver maximum number of iterations.
        Type: int > 0
        Default: 100
        """
        return self.__nlp_solver_max_iter

    @property
    def time_steps(self):
        """
        Vector with time steps between the shooting nodes. Set automatically to uniform discretization if :py:attr:`N` and :py:attr:`tf` are provided.
        Default: :code:`None`
        """
        return self.__time_steps

    @property
    def shooting_nodes(self):
        """
        Vector with the shooting nodes, time_steps will be computed from it automatically.
        Default: :code:`None`
        """
        return self.__shooting_nodes

    @property
    def tf(self):
        """
        Prediction horizon
        Type: float > 0
        Default: :code:`None`
        """
        return self.__tf

    @property
    def Tsim(self):
        """
        Time horizon for one integrator step. Automatically calculated as :py:attr:`tf`/:py:attr:`N`.
        Default: :code:`None`
        """
        return self.__Tsim

    @property
    def print_level(self):
        """
        Verbosity of printing.
        Type: int >= 0
        Default: 0
        """
        return self.__print_level

    @property
    def model_external_shared_lib_dir(self):
        """Path to the .so lib"""
        return self.__model_external_shared_lib_dir

    @property
    def model_external_shared_lib_name(self):
        """Name of the .so lib"""
        return self.__model_external_shared_lib_name

    @property
    def exact_hess_constr(self):
        """
        Used in case of hessian_approx == 'EXACT'.\n
        Can be used to turn off exact hessian contributions from the constraints module.
        """
        return self.__exact_hess_constr

    @property
    def exact_hess_cost(self):
        """
        Used in case of hessian_approx == 'EXACT'.\n
        Can be used to turn off exact hessian contributions from the cost module.
        """
        return self.__exact_hess_cost

    @property
    def exact_hess_dyn(self):
        """
        Used in case of hessian_approx == 'EXACT'.\n
        Can be used to turn off exact hessian contributions from the dynamics module.
        """
        return self.__exact_hess_dyn

    @property
    def ext_cost_num_hess(self):
        """
        Determines if custom hessian approximation for cost contribution is used (> 0).\n
        Or if hessian contribution is evaluated exactly using CasADi external function (=0 - default).
        """
        return self.__ext_cost_num_hess

    @property
    def cost_discretization(self):
        """Cost discretization"""
        return self.__cost_discretization

    @qp_solver.setter
    def qp_solver(self, qp_solver):
        qp_solvers = ('PARTIAL_CONDENSING_HPIPM', \
                'FULL_CONDENSING_QPOASES', 'FULL_CONDENSING_HPIPM', \
                'PARTIAL_CONDENSING_QPDUNES', 'PARTIAL_CONDENSING_OSQP', \
                'FULL_CONDENSING_DAQP')
        if qp_solver in qp_solvers:
            self.__qp_solver = qp_solver
        else:
            raise Exception('Invalid qp_solver value. Possible values are:\n\n' \
                    + ',\n'.join(qp_solvers) + '.\n\nYou have: ' + qp_solver + '.\n\n')

    @regularize_method.setter
    def regularize_method(self, regularize_method):
        regularize_methods = ('NO_REGULARIZE', 'MIRROR', 'PROJECT', \
                                'PROJECT_REDUC_HESS', 'CONVEXIFY')
        if regularize_method in regularize_methods:
            self.__regularize_method = regularize_method
        else:
            raise Exception('Invalid regularize_method value. Possible values are:\n\n' \
                    + ',\n'.join(regularize_methods) + '.\n\nYou have: ' + regularize_method + '.\n\n')

    @collocation_type.setter
    def collocation_type(self, collocation_type):
        collocation_types = ('GAUSS_RADAU_IIA', 'GAUSS_LEGENDRE', 'EXPLICIT_RUNGE_KUTTA')
        if collocation_type in collocation_types:
            self.__collocation_type = collocation_type
        else:
            raise Exception('Invalid collocation_type value. Possible values are:\n\n' \
                    + ',\n'.join(collocation_types) + '.\n\nYou have: ' + collocation_type + '.\n\n')

    @hpipm_mode.setter
    def hpipm_mode(self, hpipm_mode):
        hpipm_modes = ('BALANCE', 'SPEED_ABS', 'SPEED', 'ROBUST')
        if hpipm_mode in hpipm_modes:
            self.__hpipm_mode = hpipm_mode
        else:
            raise Exception('Invalid hpipm_mode value. Possible values are:\n\n' \
                    + ',\n'.join(hpipm_modes) + '.\n\nYou have: ' + hpipm_mode + '.\n\n')

    @ext_fun_compile_flags.setter
    def ext_fun_compile_flags(self, ext_fun_compile_flags):
        if isinstance(ext_fun_compile_flags, str):
            self.__ext_fun_compile_flags = ext_fun_compile_flags
        else:
            raise Exception('Invalid ext_fun_compile_flags, expected a string.\n')


    @custom_update_filename.setter
    def custom_update_filename(self, custom_update_filename):
        if isinstance(custom_update_filename, str):
            self.__custom_update_filename = custom_update_filename
        else:
            raise Exception('Invalid custom_update_filename, expected a string.\n')

    @custom_templates.setter
    def custom_templates(self, custom_templates):
        if not isinstance(custom_templates, list):
            raise Exception('Invalid custom_templates, expected a list.\n')
        for tup in custom_templates:
            if not isinstance(tup, tuple):
                raise Exception('Invalid custom_templates, shoubld be list of tuples.\n')
            for s in tup:
                if not isinstance(s, str):
                    raise Exception('Invalid custom_templates, shoubld be list of tuples of strings.\n')
        self.__custom_templates = custom_templates

    @custom_update_header_filename.setter
    def custom_update_header_filename(self, custom_update_header_filename):
        if isinstance(custom_update_header_filename, str):
            self.__custom_update_header_filename = custom_update_header_filename
        else:
            raise Exception('Invalid custom_update_header_filename, expected a string.\n')

    @custom_update_copy.setter
    def custom_update_copy(self, custom_update_copy):
        if isinstance(custom_update_copy, bool):
            self.__custom_update_copy = custom_update_copy
        else:
            raise Exception('Invalid custom_update_copy, expected a bool.\n')

    @hessian_approx.setter
    def hessian_approx(self, hessian_approx):
        hessian_approxs = ('GAUSS_NEWTON', 'EXACT')
        if hessian_approx in hessian_approxs:
            self.__hessian_approx = hessian_approx
        else:
            raise Exception('Invalid hessian_approx value. Possible values are:\n\n' \
                    + ',\n'.join(hessian_approxs) + '.\n\nYou have: ' + hessian_approx + '.\n\n')

    @integrator_type.setter
    def integrator_type(self, integrator_type):
        integrator_types = ('ERK', 'IRK', 'GNSF', 'DISCRETE', 'LIFTED_IRK')
        if integrator_type in integrator_types:
            self.__integrator_type = integrator_type
        else:
            raise Exception('Invalid integrator_type value. Possible values are:\n\n' \
                    + ',\n'.join(integrator_types) + '.\n\nYou have: ' + integrator_type + '.\n\n')

    @tf.setter
    def tf(self, tf):
        self.__tf = tf

    @time_steps.setter
    def time_steps(self, time_steps):
        if isinstance(time_steps, np.ndarray):
            if len(time_steps.shape) == 1:
                    self.__time_steps = time_steps
            else:
                raise Exception('Invalid time_steps, expected np.ndarray of shape (N,).')
        else:
            raise Exception('Invalid time_steps, expected np.ndarray.')

    @shooting_nodes.setter
    def shooting_nodes(self, shooting_nodes):
        if isinstance(shooting_nodes, np.ndarray):
            if len(shooting_nodes.shape) == 1:
                self.__shooting_nodes = shooting_nodes
            else:
                raise Exception('Invalid shooting_nodes, expected np.ndarray of shape (N+1,).')
        else:
            raise Exception('Invalid shooting_nodes, expected np.ndarray.')

    @Tsim.setter
    def Tsim(self, Tsim):
        self.__Tsim = Tsim

    @globalization.setter
    def globalization(self, globalization):
        globalization_types = ('MERIT_BACKTRACKING', 'FIXED_STEP')
        if globalization in globalization_types:
            self.__globalization = globalization
        else:
            raise Exception('Invalid globalization value. Possible values are:\n\n' \
                    + ',\n'.join(globalization_types) + '.\n\nYou have: ' + globalization + '.\n\n')

    @reg_epsilon.setter
    def reg_epsilon(self, reg_epsilon):
        self.__reg_epsilon = reg_epsilon

    @alpha_min.setter
    def alpha_min(self, alpha_min):
        self.__alpha_min = alpha_min

    @alpha_reduction.setter
    def alpha_reduction(self, alpha_reduction):
        self.__alpha_reduction = alpha_reduction

    @line_search_use_sufficient_descent.setter
    def line_search_use_sufficient_descent(self, line_search_use_sufficient_descent):
        if line_search_use_sufficient_descent in [0, 1]:
            self.__line_search_use_sufficient_descent = line_search_use_sufficient_descent
        else:
            raise Exception(f'Invalid value for line_search_use_sufficient_descent. Possible values are 0, 1, got {line_search_use_sufficient_descent}')

    @globalization_use_SOC.setter
    def globalization_use_SOC(self, globalization_use_SOC):
        if globalization_use_SOC in [0, 1]:
            self.__globalization_use_SOC = globalization_use_SOC
        else:
            raise Exception(f'Invalid value for globalization_use_SOC. Possible values are 0, 1, got {globalization_use_SOC}')

    @full_step_dual.setter
    def full_step_dual(self, full_step_dual):
        if full_step_dual in [0, 1]:
            self.__full_step_dual = full_step_dual
        else:
            raise Exception(f'Invalid value for full_step_dual. Possible values are 0, 1, got {full_step_dual}')

    @eps_sufficient_descent.setter
    def eps_sufficient_descent(self, eps_sufficient_descent):
        if isinstance(eps_sufficient_descent, float) and eps_sufficient_descent > 0:
            self.__eps_sufficient_descent = eps_sufficient_descent
        else:
            raise Exception('Invalid eps_sufficient_descent value. eps_sufficient_descent must be a positive float.')

    @sim_method_num_stages.setter
    def sim_method_num_stages(self, sim_method_num_stages):

        # if isinstance(sim_method_num_stages, int):
        #     self.__sim_method_num_stages = sim_method_num_stages
        # else:
        #     raise Exception('Invalid sim_method_num_stages value. sim_method_num_stages must be an integer.')

        self.__sim_method_num_stages = sim_method_num_stages

    @sim_method_num_steps.setter
    def sim_method_num_steps(self, sim_method_num_steps):

        # if isinstance(sim_method_num_steps, int):
        #     self.__sim_method_num_steps = sim_method_num_steps
        # else:
        #     raise Exception('Invalid sim_method_num_steps value. sim_method_num_steps must be an integer.')
        self.__sim_method_num_steps = sim_method_num_steps


    @sim_method_newton_iter.setter
    def sim_method_newton_iter(self, sim_method_newton_iter):

        if isinstance(sim_method_newton_iter, int):
            self.__sim_method_newton_iter = sim_method_newton_iter
        else:
            raise Exception('Invalid sim_method_newton_iter value. sim_method_newton_iter must be an integer.')

    @sim_method_newton_tol.setter
    def sim_method_newton_tol(self, sim_method_newton_tol):
        if isinstance(sim_method_newton_tol, float) and sim_method_newton_tol > 0:
            self.__sim_method_newton_tol = sim_method_newton_tol
        else:
            raise Exception('Invalid sim_method_newton_tol value. sim_method_newton_tol must be a positive float.')

    @sim_method_jac_reuse.setter
    def sim_method_jac_reuse(self, sim_method_jac_reuse):
        # if sim_method_jac_reuse in (True, False):
        self.__sim_method_jac_reuse = sim_method_jac_reuse
        # else:
            # raise Exception('Invalid sim_method_jac_reuse value. sim_method_jac_reuse must be a Boolean.')

    @nlp_solver_type.setter
    def nlp_solver_type(self, nlp_solver_type):
        nlp_solver_types = ('SQP', 'SQP_RTI')
        if nlp_solver_type in nlp_solver_types:
            self.__nlp_solver_type = nlp_solver_type
        else:
            raise Exception('Invalid nlp_solver_type value. Possible values are:\n\n' \
                    + ',\n'.join(nlp_solver_types) + '.\n\nYou have: ' + nlp_solver_type + '.\n\n')

    @cost_discretization.setter
    def cost_discretization(self, cost_discretization):
        cost_discretizations = ('EULER', 'INTEGRATOR')
        if cost_discretization in cost_discretizations:
            self.__cost_discretization = cost_discretization
        else:
            raise Exception('Invalid cost_discretization value. Possible values are:\n\n' \
                    + ',\n'.join(cost_discretizations) + '.\n\nYou have: ' + cost_discretization + '.')

    @nlp_solver_step_length.setter
    def nlp_solver_step_length(self, nlp_solver_step_length):
        if isinstance(nlp_solver_step_length, float) and nlp_solver_step_length >= 0:
            self.__nlp_solver_step_length = nlp_solver_step_length
        else:
            raise Exception('Invalid nlp_solver_step_length value. nlp_solver_step_length must be a positive float.')

    @levenberg_marquardt.setter
    def levenberg_marquardt(self, levenberg_marquardt):
        if isinstance(levenberg_marquardt, float) and levenberg_marquardt >= 0:
            self.__levenberg_marquardt = levenberg_marquardt
        else:
            raise Exception('Invalid levenberg_marquardt value. levenberg_marquardt must be a positive float.')

    @qp_solver_iter_max.setter
    def qp_solver_iter_max(self, qp_solver_iter_max):
        if isinstance(qp_solver_iter_max, int) and qp_solver_iter_max > 0:
            self.__qp_solver_iter_max = qp_solver_iter_max
        else:
            raise Exception('Invalid qp_solver_iter_max value. qp_solver_iter_max must be a positive int.')

    @qp_solver_ric_alg.setter
    def qp_solver_ric_alg(self, qp_solver_ric_alg):
        if qp_solver_ric_alg in [0, 1]:
            self.__qp_solver_ric_alg = qp_solver_ric_alg
        else:
            raise Exception(f'Invalid qp_solver_ric_alg value. qp_solver_ric_alg must be in [0, 1], got {qp_solver_ric_alg}.')

    @qp_solver_cond_ric_alg.setter
    def qp_solver_cond_ric_alg(self, qp_solver_cond_ric_alg):
        if qp_solver_cond_ric_alg in [0, 1]:
            self.__qp_solver_cond_ric_alg = qp_solver_cond_ric_alg
        else:
            raise Exception(f'Invalid qp_solver_cond_ric_alg value. qp_solver_cond_ric_alg must be in [0, 1], got {qp_solver_cond_ric_alg}.')


    @qp_solver_cond_N.setter
    def qp_solver_cond_N(self, qp_solver_cond_N):
        if isinstance(qp_solver_cond_N, int) and qp_solver_cond_N >= 0:
            self.__qp_solver_cond_N = qp_solver_cond_N
        else:
            raise Exception('Invalid qp_solver_cond_N value. qp_solver_cond_N must be a positive int.')

    @qp_solver_warm_start.setter
    def qp_solver_warm_start(self, qp_solver_warm_start):
        if qp_solver_warm_start in [0, 1, 2]:
            self.__qp_solver_warm_start = qp_solver_warm_start
        else:
            raise Exception('Invalid qp_solver_warm_start value. qp_solver_warm_start must be 0 or 1 or 2.')

    @qp_tol.setter
    def qp_tol(self, qp_tol):
        if isinstance(qp_tol, float) and qp_tol > 0:
            self.__qp_solver_tol_eq = qp_tol
            self.__qp_solver_tol_ineq = qp_tol
            self.__qp_solver_tol_stat = qp_tol
            self.__qp_solver_tol_comp = qp_tol
        else:
            raise Exception('Invalid qp_tol value. qp_tol must be a positive float.')

    @qp_solver_tol_stat.setter
    def qp_solver_tol_stat(self, qp_solver_tol_stat):
        if isinstance(qp_solver_tol_stat, float) and qp_solver_tol_stat > 0:
            self.__qp_solver_tol_stat = qp_solver_tol_stat
        else:
            raise Exception('Invalid qp_solver_tol_stat value. qp_solver_tol_stat must be a positive float.')

    @qp_solver_tol_eq.setter
    def qp_solver_tol_eq(self, qp_solver_tol_eq):
        if isinstance(qp_solver_tol_eq, float) and qp_solver_tol_eq > 0:
            self.__qp_solver_tol_eq = qp_solver_tol_eq
        else:
            raise Exception('Invalid qp_solver_tol_eq value. qp_solver_tol_eq must be a positive float.')

    @qp_solver_tol_ineq.setter
    def qp_solver_tol_ineq(self, qp_solver_tol_ineq):
        if isinstance(qp_solver_tol_ineq, float) and qp_solver_tol_ineq > 0:
            self.__qp_solver_tol_ineq = qp_solver_tol_ineq
        else:
            raise Exception('Invalid qp_solver_tol_ineq value. qp_solver_tol_ineq must be a positive float.')

    @qp_solver_tol_comp.setter
    def qp_solver_tol_comp(self, qp_solver_tol_comp):
        if isinstance(qp_solver_tol_comp, float) and qp_solver_tol_comp > 0:
            self.__qp_solver_tol_comp = qp_solver_tol_comp
        else:
            raise Exception('Invalid qp_solver_tol_comp value. qp_solver_tol_comp must be a positive float.')

    @tol.setter
    def tol(self, tol):
        if isinstance(tol, float) and tol > 0:
            self.__nlp_solver_tol_eq = tol
            self.__nlp_solver_tol_ineq = tol
            self.__nlp_solver_tol_stat = tol
            self.__nlp_solver_tol_comp = tol
        else:
            raise Exception('Invalid tol value. tol must be a positive float.')

    @nlp_solver_tol_stat.setter
    def nlp_solver_tol_stat(self, nlp_solver_tol_stat):
        if isinstance(nlp_solver_tol_stat, float) and nlp_solver_tol_stat > 0:
            self.__nlp_solver_tol_stat = nlp_solver_tol_stat
        else:
            raise Exception('Invalid nlp_solver_tol_stat value. nlp_solver_tol_stat must be a positive float.')

    @nlp_solver_tol_eq.setter
    def nlp_solver_tol_eq(self, nlp_solver_tol_eq):
        if isinstance(nlp_solver_tol_eq, float) and nlp_solver_tol_eq > 0:
            self.__nlp_solver_tol_eq = nlp_solver_tol_eq
        else:
            raise Exception('Invalid nlp_solver_tol_eq value. nlp_solver_tol_eq must be a positive float.')

    @nlp_solver_tol_ineq.setter
    def nlp_solver_tol_ineq(self, nlp_solver_tol_ineq):
        if isinstance(nlp_solver_tol_ineq, float) and nlp_solver_tol_ineq > 0:
            self.__nlp_solver_tol_ineq = nlp_solver_tol_ineq
        else:
            raise Exception('Invalid nlp_solver_tol_ineq value. nlp_solver_tol_ineq must be a positive float.')

    @nlp_solver_ext_qp_res.setter
    def nlp_solver_ext_qp_res(self, nlp_solver_ext_qp_res):
        if nlp_solver_ext_qp_res in [0, 1]:
            self.__nlp_solver_ext_qp_res = nlp_solver_ext_qp_res
        else:
            raise Exception('Invalid nlp_solver_ext_qp_res value. nlp_solver_ext_qp_res must be in [0, 1].')

    @nlp_solver_tol_comp.setter
    def nlp_solver_tol_comp(self, nlp_solver_tol_comp):
        if isinstance(nlp_solver_tol_comp, float) and nlp_solver_tol_comp > 0:
            self.__nlp_solver_tol_comp = nlp_solver_tol_comp
        else:
            raise Exception('Invalid nlp_solver_tol_comp value. nlp_solver_tol_comp must be a positive float.')

    @nlp_solver_max_iter.setter
    def nlp_solver_max_iter(self, nlp_solver_max_iter):

        if isinstance(nlp_solver_max_iter, int) and nlp_solver_max_iter > 0:
            self.__nlp_solver_max_iter = nlp_solver_max_iter
        else:
            raise Exception('Invalid nlp_solver_max_iter value. nlp_solver_max_iter must be a positive int.')

    @print_level.setter
    def print_level(self, print_level):
        if isinstance(print_level, int) and print_level >= 0:
            self.__print_level = print_level
        else:
            raise Exception('Invalid print_level value. print_level takes one of the values >=0.')

    @model_external_shared_lib_dir.setter
    def model_external_shared_lib_dir(self, model_external_shared_lib_dir):
        if isinstance(model_external_shared_lib_dir, str) :
            self.__model_external_shared_lib_dir = model_external_shared_lib_dir
        else:
            raise Exception('Invalid model_external_shared_lib_dir value. Str expected.' \
            + '.\n\nYou have: ' + type(model_external_shared_lib_dir) + '.\n\n')

    @model_external_shared_lib_name.setter
    def model_external_shared_lib_name(self, model_external_shared_lib_name):
        if isinstance(model_external_shared_lib_name, str) :
            if model_external_shared_lib_name[-3:] == '.so' :
                raise Exception('Invalid model_external_shared_lib_name value. Remove the .so extension.' \
            + '.\n\nYou have: ' + type(model_external_shared_lib_name) + '.\n\n')
            else :
                self.__model_external_shared_lib_name = model_external_shared_lib_name
        else:
            raise Exception('Invalid model_external_shared_lib_name value. Str expected.' \
            + '.\n\nYou have: ' + type(model_external_shared_lib_name) + '.\n\n')

    @exact_hess_constr.setter
    def exact_hess_constr(self, exact_hess_constr):
        if exact_hess_constr in [0, 1]:
            self.__exact_hess_constr = exact_hess_constr
        else:
            raise Exception('Invalid exact_hess_constr value. exact_hess_constr takes one of the values 0, 1.')

    @exact_hess_cost.setter
    def exact_hess_cost(self, exact_hess_cost):
        if exact_hess_cost in [0, 1]:
            self.__exact_hess_cost = exact_hess_cost
        else:
            raise Exception('Invalid exact_hess_cost value. exact_hess_cost takes one of the values 0, 1.')

    @exact_hess_dyn.setter
    def exact_hess_dyn(self, exact_hess_dyn):
        if exact_hess_dyn in [0, 1]:
            self.__exact_hess_dyn = exact_hess_dyn
        else:
            raise Exception('Invalid exact_hess_dyn value. exact_hess_dyn takes one of the values 0, 1.')

    @ext_cost_num_hess.setter
    def ext_cost_num_hess(self, ext_cost_num_hess):
        if ext_cost_num_hess in [0, 1]:
            self.__ext_cost_num_hess = ext_cost_num_hess
        else:
            raise Exception('Invalid ext_cost_num_hess value. ext_cost_num_hess takes one of the values 0, 1.')

    def set(self, attr, value):
        setattr(self, attr, value)


class AcadosOcp:
    """
    Class containing the full description of the optimal control problem.
    This object can be used to create an :py:class:`acados_template.acados_ocp_solver.AcadosOcpSolver`.

    The class has the following properties that can be modified to formulate a specific OCP, see below:

        - :py:attr:`dims` of type :py:class:`acados_template.acados_ocp.AcadosOcpDims`
        - :py:attr:`model` of type :py:class:`acados_template.acados_model.AcadosModel`
        - :py:attr:`cost` of type :py:class:`acados_template.acados_ocp.AcadosOcpCost`
        - :py:attr:`constraints` of type :py:class:`acados_template.acados_ocp.AcadosOcpConstraints`
        - :py:attr:`solver_options` of type :py:class:`acados_template.acados_ocp.AcadosOcpOptions`

        - :py:attr:`acados_include_path` (set automatically)
        - :py:attr:`shared_lib_ext` (set automatically)
        - :py:attr:`acados_lib_path` (set automatically)
        - :py:attr:`parameter_values` - used to initialize the parameters (can be changed)
    """
    def __init__(self, acados_path=''):
        """
        Keyword arguments:
        acados_path -- path of your acados installation
        """
        if acados_path == '':
            acados_path = get_acados_path()

        self.dims = AcadosOcpDims()
        """Dimension definitions, type :py:class:`acados_template.acados_ocp.AcadosOcpDims`"""
        self.model = AcadosModel()
        """Model definitions, type :py:class:`acados_template.acados_model.AcadosModel`"""
        self.cost = AcadosOcpCost()
        """Cost definitions, type :py:class:`acados_template.acados_ocp.AcadosOcpCost`"""
        self.constraints = AcadosOcpConstraints()
        """Constraints definitions, type :py:class:`acados_template.acados_ocp.AcadosOcpConstraints`"""
        self.solver_options = AcadosOcpOptions()
        """Solver Options, type :py:class:`acados_template.acados_ocp.AcadosOcpOptions`"""

        self.zoro_description = None
        """zoRO - zero order robust optimization - description: for advanced users."""

        self.acados_include_path = os.path.join(acados_path, 'include').replace(os.sep, '/') # the replace part is important on Windows for CMake
        """Path to acados include directory (set automatically), type: `string`"""
        self.acados_lib_path = os.path.join(acados_path, 'lib').replace(os.sep, '/') # the replace part is important on Windows for CMake
        """Path to where acados library is located, type: `string`"""
        self.shared_lib_ext = get_shared_lib_ext()

        # get cython paths
        from sysconfig import get_paths
        self.cython_include_dirs = [np.get_include(), get_paths()['include']]

        self.__parameter_values = np.array([])
        self.__problem_class = 'OCP'

        self.code_export_directory = 'c_generated_code'
        """Path to where code will be exported. Default: `c_generated_code`."""

    @property
    def parameter_values(self):
        """:math:`p` - initial values for parameter - can be updated stagewise"""
        return self.__parameter_values

    @parameter_values.setter
    def parameter_values(self, parameter_values):
        if isinstance(parameter_values, np.ndarray):
            self.__parameter_values = parameter_values
        else:
            raise Exception('Invalid parameter_values value. ' +
                            f'Expected numpy array, got {type(parameter_values)}.')

    def set(self, attr, value):
        # tokenize string
        tokens = attr.split('_', 1)
        if len(tokens) > 1:
            setter_to_call = getattr(getattr(self, tokens[0]), 'set')
        else:
            setter_to_call = getattr(self, 'set')

        setter_to_call(tokens[1], value)
        return


    def remove_x0_elimination(self):
        self.constraints.idxbxe_0 = np.zeros((0,))
        self.dims.nbxe_0 = 0
        self.constraints.__has_x0 = False
        return


    def translate_nls_cost_to_conl(self):
        """
        Translates a NONLINEAR_LS cost to a CONVEX_OVER_NONLINEAR cost.
        """

        # initial cost
        if self.cost.cost_type_0 is None:
            print("Initial cost is None, skipping.")
        elif self.cost.cost_type_0 == "CONVEX_OVER_NONLINEAR":
            print("Initial cost is already CONVEX_OVER_NONLINEAR, skipping.")
        elif self.cost.cost_type_0 == "NONLINEAR_LS":
            print("Translating initial NONLINEAR_LS cost to CONVEX_OVER_NONLINEAR.")
            self.cost.cost_type_0 = "CONVEX_OVER_NONLINEAR"
            ny_0 = self.model.cost_y_expr_0.shape[0]
            conl_res_0 = ca.SX.sym('residual_conl', ny_0)
            self.model.cost_r_in_psi_expr_0 = conl_res_0
            self.model.cost_psi_expr_0 = .5 * conl_res_0.T @ self.cost.W_0 @ conl_res_0
        else:
            raise Exception(f"Terminal cost type must be NONLINEAR_LS, got {self.cost.cost_type_0=}.")

        # path cost
        if self.cost.cost_type == "CONVEX_OVER_NONLINEAR":
            print("Path cost is already CONVEX_OVER_NONLINEAR, skipping.")
        elif self.cost.cost_type == "NONLINEAR_LS":
            print("Translating path NONLINEAR_LS cost to CONVEX_OVER_NONLINEAR.")
            self.cost.cost_type = "CONVEX_OVER_NONLINEAR"
            ny = self.model.cost_y_expr.shape[0]
            conl_res = ca.SX.sym('residual_conl', ny)
            self.model.cost_r_in_psi_expr = conl_res
            self.model.cost_psi_expr = .5 * conl_res.T @ self.cost.W @ conl_res
        else:
            raise Exception(f"Path cost type must be NONLINEAR_LS, got {self.cost.cost_type=}.")

        # terminal cost
        if self.cost.cost_type_e == "CONVEX_OVER_NONLINEAR":
            print("Terminal cost is already CONVEX_OVER_NONLINEAR, skipping.")
        elif self.cost.cost_type_e == "NONLINEAR_LS":
            print("Translating terminal NONLINEAR_LS cost to CONVEX_OVER_NONLINEAR.")
            self.cost.cost_type_e = "CONVEX_OVER_NONLINEAR"
            ny_e = self.model.cost_y_expr_e.shape[0]
            conl_res_e = ca.SX.sym('residual_conl', ny_e)
            self.model.cost_r_in_psi_expr_e = conl_res_e
            self.model.cost_psi_expr_e = .5 * conl_res_e.T @ self.cost.W_e @ conl_res_e
        else:
            raise Exception(f"Initial cost type must be NONLINEAR_LS, got {self.cost.cost_type_e=}.")
        return


    def formulate_constraint_as_L2_penalty(
        self,
        constr_expr: ca.SX,
        weight: float,
        upper_bound: Optional[float],
        lower_bound: Optional[float],
        residual_name: str = "new_residual",
    ) -> None:
        """
        Formulate a constraint as an L2 penalty and add it to the current cost.
        """

        if upper_bound is None and lower_bound is None:
            raise ValueError("Either upper or lower bound must be provided.")

        # compute violation expression
        violation_expr = 0.0
        if upper_bound is not None:
            violation_expr = ca.fmax(violation_expr, (constr_expr - upper_bound))
        if lower_bound is not None:
            violation_expr = ca.fmax(violation_expr, (lower_bound - constr_expr))

        # add penalty as cost
        self.cost.yref = np.concatenate((self.cost.yref, np.zeros(1)))
        self.model.cost_y_expr = ca.vertcat(self.model.cost_y_expr, violation_expr)
        if self.cost.cost_type == "NONLINEAR_LS":
            self.cost.W = block_diag(self.cost.W, weight)
        elif self.cost.cost_type == "CONVEX_OVER_NONLINEAR":
            new_residual = ca.SX.sym(residual_name, constr_expr.shape)
            self.model.cost_r_in_psi_expr = ca.vertcat(self.model.cost_r_in_psi_expr, new_residual)
            self.model.cost_psi_expr += .5 * weight * new_residual**2

        return


    def formulate_constraint_as_Huber_penalty(
        self,
        constr_expr: ca.SX,
        weight: float,
        upper_bound: Optional[float],
        lower_bound: Optional[float],
        residual_name: str = "new_residual",
        huber_delta: float = 1.0,
        use_xgn = True,
        min_hess = 0,
    ) -> None:
        """
        Formulate a constraint as Huber penalty and add it to the current cost.

        use_xgn: if true an XGN Hessian is used, if false a GGN Hessian (= exact Hessian, in this case) is used.
        min_hess: provide a minimum value for the hessian
        """

        if upper_bound is None and lower_bound is None:
            raise ValueError("Either upper or lower bound must be provided.")
        elif upper_bound < lower_bound:
            raise ValueError("Upper bound must be greater than lower bound.")

        if self.cost.cost_type != "CONVEX_OVER_NONLINEAR":
            raise Exception("Huber penalty is only supported for CONVEX_OVER_NONLINEAR cost type.")

        if (upper_bound is None or lower_bound is None):
            raise NotImplementedError("only symmetric Huber for now")

        # normalize constraint to [-1, 1]
        width = upper_bound - lower_bound
        center = lower_bound + 0.5 * width
        constr_expr = 2 * (constr_expr - center) / width

        if use_xgn and self.model.cost_conl_custom_outer_hess is None:
            # switch to XGN Hessian start with exact Hessian of previously defined cost
            exact_cost_hess = ca.hessian(self.model.cost_psi_expr, self.model.cost_r_in_psi_expr)[0]
            self.model.cost_conl_custom_outer_hess = exact_cost_hess

        # define residual
        new_residual = ca.SX.sym(residual_name, constr_expr.shape)

        # define penalty
        penalty, penalty_grad, penalty_hess, penalty_hess_xgn = \
                symmetric_huber_penalty(new_residual, delta=huber_delta, w=weight*width**2, min_hess=min_hess)

        # add penalty to cost
        self.model.cost_r_in_psi_expr = ca.vertcat(self.model.cost_r_in_psi_expr, new_residual)
        self.model.cost_psi_expr += penalty
        self.model.cost_y_expr = ca.vertcat(self.model.cost_y_expr, constr_expr)
        self.cost.yref = np.concatenate((self.cost.yref, np.zeros(1)))

        # add Hessian term
        if use_xgn:
            zero_offdiag = ca.SX.zeros(self.model.cost_conl_custom_outer_hess.shape[0], penalty_hess_xgn.shape[1])
            self.model.cost_conl_custom_outer_hess = ca.blockcat(self.model.cost_conl_custom_outer_hess,
                                                                zero_offdiag, zero_offdiag.T, penalty_hess_xgn)
        elif self.model.cost_conl_custom_outer_hess is not None:
            zero_offdiag = ca.SX.zeros(self.model.cost_conl_custom_outer_hess.shape[0], penalty_hess_xgn.shape[1])
            # add penalty Hessian to existing Hessian
            self.model.cost_conl_custom_outer_hess = ca.blockcat(self.model.cost_conl_custom_outer_hess,
                                                                zero_offdiag, zero_offdiag.T, penalty_hess)

        return<|MERGE_RESOLUTION|>--- conflicted
+++ resolved
@@ -36,12 +36,8 @@
 import casadi as ca
 import os
 from .acados_model import AcadosModel
-<<<<<<< HEAD
 from .utils import get_acados_path, J_to_idx, J_to_idx_slack, get_shared_lib_ext
-=======
-from .utils import get_acados_path, J_to_idx, J_to_idx_slack, get_lib_ext
 from .penalty_utils import symmetric_huber_penalty
->>>>>>> 6142a4f5
 
 class AcadosOcpDims:
     """
