--- conflicted
+++ resolved
@@ -1300,13 +1300,8 @@
         ros_template_glob = os.path.join(acados_template_path, 'ros2_templates', '**', '*')
 
         # --- Interface Package ---
-<<<<<<< HEAD
-        ros_interface_dir = os.path.join('ros2', 'ocp_interface_templates')
-        interface_dir = os.path.join(self.ros_opts.generated_code_dir, f'{self.ros_opts.package_name}_interface')
-=======
         ros_interface_dir = os.path.join('ocp_interface_templates')
-        interface_dir = os.path.join(os.path.dirname(self.code_export_directory), f'{self.ros_opts.package_name}_interface')
->>>>>>> 45221818
+        interface_dir = interface_dir = os.path.join(self.ros_opts.generated_code_dir, f'{self.ros_opts.package_name}_interface')
         template_file = os.path.join(ros_interface_dir, 'README.in.md')
         template_list.append((template_file, 'README.md', interface_dir, ros_template_glob))
         template_file = os.path.join(ros_interface_dir, 'CMakeLists.in.txt')
@@ -1326,13 +1321,8 @@
         template_list.append((template_file, 'ControlInput.msg', msg_dir, ros_template_glob))
 
         # --- Solver Package ---
-<<<<<<< HEAD
-        ros_pkg_dir = os.path.join('ros2', 'ocp_node_templates')
+        ros_pkg_dir = os.path.join('ocp_node_templates')
         package_dir = os.path.join(self.ros_opts.generated_code_dir, self.ros_opts.package_name)
-=======
-        ros_pkg_dir = os.path.join('ocp_node_templates')
-        package_dir = os.path.join(os.path.dirname(self.code_export_directory), self.ros_opts.package_name)
->>>>>>> 45221818
         template_file = os.path.join(ros_pkg_dir, 'README.in.md')
         template_list.append((template_file, 'README.md', package_dir, ros_template_glob))
         template_file = os.path.join(ros_pkg_dir, 'CMakeLists.in.txt')
