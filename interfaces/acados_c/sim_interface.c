--- conflicted
+++ resolved
@@ -20,11 +20,7 @@
 #include "acados/sim/sim_common.h"
 #include "acados/sim/sim_erk_integrator.h"
 #include "acados/sim/sim_irk_integrator.h"
-<<<<<<< HEAD
-#include "acados/sim/sim_lifted_irk_integrator.h"
-=======
 #include "acados/sim/sim_gnsf.h"
->>>>>>> dd75b445
 #include "acados/sim/sim_new_lifted_irk_integrator.h"
 
 #include "acados_c/sim_interface.h"
@@ -67,13 +63,9 @@
     return solver_config;
 }
 
-<<<<<<< HEAD
-sim_dims *sim_dims_create()
-=======
 
 
 void *sim_dims_create(void *config_)
->>>>>>> dd75b445
 {
     sim_solver_config *config = (sim_solver_config *) config_;
     int bytes = config->dims_calculate_size(config_);
@@ -85,13 +77,9 @@
     return dims;
 }
 
-<<<<<<< HEAD
-sim_in *sim_in_create(sim_solver_config *config, sim_dims *dims)
-=======
 
 
 sim_in *sim_in_create(sim_solver_config *config, void *dims)
->>>>>>> dd75b445
 {
     int bytes = sim_in_calculate_size(config, dims);
 
@@ -148,13 +136,9 @@
     return status;
 }
 
-<<<<<<< HEAD
-sim_out *sim_out_create(sim_solver_config *config, sim_dims *dims)
-=======
 
 
 sim_out *sim_out_create(sim_solver_config *config, void *dims)
->>>>>>> dd75b445
 {
     int bytes = sim_out_calculate_size(config, dims);
 
@@ -165,13 +149,9 @@
     return out;
 }
 
-<<<<<<< HEAD
-void *sim_opts_create(sim_solver_config *config, sim_dims *dims)
-=======
 
 
 void *sim_opts_create(sim_solver_config *config, void *dims)
->>>>>>> dd75b445
 {
     int bytes = config->opts_calculate_size(config, dims);
 
@@ -184,13 +164,9 @@
     return opts;
 }
 
-<<<<<<< HEAD
-int sim_calculate_size(sim_solver_config *config, sim_dims *dims, void *opts_)
-=======
 
 
 int sim_calculate_size(sim_solver_config *config, void *dims, void *opts_)
->>>>>>> dd75b445
 {
     int bytes = sizeof(sim_solver);
 
@@ -200,13 +176,9 @@
     return bytes;
 }
 
-<<<<<<< HEAD
-sim_solver *sim_assign(sim_solver_config *config, sim_dims *dims, void *opts_, void *raw_memory)
-=======
 
 
 sim_solver *sim_assign(sim_solver_config *config, void *dims, void *opts_, void *raw_memory)
->>>>>>> dd75b445
 {
     char *c_ptr = (char *)raw_memory;
 
@@ -230,20 +202,12 @@
     return solver;
 }
 
-<<<<<<< HEAD
-sim_solver *sim_create(sim_solver_config *config, sim_dims *dims, void *opts_)
-{
-    // update Butcher tableau (needed if the user changed ns)
-    config->opts_update(config, dims, opts_);
-
-=======
 
 
 sim_solver *sim_create(sim_solver_config *config, void *dims, void *opts_)
 {
 	// update Butcher tableau (needed if the user changed ns)
 	config->opts_update(config, dims, opts_);
->>>>>>> dd75b445
     int bytes = sim_calculate_size(config, dims, opts_);
 
     void *ptr = calloc(1, bytes);
