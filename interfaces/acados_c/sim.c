/*
 *    This file is part of acados.
 *
 *    acados is free software; you can redistribute it and/or
 *    modify it under the terms of the GNU Lesser General Public
 *    License as published by the Free Software Foundation; either
 *    version 3 of the License, or (at your option) any later version.
 *
 *    acados is distributed in the hope that it will be useful,
 *    but WITHOUT ANY WARRANTY; without even the implied warranty of
 *    MERCHANTABILITY or FITNESS FOR A PARTICULAR PURPOSE.  See the GNU
 *    Lesser General Public License for more details.
 *
 *    You should have received a copy of the GNU Lesser General Public
 *    License along with acados; if not, write to the Free Software Foundation,
 *    Inc., 51 Franklin Street, Fifth Floor, Boston, MA  02110-1301  USA
 *
 */

#include "acados_c/sim.h"

//external
#include <stdlib.h>
#include <assert.h>
#include <string.h>
//acados
#include <acados/utils/mem.h>
//acados_c
#include "acados_c/sim/sim_erk_integrator.h"
#include "acados_c/sim/sim_lifted_irk_integrator.h"



void sim_copy_dims(sim_dims *dest, sim_dims *src)
{
    dest->num_stages = src->num_stages;

    dest->nx = src->nx;
    
    dest->nu = src->nu;
}



sim_dims *create_sim_dims()
{
    int bytes = sim_dims_calculate_size();

    void *ptr = malloc(bytes);

    sim_dims *dims = assign_sim_dims(ptr);

    return dims;
}



sim_in *create_sim_in(sim_dims *dims)
{
    int bytes = sim_in_calculate_size(dims);

    void *ptr = acados_malloc(bytes, 1);

    sim_in *in = assign_sim_in(dims, ptr);

    return in;
}



sim_out *create_sim_out(sim_dims *dims)
{
    int bytes = sim_out_calculate_size(dims);

    void *ptr = malloc(bytes);

    sim_out *out = assign_sim_out(dims, ptr);

    return out;
}



int sim_calculate_args_size(sim_solver_fcn_ptrs *fcn_ptrs, sim_dims *dims)
{
    return fcn_ptrs->calculate_args_size(dims, fcn_ptrs->submodules);
}


<<<<<<< HEAD
    switch (solver_name) {
        case ERK:
            set_external_function_fcn_ptrs(&(config->extfun_config), &(erk_submodules->forward_vde));
            set_external_function_fcn_ptrs(&(config->extfun_config), &(erk_submodules->adjoint_vde));
            set_external_function_fcn_ptrs(&(config->extfun_config), &(erk_submodules->hess_vde));
            submodules = (void *) erk_submodules;
            break;
        case LIFTED_IRK:
            set_external_function_fcn_ptrs(&(config->extfun_config), &(lifted_irk_submodules->forward_vde));
            set_external_function_fcn_ptrs(&(config->extfun_config), &(lifted_irk_submodules->jacobian_ode));
            submodules = (void *) lifted_irk_submodules;
            break;
    }
=======
>>>>>>> 973531ae

void *sim_assign_args(sim_solver_fcn_ptrs *fcn_ptrs, sim_dims *dims, void *raw_memory)
{
    void *args = fcn_ptrs->assign_args(dims, &fcn_ptrs->submodules, raw_memory);

    fcn_ptrs->initialize_default_args(dims, args);

    return args;
}



void *sim_create_args(sim_solver_fcn_ptrs *fcn_ptrs, sim_dims *dims)
{
    int bytes = sim_calculate_args_size(fcn_ptrs, dims);

    void *ptr = malloc(bytes);

    void *args = sim_assign_args(fcn_ptrs, dims, ptr);

    return args;
}



void *sim_copy_args(sim_solver_fcn_ptrs *fcn_ptrs, sim_dims *dims, void *raw_memory, void *source)
{
    return fcn_ptrs->copy_args(dims, raw_memory, source);
}



int sim_calculate_size(sim_solver_fcn_ptrs *fcn_ptrs, sim_dims *dims, void *args_)
{
    int bytes = 0;

    bytes += sizeof(sim_solver);

    bytes += sizeof(sim_solver_fcn_ptrs);

    bytes += sim_dims_calculate_size();

    bytes += sim_calculate_args_size(fcn_ptrs, dims);

    bytes += fcn_ptrs->calculate_memory_size(dims, args_);

    bytes += fcn_ptrs->calculate_workspace_size(dims, args_);

    return bytes;
}



sim_solver *sim_assign(sim_solver_fcn_ptrs *fcn_ptrs, sim_dims *dims, void *args_, void *raw_memory)
{
    char *c_ptr = (char *) raw_memory;

    sim_solver *solver = (sim_solver *) c_ptr;
    c_ptr += sizeof(sim_solver);

    solver->fcn_ptrs = (sim_solver_fcn_ptrs *) c_ptr;
    c_ptr += sizeof(sim_solver_fcn_ptrs);

    solver->dims = assign_sim_dims(c_ptr);
    c_ptr += sim_dims_calculate_size();

    solver->args = sim_copy_args(fcn_ptrs, dims, c_ptr, args_);
    c_ptr += sim_calculate_args_size(fcn_ptrs, dims);

    solver->mem = fcn_ptrs->assign_memory(dims, args_, c_ptr);
    c_ptr += fcn_ptrs->calculate_memory_size(dims, args_);

    solver->work = (void *) c_ptr;
    c_ptr += fcn_ptrs->calculate_workspace_size(dims, args_);

    assert((char*)raw_memory + sim_calculate_size(fcn_ptrs, dims, args_) == c_ptr);

    *solver->fcn_ptrs = *fcn_ptrs;
    solver->fcn_ptrs->submodules = NULL;

    sim_copy_dims(solver->dims, dims);

    return solver;
}



sim_solver *sim_create(sim_solver_fcn_ptrs *fcn_ptrs, sim_dims *dims, void *args_)
{
    int bytes = sim_calculate_size(fcn_ptrs, dims, args_);

    void *ptr = malloc(bytes);

    sim_solver *solver = sim_assign(fcn_ptrs, dims, args_, ptr);

    return solver;
}



int sim_solve(sim_solver *solver, sim_in *qp_in, sim_out *qp_out)
{
    return solver->fcn_ptrs->fun(qp_in, qp_out, solver->args, solver->mem, solver->work);
}



int sim_calculate_submodules_size(sim_solver_config *config, sim_dims *dims)
{
    sim_solver_t solver_name = config->sim_solver;

    int size;

    switch (solver_name)
    {
        case ERK:
            size = sim_erk_integrator_calculate_submodules_size(config, dims);
            break;
        case LIFTED_IRK:
            size = sim_lifted_irk_integrator_calculate_submodules_size(config, dims);
            break;
        default:
            size = 0;
    }

    return size;
}



void *sim_assign_submodules(sim_solver_config *config, sim_dims *dims, void *raw_memory)
{
    sim_solver_t solver_name = config->sim_solver;

    void *submodules;

    switch (solver_name)
    {
        case ERK:
            submodules = sim_erk_integrator_assign_submodules(config, dims, raw_memory);
            break;
        case LIFTED_IRK:
            submodules = sim_lifted_irk_integrator_assign_submodules(config, dims, raw_memory);
            break;
        default:
            submodules = NULL;
    }

    return submodules;
}



int calculate_sim_solver_fcn_ptrs_size(sim_solver_config *config, sim_dims *dims)
{
    int size = sizeof(sim_solver_fcn_ptrs);

    size += sim_calculate_submodules_size(config, dims);

    return size;
}



void *assign_sim_solver_fcn_ptrs(sim_solver_config *config, sim_dims *dims, void *raw_memory)
{
    char *c_ptr = (char *)raw_memory;

    sim_solver_fcn_ptrs *fcn_ptrs = (sim_solver_fcn_ptrs *)c_ptr;
    c_ptr += sizeof(sim_solver_fcn_ptrs);

    set_sim_solver_fcn_ptrs(config, fcn_ptrs);

    fcn_ptrs->submodules = sim_assign_submodules(config, dims, c_ptr);
    c_ptr += sim_calculate_submodules_size(config, dims);

    assert((char*)raw_memory + calculate_sim_solver_fcn_ptrs_size(config, dims) == c_ptr);

    return (void *)fcn_ptrs;
}



void *create_sim_solver_fcn_ptrs(sim_solver_config *config, sim_dims *dims)
{
    int bytes = calculate_sim_solver_fcn_ptrs_size(config, dims);

    void *ptr = malloc(bytes);

    sim_solver_fcn_ptrs *fcn_ptrs = assign_sim_solver_fcn_ptrs(config, dims, ptr);

    return fcn_ptrs;
}



int set_sim_solver_fcn_ptrs(sim_solver_config *config, sim_solver_fcn_ptrs *fcn_ptrs)
{
    int return_value = ACADOS_SUCCESS;
    sim_solver_t solver_name = config->sim_solver;

    switch (solver_name)
    {
        case ERK:
            fcn_ptrs->fun = &sim_erk_integrator;
            fcn_ptrs->calculate_args_size = &sim_erk_integrator_calculate_args_size;
            fcn_ptrs->assign_args = &sim_erk_integrator_assign_args;
            fcn_ptrs->copy_args = &sim_erk_integrator_copy_args;
            fcn_ptrs->initialize_default_args = &sim_erk_integrator_initialize_default_args;
            fcn_ptrs->calculate_memory_size = &sim_erk_integrator_calculate_memory_size;
            fcn_ptrs->assign_memory = &sim_erk_integrator_assign_memory;
            fcn_ptrs->calculate_workspace_size = &sim_erk_integrator_calculate_workspace_size;
            break;
        case LIFTED_IRK:
            fcn_ptrs->fun = &sim_lifted_irk_integrator;
            fcn_ptrs->calculate_args_size = &sim_lifted_irk_integrator_calculate_args_size;
            fcn_ptrs->assign_args = &sim_lifted_irk_integrator_assign_args;
            fcn_ptrs->copy_args = &sim_lifted_irk_integrator_copy_args;
            fcn_ptrs->initialize_default_args = &sim_lifted_irk_integrator_initialize_default_args;
            fcn_ptrs->calculate_memory_size = &sim_lifted_irk_integrator_calculate_memory_size;
            fcn_ptrs->assign_memory = &sim_lifted_irk_integrator_assign_memory;
            fcn_ptrs->calculate_workspace_size = &sim_lifted_irk_integrator_calculate_workspace_size;
            break;
        default:
            return_value = ACADOS_FAILURE;
    }

    return return_value;
}<|MERGE_RESOLUTION|>--- conflicted
+++ resolved
@@ -87,22 +87,6 @@
 }
 
 
-<<<<<<< HEAD
-    switch (solver_name) {
-        case ERK:
-            set_external_function_fcn_ptrs(&(config->extfun_config), &(erk_submodules->forward_vde));
-            set_external_function_fcn_ptrs(&(config->extfun_config), &(erk_submodules->adjoint_vde));
-            set_external_function_fcn_ptrs(&(config->extfun_config), &(erk_submodules->hess_vde));
-            submodules = (void *) erk_submodules;
-            break;
-        case LIFTED_IRK:
-            set_external_function_fcn_ptrs(&(config->extfun_config), &(lifted_irk_submodules->forward_vde));
-            set_external_function_fcn_ptrs(&(config->extfun_config), &(lifted_irk_submodules->jacobian_ode));
-            submodules = (void *) lifted_irk_submodules;
-            break;
-    }
-=======
->>>>>>> 973531ae
 
 void *sim_assign_args(sim_solver_fcn_ptrs *fcn_ptrs, sim_dims *dims, void *raw_memory)
 {
