/*
 *    This file is part of acados.
 *
 *    acados is free software; you can redistribute it and/or
 *    modify it under the terms of the GNU Lesser General Public
 *    License as published by the Free Software Foundation; either
 *    version 3 of the License, or (at your option) any later version.
 *
 *    acados is distributed in the hope that it will be useful,
 *    but WITHOUT ANY WARRANTY; without even the implied warranty of
 *    MERCHANTABILITY or FITNESS FOR A PARTICULAR PURPOSE.  See the GNU
 *    Lesser General Public License for more details.
 *
 *    You should have received a copy of the GNU Lesser General Public
 *    License along with acados; if not, write to the Free Software Foundation,
 *    Inc., 51 Franklin Street, Fifth Floor, Boston, MA  02110-1301  USA
 *
 */

#ifndef ACADOS_C_SIM_H_
#define ACADOS_C_SIM_H_

#ifdef __cplusplus
extern "C" {
#endif

// acados
#include <acados/sim/sim_common.h>
#include <acados/utils/types.h>
// acados_c
#include "acados_c/common.h"
#include "acados_c/external_function.h"
<<<<<<< HEAD


=======
>>>>>>> c5a0675c

typedef enum {
    PREVIOUS,
    ERK,
    IRK,
    LIFTED_IRK
} sim_solver_t;



typedef struct {
    sim_solver_t sim_solver;
<<<<<<< HEAD
    external_function_config extfun;
} sim_solver_config;


=======
    external_function_config ef_config;
} sim_solver_config;
>>>>>>> c5a0675c

typedef struct {
    sim_solver_fcn_ptrs *fcn_ptrs;
    void *dims;
    void *args;
    void *mem;
    void *work;
} sim_solver;



// INPUT, OUTPUT AND OPTIONS
//
sim_dims *create_sim_dims();
//
sim_in *create_sim_in(sim_dims *dims);
//
sim_out *create_sim_out(sim_dims *dims);
//
int sim_calculate_args_size(sim_solver_fcn_ptrs *fcn_ptrs, sim_dims *dims);
//
void *sim_assign_args(sim_solver_fcn_ptrs *fcn_ptrs, sim_dims *dims, void *raw_memory);
//
void *sim_create_args(sim_solver_fcn_ptrs *fcn_ptrs, sim_dims *dims);
//
void *sim_copy_args(sim_solver_fcn_ptrs *fcn_ptrs, sim_dims *dims, void *raw_memory, void *source);

// BASIC INTERFACE
//
int sim_calculate_size(sim_solver_fcn_ptrs *fcn_ptrs, sim_dims *dims, void *args_);
//
sim_solver *sim_assign(sim_solver_fcn_ptrs *fcn_ptrs, sim_dims *dims, void *args_, void *raw_memory);
//
sim_solver *sim_create(sim_solver_fcn_ptrs *fcn_ptrs, sim_dims *dims, void *args_);
//
int sim_solve(sim_solver *solver, sim_in *qp_in, sim_out *qp_out);

// OPTIONS BASED CONFIGURATION STRATEGY
//
int sim_calculate_submodules_size(sim_solver_config *config, sim_dims *dims);
//
void *sim_assign_submodules(sim_solver_config *config, sim_dims *dims, void *raw_memory);
//
int calculate_sim_solver_fcn_ptrs_size(sim_solver_config *config, sim_dims *dims);
//
void *assign_sim_solver_fcn_ptrs(sim_solver_config *config, sim_dims *dims, void *raw_memory);
//
void *create_sim_solver_fcn_ptrs(sim_solver_config *config, sim_dims *dims);

// EXPERT INTERFACE
//
int set_sim_solver_fcn_ptrs(sim_solver_config *config, sim_solver_fcn_ptrs *fcn_ptrs);




#ifdef __cplusplus
} /* extern "C" */
#endif

#endif  // ACADOS_C_SIM_H_<|MERGE_RESOLUTION|>--- conflicted
+++ resolved
@@ -30,11 +30,8 @@
 // acados_c
 #include "acados_c/common.h"
 #include "acados_c/external_function.h"
-<<<<<<< HEAD
 
 
-=======
->>>>>>> c5a0675c
 
 typedef enum {
     PREVIOUS,
@@ -47,15 +44,10 @@
 
 typedef struct {
     sim_solver_t sim_solver;
-<<<<<<< HEAD
     external_function_config extfun;
 } sim_solver_config;
 
 
-=======
-    external_function_config ef_config;
-} sim_solver_config;
->>>>>>> c5a0675c
 
 typedef struct {
     sim_solver_fcn_ptrs *fcn_ptrs;
