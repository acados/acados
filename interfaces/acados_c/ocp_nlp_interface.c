--- conflicted
+++ resolved
@@ -171,17 +171,12 @@
     // QP solver
     config->qp_solver = ocp_qp_config_create(plan.ocp_qp_solver_plan);
 
-<<<<<<< HEAD
+    config->regularization = ocp_nlp_reg_config_create(plan.regularization);
+
     // cost
     for (int i = 0; i <= N; ++i)
     {
         switch (plan.nlp_cost[i])
-=======
-        config->regularization = ocp_nlp_reg_config_create(plan.regularization);
-
-        // cost
-        for (int i = 0; i <= N; ++i)
->>>>>>> c4cf27bf
         {
             case LINEAR_LS:
                 ocp_nlp_cost_ls_config_initialize_default(config->cost[i]);
