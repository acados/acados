/*
 * Copyright (c) The acados authors.
 *
 * This file is part of acados.
 *
 * The 2-Clause BSD License
 *
 * Redistribution and use in source and binary forms, with or without
 * modification, are permitted provided that the following conditions are met:
 *
 * 1. Redistributions of source code must retain the above copyright notice,
 * this list of conditions and the following disclaimer.
 *
 * 2. Redistributions in binary form must reproduce the above copyright notice,
 * this list of conditions and the following disclaimer in the documentation
 * and/or other materials provided with the distribution.
 *
 * THIS SOFTWARE IS PROVIDED BY THE COPYRIGHT HOLDERS AND CONTRIBUTORS "AS IS"
 * AND ANY EXPRESS OR IMPLIED WARRANTIES, INCLUDING, BUT NOT LIMITED TO, THE
 * IMPLIED WARRANTIES OF MERCHANTABILITY AND FITNESS FOR A PARTICULAR PURPOSE
 * ARE DISCLAIMED. IN NO EVENT SHALL THE COPYRIGHT HOLDER OR CONTRIBUTORS BE
 * LIABLE FOR ANY DIRECT, INDIRECT, INCIDENTAL, SPECIAL, EXEMPLARY, OR
 * CONSEQUENTIAL DAMAGES (INCLUDING, BUT NOT LIMITED TO, PROCUREMENT OF
 * SUBSTITUTE GOODS OR SERVICES; LOSS OF USE, DATA, OR PROFITS; OR BUSINESS
 * INTERRUPTION) HOWEVER CAUSED AND ON ANY THEORY OF LIABILITY, WHETHER IN
 * CONTRACT, STRICT LIABILITY, OR TORT (INCLUDING NEGLIGENCE OR OTHERWISE)
 * ARISING IN ANY WAY OUT OF THE USE OF THIS SOFTWARE, EVEN IF ADVISED OF THE
 * POSSIBILITY OF SUCH DAMAGE.;
 */


#include "acados_c/ocp_nlp_interface.h"

// external
#include <assert.h>
#include <stdio.h>
#include <stdlib.h>
#include <string.h>
#include <ctype.h>

#include "acados/ocp_nlp/ocp_nlp_common.h"
#include "acados/ocp_nlp/ocp_nlp_cost_external.h"
#include "acados/ocp_nlp/ocp_nlp_cost_ls.h"
#include "acados/ocp_nlp/ocp_nlp_cost_nls.h"
#include "acados/ocp_nlp/ocp_nlp_cost_conl.h"
#include "acados/ocp_nlp/ocp_nlp_dynamics_cont.h"
#include "acados/ocp_nlp/ocp_nlp_dynamics_disc.h"
#include "acados/ocp_nlp/ocp_nlp_constraints_bgh.h"
#include "acados/ocp_nlp/ocp_nlp_constraints_bgp.h"
#include "acados/ocp_nlp/ocp_nlp_reg_convexify.h"
#include "acados/ocp_nlp/ocp_nlp_reg_mirror.h"
#include "acados/ocp_nlp/ocp_nlp_reg_project.h"
#include "acados/ocp_nlp/ocp_nlp_reg_project_reduc_hess.h"
#include "acados/ocp_nlp/ocp_nlp_reg_noreg.h"
#include "acados/ocp_nlp/ocp_nlp_globalization_fixed_step.h"
#include "acados/ocp_nlp/ocp_nlp_globalization_merit_backtracking.h"
#include "acados/ocp_nlp/ocp_nlp_globalization_funnel.h"
#include "acados/ocp_nlp/ocp_nlp_sqp.h"
#include "acados/ocp_nlp/ocp_nlp_sqp_rti.h"
#include "acados/ocp_nlp/ocp_nlp_ddp.h"
#include "acados/utils/mem.h"


/************************************************
* plan
************************************************/

static acados_size_t ocp_nlp_plan_calculate_size(int N)
{
    // N - number of shooting nodes
    acados_size_t bytes = sizeof(ocp_nlp_plan_t);
    bytes += N * sizeof(sim_solver_plan_t);
    bytes += (N + 1) * sizeof(ocp_nlp_cost_t);
    bytes += N * sizeof(ocp_nlp_dynamics_t);
    bytes += (N+1) * sizeof(ocp_nlp_constraints_t);
    return bytes;
}



static ocp_nlp_plan_t *ocp_nlp_plan_assign(int N, void *raw_memory)
{
    char *c_ptr = (char *) raw_memory;

    ocp_nlp_plan_t *plan = (ocp_nlp_plan_t *) c_ptr;
    c_ptr += sizeof(ocp_nlp_plan_t);

    plan->sim_solver_plan = (sim_solver_plan_t *) c_ptr;
    c_ptr += N * sizeof(sim_solver_plan_t);

    plan->nlp_cost = (ocp_nlp_cost_t *) c_ptr;
    c_ptr += (N + 1) * sizeof(ocp_nlp_cost_t);

    plan->nlp_dynamics = (ocp_nlp_dynamics_t *) c_ptr;
    c_ptr += N * sizeof(ocp_nlp_dynamics_t);

    plan->nlp_constraints = (ocp_nlp_constraints_t *) c_ptr;
    c_ptr += (N + 1) * sizeof(ocp_nlp_constraints_t);

    plan->N = N;

    return plan;
}



static void ocp_nlp_plan_initialize_default(ocp_nlp_plan_t *plan)
{
    int ii;

    int N = plan->N;

    // initialize to default value !=0 to detect empty plans
    // cost
    for (ii=0; ii <= N; ii++)
    {
        plan->nlp_cost[ii] = INVALID_COST;
    }
    // dynamics
    for (ii=0; ii < N; ii++)
    {
        plan->nlp_dynamics[ii] = INVALID_DYNAMICS;
    }
    // constraints
    for (ii=0; ii <= N; ii++)
    {
        plan->nlp_constraints[ii] = INVALID_CONSTRAINT;
    }
    // nlp solver
    plan->nlp_solver = INVALID_NLP_SOLVER;
    // qp solver
    plan->ocp_qp_solver_plan.qp_solver = INVALID_QP_SOLVER;
    // sim solver
    for (ii = 0; ii < N; ii++)
    {
        plan->sim_solver_plan[ii].sim_solver = INVALID_SIM_SOLVER;
    }

    // regularization: no reg by default
    plan->regularization = NO_REGULARIZE;

    // globalization: fixed step by default
    plan->globalization = FIXED_STEP;

    return;
}



ocp_nlp_plan_t *ocp_nlp_plan_create(int N)
{
    acados_size_t bytes = ocp_nlp_plan_calculate_size(N);
    void *ptr = acados_malloc(bytes, 1);
    assert(ptr != 0);

    ocp_nlp_plan_t *plan = ocp_nlp_plan_assign(N, ptr);

    ocp_nlp_plan_initialize_default(plan);

    return plan;
}



void ocp_nlp_plan_destroy(void* plan_)
{
    free(plan_);
}



/************************************************
* config
************************************************/

ocp_nlp_config *ocp_nlp_config_create(ocp_nlp_plan_t plan)
{
    int N = plan.N;

    /* calculate_size & malloc & assign */

    acados_size_t bytes = ocp_nlp_config_calculate_size(N);
    void *config_mem = acados_calloc(1, bytes);
    assert(config_mem != 0);
    ocp_nlp_config *config = ocp_nlp_config_assign(N, config_mem);

    /* initialize config according plan */

    // NLP solver
    switch (plan.nlp_solver)
    {
        case SQP:
            ocp_nlp_sqp_config_initialize_default(config);
            break;
        case SQP_RTI:
            ocp_nlp_sqp_rti_config_initialize_default(config);
            break;
        case DDP:
            ocp_nlp_ddp_config_initialize_default(config);
            break;
        case INVALID_NLP_SOLVER:
            printf("\nerror: ocp_nlp_config_create: forgot to initialize plan->nlp_solver\n");
            exit(1);
        default:
            printf("\nerror: ocp_nlp_config_create: unsupported plan->nlp_solver\n");
            exit(1);
    }

    // QP solver
    ocp_qp_xcond_solver_config_initialize_from_plan(plan.ocp_qp_solver_plan.qp_solver,
                                                    config->qp_solver);

    // regularization
    switch (plan.regularization)
    {
        case NO_REGULARIZE:
            ocp_nlp_reg_noreg_config_initialize_default(config->regularize);
            break;
        case MIRROR:
            ocp_nlp_reg_mirror_config_initialize_default(config->regularize);
            break;
        case PROJECT:
            ocp_nlp_reg_project_config_initialize_default(config->regularize);
            break;
        case PROJECT_REDUC_HESS:
            ocp_nlp_reg_project_reduc_hess_config_initialize_default(config->regularize);
            break;
        case CONVEXIFY:
            ocp_nlp_reg_convexify_config_initialize_default(config->regularize);
            break;
        default:
            printf("\nerror: ocp_nlp_config_create: unsupported plan->regularization\n");
            exit(1);
    }

    // globalization
    switch (plan.globalization)
    {
        case FIXED_STEP:
            ocp_nlp_globalization_fixed_step_config_initialize_default(config->globalization);
            break;
        case MERIT_BACKTRACKING:
            ocp_nlp_globalization_merit_backtracking_config_initialize_default(config->globalization);
            break;
        case FUNNEL_L1PEN_LINESEARCH:
            ocp_nlp_globalization_funnel_config_initialize_default(config->globalization);
            break;
        default:
            printf("\nerror: ocp_nlp_config_create: unsupported plan->globalization\n");
            exit(1);
    }

    // globalization
    // NLP solver
    if (plan.nlp_solver == DDP && plan.globalization == MERIT_BACKTRACKING)
    {
        config->globalization->find_acceptable_iterate = &ocp_nlp_globalization_merit_backtracking_find_acceptable_iterate_for_ddp;
        config->globalization->needs_qp_objective_value = &ocp_nlp_globalization_merit_backtracking_ddp_needs_qp_objective_value;
    }

    // cost
    for (int i = 0; i <= N; ++i)
    {
        switch (plan.nlp_cost[i])
        {
            case LINEAR_LS:
                ocp_nlp_cost_ls_config_initialize_default(config->cost[i], i);
                break;
            case NONLINEAR_LS:
                ocp_nlp_cost_nls_config_initialize_default(config->cost[i], i);
                break;
            case CONVEX_OVER_NONLINEAR:
                ocp_nlp_cost_conl_config_initialize_default(config->cost[i], i);
                break;
            case EXTERNAL:
                ocp_nlp_cost_external_config_initialize_default(config->cost[i], i);
                break;
            case INVALID_COST:
                printf("\nerror: ocp_nlp_config_create: forgot to initialize plan->nlp_cost\n");
                exit(1);
            default:
                printf("\nerror: ocp_nlp_config_create: unsupported plan->nlp_cost\n");
                exit(1);
        }
    }

    // Dynamics
    for (int i = 0; i < N; ++i)
    {
        switch (plan.nlp_dynamics[i])
        {
            case CONTINUOUS_MODEL:
                ocp_nlp_dynamics_cont_config_initialize_default(config->dynamics[i], i);
                //                config->dynamics[i]->sim_solver =
                //                sim_config_create(plan.sim_solver[i]);
                sim_solver_t solver_name = plan.sim_solver_plan[i].sim_solver;

                switch (solver_name)
                {
                    case ERK:
                        sim_erk_config_initialize_default(config->dynamics[i]->sim_solver);
                        break;
                    case IRK:
                        sim_irk_config_initialize_default(config->dynamics[i]->sim_solver);
                        break;
                    case GNSF:
                        sim_gnsf_config_initialize_default(config->dynamics[i]->sim_solver);
                        break;
                    case LIFTED_IRK:
                        sim_lifted_irk_config_initialize_default(config->dynamics[i]->sim_solver);
                        break;
                    default:
                        printf("\nerror: ocp_nlp_config_create: unsupported plan->sim_solver\n");
                        exit(1);
                }

                break;
            case DISCRETE_MODEL:
                ocp_nlp_dynamics_disc_config_initialize_default(config->dynamics[i], i);
                break;
            case INVALID_DYNAMICS:
                printf("\nerror: ocp_nlp_config_create: forgot to initialize plan->nlp_dynamics\n");
                exit(1);
            default:
                printf("\nerror: ocp_nlp_config_create: unsupported plan->nlp_dynamics\n");
                exit(1);
        }
    }

    // Constraints
    for (int i = 0; i <= N; ++i)
    {
        switch (plan.nlp_constraints[i])
        {
            case BGH:
                ocp_nlp_constraints_bgh_config_initialize_default(config->constraints[i], i);
                break;
            case BGP:
                ocp_nlp_constraints_bgp_config_initialize_default(config->constraints[i], i);
                break;
            case INVALID_CONSTRAINT:
                printf(
                    "\nerror: ocp_nlp_config_create: forgot to initialize plan->nlp_constraints\n");
                exit(1);
            default:
                printf("\nerror: ocp_nlp_config_create: unsupported plan->nlp_constraints\n");
                exit(1);
        }
    }

    return config;
}



void ocp_nlp_config_destroy(void *config_)
{
    free(config_);
}


/************************************************
* dims
************************************************/

ocp_nlp_dims *ocp_nlp_dims_create(void *config_)
{
    ocp_nlp_config *config = config_;

    acados_size_t bytes = ocp_nlp_dims_calculate_size(config);

    void *ptr = acados_calloc(1, bytes);
    assert(ptr != 0);

    ocp_nlp_dims *dims = ocp_nlp_dims_assign(config, ptr);
    dims->raw_memory = ptr;

    return dims;
}



void ocp_nlp_dims_destroy(void *dims_)
{
    ocp_nlp_dims *dims = dims_;
    free(dims->raw_memory);
}



/************************************************
* NLP inputs
************************************************/

ocp_nlp_in *ocp_nlp_in_create(ocp_nlp_config *config, ocp_nlp_dims *dims)
{
    acados_size_t bytes = ocp_nlp_in_calculate_size(config, dims);

    void *ptr = acados_calloc(1, bytes);
    assert(ptr != 0);

    ocp_nlp_in *nlp_in = ocp_nlp_in_assign(config, dims, ptr);
    nlp_in->raw_memory = ptr;

    return nlp_in;
}



void ocp_nlp_in_destroy(void *in_)
{
    ocp_nlp_in *in = in_;
    free(in->raw_memory);
}



void ocp_nlp_in_set(ocp_nlp_config *config, ocp_nlp_dims *dims, ocp_nlp_in *in, int stage,
        const char *field, void *value)
{
    if (!strcmp(field, "Ts"))
    {
        double *Ts_value = value;
        in->Ts[stage] = Ts_value[0];
    }
    else if (!strcmp(field, "parameter_values"))
    {
        double *parameter_values = value;
        for (int ii = 0; ii < dims->np[stage]; ii++)
        {
            in->parameter_values[stage][ii] = parameter_values[ii];
        }
    }
    else
    {
        printf("\nerror: ocp_nlp_in_set: field %s not available\n", field);
        exit(1);
    }
    return;
}


void ocp_nlp_in_set_params_sparse(ocp_nlp_config *config, ocp_nlp_dims *dims, ocp_nlp_in *in, int stage,
        int *idx, double *p, int n_update)
{
    for (int ii = 0; ii < n_update; ii++)
    {
        in->parameter_values[stage][idx[ii]] = p[ii];
    }

    return;
}




void ocp_nlp_in_get(ocp_nlp_config *config, ocp_nlp_dims *dims, ocp_nlp_in *in, int stage,
        const char *field, void *value)
{
    if (!strcmp(field, "Ts"))
    {
        double *Ts_value = value;
        Ts_value[0] = in->Ts[stage];
    }
    else if (!strcmp(field, "parameter_pointer"))
    {
        double **ptr = value;
        ptr[0] = in->parameter_values[stage];
    }
    else if (!strcmp(field, "p"))
    {
        double *out = (double *) value;
        for (int ii = 0; ii < dims->np[stage]; ii++)
        {
            out[ii] = in->parameter_values[stage][ii];
        }
    }
    else
    {
        printf("\nerror: ocp_nlp_in_get: field %s not available\n", field);
        exit(1);
    }
    return;
}


int ocp_nlp_dynamics_model_set(ocp_nlp_config *config, ocp_nlp_dims *dims, ocp_nlp_in *in,
        int stage, const char *field, void *value)
{
    ocp_nlp_dynamics_config *dynamics_config = config->dynamics[stage];

    dynamics_config->model_set(dynamics_config, dims->dynamics[stage], in->dynamics[stage], field, value);

    return ACADOS_SUCCESS;
}



int ocp_nlp_cost_model_set(ocp_nlp_config *config, ocp_nlp_dims *dims,
        ocp_nlp_in *in, int stage, const char *field, void *value)
{
    ocp_nlp_cost_config *cost_config = config->cost[stage];

    return cost_config->model_set(cost_config, dims->cost[stage], in->cost[stage], field, value);

}



int ocp_nlp_constraints_model_set(ocp_nlp_config *config, ocp_nlp_dims *dims,
        ocp_nlp_in *in, int stage, const char *field, void *value)
{
    // TODO: if bound is updated also update mask AND multipliers
    ocp_nlp_constraints_config *constr_config = config->constraints[stage];

    return constr_config->model_set(constr_config, dims->constraints[stage],
            in->constraints[stage], field, value);
}


int ocp_nlp_dynamics_model_set_external_param_fun(ocp_nlp_config *config, ocp_nlp_dims *dims, ocp_nlp_in *in,
        int stage, const char *field, void *ext_fun_)
{
    ocp_nlp_dynamics_config *dynamics_config = config->dynamics[stage];
    external_function_external_param_generic * ext_fun = (external_function_external_param_generic *) ext_fun_;

    ext_fun->set_param_pointer(ext_fun, in->parameter_values[stage]);

    if (dims->n_global_data > 0)
        ext_fun->set_global_data_pointer(ext_fun, in->global_data);

    dynamics_config->model_set(dynamics_config, dims->dynamics[stage], in->dynamics[stage], field, ext_fun);

    return ACADOS_SUCCESS;
}



int ocp_nlp_cost_model_set_external_param_fun(ocp_nlp_config *config, ocp_nlp_dims *dims,
        ocp_nlp_in *in, int stage, const char *field, void *ext_fun_)
{
    ocp_nlp_cost_config *cost_config = config->cost[stage];
    external_function_external_param_generic * ext_fun = (external_function_external_param_generic *) ext_fun_;

    ext_fun->set_param_pointer(ext_fun, in->parameter_values[stage]);

    if (dims->n_global_data > 0)
        ext_fun->set_global_data_pointer(ext_fun, in->global_data);

    return cost_config->model_set(cost_config, dims->cost[stage], in->cost[stage], field, ext_fun);

}



int ocp_nlp_constraints_model_set_external_param_fun(ocp_nlp_config *config, ocp_nlp_dims *dims,
        ocp_nlp_in *in, int stage, const char *field, void *ext_fun_)
{
    ocp_nlp_constraints_config *constr_config = config->constraints[stage];
    external_function_external_param_generic * ext_fun = (external_function_external_param_generic *) ext_fun_;

    ext_fun->set_param_pointer(ext_fun, in->parameter_values[stage]);

    if (dims->n_global_data > 0)
        ext_fun->set_global_data_pointer(ext_fun, in->global_data);

    return constr_config->model_set(constr_config, dims->constraints[stage],
            in->constraints[stage], field, ext_fun);
}



void ocp_nlp_constraints_model_get(ocp_nlp_config *config, ocp_nlp_dims *dims,
        ocp_nlp_in *in, int stage, const char *field, void *value)
{
    ocp_nlp_constraints_config *constr_config = config->constraints[stage];

    constr_config->model_get(constr_config, dims->constraints[stage],
            in->constraints[stage], field, value);
    return;
}




/************************************************
* out
************************************************/

ocp_nlp_out *ocp_nlp_out_create(ocp_nlp_config *config, ocp_nlp_dims *dims)
{
    acados_size_t bytes = ocp_nlp_out_calculate_size(config, dims);

    void *ptr = acados_calloc(1, bytes);
    assert(ptr != 0);

    ocp_nlp_out *nlp_out = ocp_nlp_out_assign(config, dims, ptr);
    nlp_out->raw_memory = ptr;

    return nlp_out;
}



void ocp_nlp_out_destroy(void *out_)
{
    ocp_nlp_out *out = out_;
    free(out->raw_memory);
}



void ocp_nlp_out_set(ocp_nlp_config *config, ocp_nlp_dims *dims, ocp_nlp_out *out,
        int stage, const char *field, void *value)
{
    double *double_values = value;
    if (!strcmp(field, "x"))
    {
        blasfeo_pack_dvec(dims->nx[stage], double_values, 1, &out->ux[stage], dims->nu[stage]);
    }
    else if (!strcmp(field, "u"))
    {
        blasfeo_pack_dvec(dims->nu[stage], double_values, 1, &out->ux[stage], 0);
    }
    else if (!strcmp(field, "sl"))
    {
        blasfeo_pack_dvec(dims->ns[stage], double_values, 1, &out->ux[stage],
                            dims->nu[stage] + dims->nx[stage]);
    }
    else if (!strcmp(field, "su"))
    {
        blasfeo_pack_dvec(dims->ns[stage], double_values, 1, &out->ux[stage],
                            dims->nu[stage] + dims->nx[stage] + dims->ns[stage]);
    }
    else if (!strcmp(field, "pi"))
    {
        blasfeo_pack_dvec(dims->nx[stage+1], double_values, 1, &out->pi[stage], 0);
    }
    else if (!strcmp(field, "lam"))
    {
<<<<<<< HEAD
        // TODO update mask
        double *double_values = value;
=======
>>>>>>> d7880df8
        blasfeo_pack_dvec(2*dims->ni[stage], double_values, 1, &out->lam[stage], 0);
    }
    else if (!strcmp(field, "z"))
    {
        blasfeo_pack_dvec(dims->nz[stage], double_values, 1, &out->z[stage], 0);
    }
    else
    {
        printf("\nerror: ocp_nlp_out_set: field %s not available\n", field);
        exit(1);
    }
}


void ocp_nlp_out_set_values_to_zero(ocp_nlp_config *config, ocp_nlp_dims *dims, ocp_nlp_out *out)
{
    int N = dims->N;
    for (int i = 0; i<=N; i++)
    {
        blasfeo_dvecse(dims->nv[i], 0.0, &out->ux[i], 0);
        blasfeo_dvecse(dims->nz[i], 0.0, &out->z[i], 0);
        blasfeo_dvecse(dims->nx[i+1], 0.0, &out->pi[i], 0);
        blasfeo_dvecse(2*dims->ni[i], 0.0, &out->lam[i], 0);
    }
}


void ocp_nlp_out_get(ocp_nlp_config *config, ocp_nlp_dims *dims, ocp_nlp_out *out,
        int stage, const char *field, void *value)
{
    if (!strcmp(field, "x"))
    {
        double *double_values = value;
        blasfeo_unpack_dvec(dims->nx[stage], &out->ux[stage], dims->nu[stage], double_values, 1);
    }
    else if (!strcmp(field, "u"))
    {
        double *double_values = value;
        blasfeo_unpack_dvec(dims->nu[stage], &out->ux[stage], 0, double_values, 1);
    }
    else if (!strcmp(field, "sl"))
    {
        double *double_values = value;
        blasfeo_unpack_dvec(dims->ns[stage], &out->ux[stage],
             dims->nu[stage] + dims->nx[stage], double_values, 1);
    }
    else if (!strcmp(field, "su"))
    {
        double *double_values = value;
        blasfeo_unpack_dvec(dims->ns[stage], &out->ux[stage],
             dims->nu[stage] + dims->nx[stage] + dims->ns[stage], double_values, 1);
    }
    else if (!strcmp(field, "z"))
    {
        double *double_values = value;
        blasfeo_unpack_dvec(dims->nz[stage], &out->z[stage], 0, double_values, 1);
    }
    else if (!strcmp(field, "pi"))
    {
        double *double_values = value;
        blasfeo_unpack_dvec(dims->nx[stage+1], &out->pi[stage], 0, double_values, 1);
    }
    else if (!strcmp(field, "lam"))
    {
        double *double_values = value;
        blasfeo_unpack_dvec(2*dims->ni[stage], &out->lam[stage], 0, double_values, 1);
    }
    else if ((!strcmp(field, "kkt_norm_inf")) || (!strcmp(field, "kkt_norm")))
    {
        double *double_values = value;
        double_values[0] = out->inf_norm_res;
    }
    else
    {
        printf("\nerror: ocp_nlp_out_get: field %s not available\n", field);
        exit(1);
    }
}


int ocp_nlp_dims_get_total_from_attr(ocp_nlp_config *config, ocp_nlp_dims *dims, const char *field)
{
    int N = dims->N;

    int size = 0;
    int stage;
    if (!strcmp(field, "x"))
    {
        for (stage = 0; stage < N+1; stage++)
        {
            size += dims->nx[stage];
        }
    }
    else if (!strcmp(field, "u"))
    {
        for (stage = 0; stage < N; stage++)
        {
            size += dims->nu[stage];
        }
    }
    else if (!strcmp(field, "sl") || !strcmp(field, "su"))
    {
        for (stage = 0; stage < N+1; stage++)
        {
            size += dims->ns[stage];
        }
    }
    else if (!strcmp(field, "s"))
    {
        for (stage = 0; stage < N+1; stage++)
        {
            size += 2*dims->ns[stage];
        }
    }
    else if (!strcmp(field, "z"))
    {
        for (stage = 0; stage < N+1; stage++)
        {
            size += dims->nz[stage];
        }
    }
    else if (!strcmp(field, "pi"))
    {
        for (stage = 0; stage < N; stage++)
        {
            size += dims->nx[stage+1];
        }
    }
    else if (!strcmp(field, "lam"))
    {
        for (stage = 0; stage < N+1; stage++)
        {
            size += 2*dims->ni[stage];
        }
    }
    return size;
}



int ocp_nlp_dims_get_from_attr(ocp_nlp_config *config, ocp_nlp_dims *dims, ocp_nlp_out *out,
        int stage, const char *field)
{
    int dims_value = -1;

    // ocp_nlp_dims
    if (!strcmp(field, "x") || !strcmp(field, "nx"))
    {
        return dims->nx[stage];
    }
    else if (!strcmp(field, "pi"))
    {
        return dims->nx[stage+1];
    }
    else if (!strcmp(field, "u") || !strcmp(field, "nu"))
    {
        return dims->nu[stage];
    }
    else if (!strcmp(field, "z") || !strcmp(field, "nz"))
    {
        return dims->nz[stage];
    }
    else if (!strcmp(field, "p") || !strcmp(field, "np"))
    {
        return dims->np[stage];
    }
    else if (!strcmp(field, "p_global") || !strcmp(field, "np_global"))
    {
        return dims->np_global;
    }
    else if (!strcmp(field, "lam"))
    {
        return 2*dims->ni[stage];
    }
    else if (!strcmp(field, "sl") || !strcmp(field, "su") || !strcmp(field, "s") ||
             !strcmp(field, "zl") || !strcmp(field, "zu") || !strcmp(field, "cost_z") ||
             !strcmp(field, "Zl") || !strcmp(field, "Zu") || !strcmp(field, "cost_Z"))
    {
        return dims->ns[stage];
    }
    // ocp nlp dynamics
    else if (!strcmp(field, "init_gnsf_phi"))
    {
        config->dynamics[stage]->dims_get(config->dynamics[stage], dims->dynamics[stage],
                                                    "gnsf_nout", &dims_value);
        return dims_value;
    }
    else if (!strcmp(field, "xdot_guess"))
    {
        config->dynamics[stage]->dims_get(config->dynamics[stage], dims->dynamics[stage],
                                                    "nx", &dims_value);
        return dims_value;
    }
    else if (!strcmp(field, "z_guess"))
    {
        config->dynamics[stage]->dims_get(config->dynamics[stage], dims->dynamics[stage],
                                                    "nz", &dims_value);
        return dims_value;
    }
    // ocp_nlp_constraints_dims
    else if (!strcmp(field, "lbx") || !strcmp(field, "ubx") || !strcmp(field, "nbx"))
    {
        config->constraints[stage]->dims_get(config->constraints[stage], dims->constraints[stage],
                                            "nbx", &dims_value);
        return dims_value;
    }
    else if (!strcmp(field, "lbu") || !strcmp(field, "ubu") || !strcmp(field, "nbu"))
    {
        config->constraints[stage]->dims_get(config->constraints[stage], dims->constraints[stage],
                                            "nbu", &dims_value);
        return dims_value;
    }
    else if (!strcmp(field, "lg") || !strcmp(field, "ug") || !strcmp(field, "ng"))
    {
        config->constraints[stage]->dims_get(config->constraints[stage], dims->constraints[stage],
                                            "ng", &dims_value);
        return dims_value;
    }
    else if (!strcmp(field, "lh") || !strcmp(field, "uh") || !strcmp(field, "nh"))
    {
        config->constraints[stage]->dims_get(config->constraints[stage], dims->constraints[stage],
                                            "nh", &dims_value);
        return dims_value;
    }
    // ocp_nlp_cost_dims
    else if (!strcmp(field, "y_ref") || !strcmp(field, "yref") || !strcmp(field, "ny"))
    {
        config->cost[stage]->dims_get(config->cost[stage], dims->cost[stage],
                                            "ny", &dims_value);
        return dims_value;
    }
    else
    {
        printf("\nerror: ocp_nlp_dims_get_from_attr: field %s not available\n", field);
        exit(1);
    }
}


void ocp_nlp_constraint_dims_get_from_attr(ocp_nlp_config *config, ocp_nlp_dims *dims, ocp_nlp_out *out,
        int stage, const char *field, int *dims_out)
{
    // vectors first
    dims_out[1] = 0;
    // ocp_nlp_constraints_dims
    if (!strcmp(field, "lbx") || !strcmp(field, "ubx") || !strcmp(field, "nbx"))
    {
        config->constraints[stage]->dims_get(config->constraints[stage], dims->constraints[stage],
                                            "nbx", &dims_out[0]);
        return;
    }
    else if (!strcmp(field, "uphi") || !strcmp(field, "nphi"))
    {
        config->constraints[stage]->dims_get(config->constraints[stage], dims->constraints[stage],
                                            "nphi", &dims_out[0]);
        return;
    }
    else if (!strcmp(field, "lbu") || !strcmp(field, "ubu") || !strcmp(field, "nbu"))
    {
        config->constraints[stage]->dims_get(config->constraints[stage], dims->constraints[stage],
                                            "nbu", &dims_out[0]);
        return;
    }
    else if (!strcmp(field, "lg") || !strcmp(field, "ug") || !strcmp(field, "ng"))
    {
        config->constraints[stage]->dims_get(config->constraints[stage], dims->constraints[stage],
                                            "ng", &dims_out[0]);
        return;
    }
    else if (!strcmp(field, "lh") || !strcmp(field, "uh") || !strcmp(field, "nh"))
    {
        config->constraints[stage]->dims_get(config->constraints[stage], dims->constraints[stage],
                                            "nh", &dims_out[0]);
        return;
    }
    // matrices
    else if (!strcmp(field, "C"))
    {
        config->constraints[stage]->dims_get(config->constraints[stage], dims->constraints[stage],
                "ng", &dims_out[0]);

        dims_out[1] = dims->nx[stage];

        return;
    }
    else if (!strcmp(field, "D"))
    {
        config->constraints[stage]->dims_get(config->constraints[stage], dims->constraints[stage],
                "ng", &dims_out[0]);

        dims_out[1] = dims->nu[stage];

        return;
    }
    else
    {
        printf("\nerror: ocp_nlp_constraint_dims_get_from_attr: field %s not available\n", field);
        exit(1);
    }
}


void ocp_nlp_qp_dims_get_from_attr(ocp_nlp_config *config, ocp_nlp_dims *dims, ocp_nlp_out *out,
        int stage, const char *field, int *dims_out)
{
    // only matrices here matrices
    // dynamics
    if (!strcmp(field, "A"))
    {
        dims_out[0] = dims->nx[stage+1];
        dims_out[1] = dims->nx[stage];
    }
    else if (!strcmp(field, "B"))
    {
        dims_out[0] = dims->nx[stage+1];
        dims_out[1] = dims->nu[stage];
    }
    else if (!strcmp(field, "b"))
    {
        dims_out[0] = 1;
        dims_out[1] = dims->nx[stage+1];
    }
    else if (!strcmp(field, "Q") || !strcmp(field, "P"))
    {
        dims_out[0] = dims->nx[stage];
        dims_out[1] = dims->nx[stage];
    }
    else if (!strcmp(field, "R") || !strcmp(field, "Lr"))
    {
        dims_out[0] = dims->nu[stage];
        dims_out[1] = dims->nu[stage];
    }
    else if (!strcmp(field, "S") || !strcmp(field, "K"))
    {
        dims_out[0] = dims->nu[stage];
        dims_out[1] = dims->nx[stage];
    }
    else if (!strcmp(field, "r"))
    {
        dims_out[0] = 1;
        dims_out[1] = dims->nu[stage];
    }
    else if (!strcmp(field, "q"))
    {
        dims_out[0] = 1;
        dims_out[1] = dims->nx[stage];
    }
    else if (!strcmp(field, "zl") || !strcmp(field, "zu") || !strcmp(field, "Zl") || !strcmp(field, "Zu")  || !strcmp(field, "idxs"))
    {
        config->qp_solver->dims_get(config->qp_solver, dims->qp_solver, stage, "ns", &dims_out[0]);
        dims_out[1] = 1;
    }
    else if (!strcmp(field, "p"))
    {
        dims_out[0] = dims->nx[stage];
        dims_out[1] = 1;
    }
    // constraints
    else if (!strcmp(field, "C"))
    {
        config->qp_solver->dims_get(config->qp_solver, dims->qp_solver, stage, "ng", &dims_out[0]);
        dims_out[1] = dims->nx[stage];
    }
    else if (!strcmp(field, "D"))
    {
        config->qp_solver->dims_get(config->qp_solver, dims->qp_solver, stage, "ng", &dims_out[0]);
        dims_out[1] = dims->nu[stage];
    }
    else if (!strcmp(field, "lg"))
    {
        config->qp_solver->dims_get(config->qp_solver, dims->qp_solver, stage, "ng", &dims_out[0]);
        dims_out[1] = 1;
    }
    else if (!strcmp(field, "ug"))
    {
        config->qp_solver->dims_get(config->qp_solver, dims->qp_solver, stage, "ng", &dims_out[0]);
        dims_out[1] = 1;
    }
    else if (!strcmp(field, "lbx") || !strcmp(field, "ubx") || !strcmp(field, "idxbx"))
    {
        config->qp_solver->dims_get(config->qp_solver, dims->qp_solver, stage, "nbx", &dims_out[0]);
        dims_out[1] = 1;
    }
    else if (!strcmp(field, "lbu") || !strcmp(field, "ubu") || !strcmp(field, "idxbu"))
    {
        config->qp_solver->dims_get(config->qp_solver, dims->qp_solver, stage, "nbu", &dims_out[0]);
        dims_out[1] = 1;
    }
    else if (!strcmp(field, "idxb"))
    {
        int tmp_int;
        config->qp_solver->dims_get(config->qp_solver, dims->qp_solver, stage, "nbu", &dims_out[0]);
        config->qp_solver->dims_get(config->qp_solver, dims->qp_solver, stage, "nbx", &tmp_int);
        dims_out[0] += tmp_int;
        dims_out[1] = 1;
    }
    else if (!strcmp(field, "pcond_R"))
    {
        config->qp_solver->dims_get(config->qp_solver, dims->qp_solver, stage, "pcond_nu", &dims_out[0]);
        config->qp_solver->dims_get(config->qp_solver, dims->qp_solver, stage, "pcond_nu", &dims_out[1]);
    }
    else if (!strcmp(field, "pcond_Q"))
    {
        config->qp_solver->dims_get(config->qp_solver, dims->qp_solver, stage, "pcond_nx", &dims_out[0]);
        config->qp_solver->dims_get(config->qp_solver, dims->qp_solver, stage, "pcond_nx", &dims_out[1]);
    }
    else if (!strcmp(field, "pcond_S"))
    {
        config->qp_solver->dims_get(config->qp_solver, dims->qp_solver, stage, "pcond_nu", &dims_out[0]);
        config->qp_solver->dims_get(config->qp_solver, dims->qp_solver, stage, "pcond_nx", &dims_out[1]);
    }
    else
    {
        printf("\nerror: ocp_nlp_qp_dims_get_from_attr: field %s not available\n", field);
        exit(1);
    }
}


void ocp_nlp_cost_dims_get_from_attr(ocp_nlp_config *config, ocp_nlp_dims *dims, ocp_nlp_out *out,
        int stage, const char *field, int *dims_out)
{
    // vectors first
    dims_out[1] = 0;
    if (!strcmp(field, "y_ref") || !strcmp(field, "yref"))
    {
        config->cost[stage]->dims_get(config->cost[stage], dims->cost[stage],
                                            "ny", &dims_out[0]);
    }
    else if (!strcmp(field, "Zl"))
    {
        dims_out[0] = dims->ns[stage];
    }
    else if (!strcmp(field, "Zu"))
    {
        dims_out[0] = dims->ns[stage];
    }
    else if (!strcmp(field, "zl"))
    {
        dims_out[0] = dims->ns[stage];
    }
    else if (!strcmp(field, "zu"))
    {
        dims_out[0] = dims->ns[stage];
    }
    // matrices
    else if (!strcmp(field, "W"))
    {
        config->cost[stage]->dims_get(config->cost[stage], dims->cost[stage],
                                            "ny", &dims_out[0]);

        config->cost[stage]->dims_get(config->cost[stage], dims->cost[stage],
                                            "ny", &dims_out[1]);
    }
    else if (!strcmp(field, "Vx"))
    {
        config->cost[stage]->dims_get(config->cost[stage], dims->cost[stage],
                                            "ny", &dims_out[0]);
        dims_out[1] = dims->nx[stage];
    }
    else if (!strcmp(field, "Vu"))
    {
        config->cost[stage]->dims_get(config->cost[stage], dims->cost[stage],
                                            "ny", &dims_out[0]);
        dims_out[1] = dims->nu[stage];
    }
    else if (!strcmp(field, "Vz"))
    {
        config->cost[stage]->dims_get(config->cost[stage], dims->cost[stage],
                                            "ny", &dims_out[0]);
        dims_out[1] = dims->nz[stage];
    }
    else if (!strcmp(field, "ext_cost_num_hess"))
    {
        dims_out[0] = dims->nx[stage] + dims->nu[stage];
        dims_out[1] = dims->nx[stage] + dims->nu[stage];
    }
    else if (!strcmp(field, "scaling"))
    {
        dims_out[0] = 1;
    }
    else
    {
        printf("\nerror: ocp_nlp_cost_dims_get_from_attr: field %s not available\n", field);
        exit(1);
    }
    return;
}

/************************************************
* opts
************************************************/

void *ocp_nlp_solver_opts_create(ocp_nlp_config *config, ocp_nlp_dims *dims)
{
    acados_size_t bytes = config->opts_calculate_size(config, dims);

    void *ptr = acados_calloc(1, bytes);
    assert(ptr != 0);

    void *opts = config->opts_assign(config, dims, ptr);

    config->opts_initialize_default(config, dims, opts);

    return opts;
}



void ocp_nlp_solver_opts_set(ocp_nlp_config *config, void *opts_, const char *field, void *value)
{
    config->opts_set(config, opts_, field, value);
}


// void ocp_nlp_solver_opts_get(ocp_nlp_config *config, void *opts_, const char *field, void *value)
// {
//     config->opts_get(config, opts_, field, value);
// }


void ocp_nlp_solver_opts_set_at_stage(ocp_nlp_config *config, void *opts_, int stage, const char *field, void *value)
{
    config->opts_set_at_stage(config, opts_, stage, field, value);
}


void ocp_nlp_solver_opts_destroy(void *opts)
{
    free(opts);
}



/************************************************
* solver
************************************************/

static acados_size_t ocp_nlp_calculate_size(ocp_nlp_config *config, ocp_nlp_dims *dims, void *opts_, ocp_nlp_in *nlp_in)
{
    acados_size_t bytes = sizeof(ocp_nlp_solver);

    bytes += config->memory_calculate_size(config, dims, opts_, nlp_in);
    bytes += config->workspace_calculate_size(config, dims, opts_, nlp_in);

    return bytes;
}



static ocp_nlp_solver *ocp_nlp_assign(ocp_nlp_config *config, ocp_nlp_dims *dims,
                                      void *opts_, ocp_nlp_in *nlp_in, void *raw_memory)
{
    char *c_ptr = (char *) raw_memory;

    ocp_nlp_solver *solver = (ocp_nlp_solver *) c_ptr;
    c_ptr += sizeof(ocp_nlp_solver);

    solver->config = config;
    solver->dims = dims;
    solver->opts = opts_;

    solver->mem = config->memory_assign(config, dims, opts_, nlp_in, c_ptr);
    // printf("\nsolver->mem %p", solver->mem);
    c_ptr += config->memory_calculate_size(config, dims, opts_, nlp_in);

    solver->work = (void *) c_ptr;
    c_ptr += config->workspace_calculate_size(config, dims, opts_, nlp_in);

    assert((char *) raw_memory + ocp_nlp_calculate_size(config, dims, opts_, nlp_in) == c_ptr);

    return solver;
}



ocp_nlp_solver *ocp_nlp_solver_create(ocp_nlp_config *config, ocp_nlp_dims *dims, void *opts_, ocp_nlp_in *nlp_in)
{
    config->opts_update(config, dims, opts_);

    acados_size_t bytes = ocp_nlp_calculate_size(config, dims, opts_, nlp_in);

    void *ptr = acados_calloc(1, bytes);
    assert(ptr != 0);

    ocp_nlp_solver *solver = ocp_nlp_assign(config, dims, opts_, nlp_in, ptr);

    return solver;
}


void ocp_nlp_solver_destroy(ocp_nlp_solver *solver)
{
    solver->config->terminate(solver->config, solver->mem, solver->work);
    free(solver);
}


void ocp_nlp_solver_reset_qp_memory(ocp_nlp_solver *solver, ocp_nlp_in *nlp_in, ocp_nlp_out *nlp_out)
{
    solver->config->memory_reset_qp_solver(solver->config, solver->dims, nlp_in, nlp_out,
                                    solver->opts, solver->mem, solver->work);
}


int ocp_nlp_solve(ocp_nlp_solver *solver, ocp_nlp_in *nlp_in, ocp_nlp_out *nlp_out)
{
    return solver->config->evaluate(solver->config, solver->dims, nlp_in, nlp_out,
                                    solver->opts, solver->mem, solver->work);
}



int ocp_nlp_precompute(ocp_nlp_solver *solver, ocp_nlp_in *nlp_in, ocp_nlp_out *nlp_out)
{
    return solver->config->precompute(solver->config, solver->dims, nlp_in, nlp_out,
                                      solver->opts, solver->mem, solver->work);
}



void ocp_nlp_eval_param_sens(ocp_nlp_solver *solver, char *field, int stage, int index,
                             ocp_nlp_out *sens_nlp_out)
{
    solver->config->eval_param_sens(solver->config, solver->dims, solver->opts, solver->mem,
                                    solver->work, field, stage, index, sens_nlp_out);
    return;
}

void ocp_nlp_eval_lagrange_grad_p(ocp_nlp_solver *solver, ocp_nlp_in *nlp_in, const char *field, double *out)
{
    solver->config->eval_lagr_grad_p(solver->config, solver->dims, nlp_in, solver->opts, solver->mem, solver->work, field, out);
}


void ocp_nlp_eval_residuals(ocp_nlp_solver *solver, ocp_nlp_in *nlp_in, ocp_nlp_out *nlp_out)
{
    ocp_nlp_config *config = solver->config;
    ocp_nlp_memory *nlp_mem;
    config->get(config, solver->dims, solver->mem, "nlp_mem", &nlp_mem);

    ocp_nlp_res_compute(solver->dims, nlp_in, nlp_out, nlp_mem->nlp_res, nlp_mem);
}


void ocp_nlp_eval_cost(ocp_nlp_solver *solver, ocp_nlp_in *nlp_in, ocp_nlp_out *nlp_out)
{
    ocp_nlp_config *config = solver->config;
    ocp_nlp_memory *nlp_mem;
    ocp_nlp_opts *nlp_opts;
    ocp_nlp_workspace *nlp_work;
    ocp_nlp_dims *dims = solver->dims;

    config->get(config, solver->dims, solver->mem, "nlp_mem", &nlp_mem);
    config->opts_get(config, solver->dims, solver->opts, "nlp_opts", &nlp_opts);
    config->work_get(config, solver->dims, solver->work, "nlp_work", &nlp_work);

    ocp_nlp_cost_compute(config, dims, nlp_in, nlp_out, nlp_opts, nlp_mem, nlp_work);
}


void ocp_nlp_eval_params_jac(ocp_nlp_solver *solver, ocp_nlp_in *nlp_in, ocp_nlp_out *nlp_out)
{
    ocp_nlp_config *config = solver->config;
    ocp_nlp_memory *nlp_mem;
    ocp_nlp_opts *nlp_opts;
    ocp_nlp_workspace *nlp_work;
    ocp_nlp_dims *dims = solver->dims;

    config->get(config, solver->dims, solver->mem, "nlp_mem", &nlp_mem);
    config->opts_get(config, solver->dims, solver->opts, "nlp_opts", &nlp_opts);
    config->work_get(config, solver->dims, solver->work, "nlp_work", &nlp_work);

    ocp_nlp_params_jac_compute(config, dims, nlp_in, nlp_opts, nlp_mem, nlp_work);
}


void ocp_nlp_eval_solution_sens_adj_p(ocp_nlp_solver *solver, ocp_nlp_in *nlp_in, ocp_nlp_out *sens_nlp_out, const char *field, int stage, double *out)
{
    solver->config->eval_solution_sens_adj_p(solver->config, solver->dims, solver->opts, solver->mem, solver->work, sens_nlp_out, field, stage, out);
}


void ocp_nlp_get(ocp_nlp_solver *solver, const char *field, void *return_value_)
{
    solver->config->get(solver->config, solver->dims, solver->mem, field, return_value_);
}



void ocp_nlp_get_at_stage(ocp_nlp_solver *solver, int stage, const char *field, void *value)
{
    ocp_nlp_dims *dims = solver->dims;
    ocp_nlp_config *config = solver->config;
    ocp_nlp_memory *nlp_mem;
    config->get(config, dims, solver->mem, "nlp_mem", &nlp_mem);

    if (!strcmp(field, "A"))
    {
        double *double_values = value;
        d_ocp_qp_get_A(stage, nlp_mem->qp_in, double_values);
    }
    else if (!strcmp(field, "B"))
    {
        double *double_values = value;
        d_ocp_qp_get_B(stage, nlp_mem->qp_in, double_values);
    }
    else if (!strcmp(field, "b"))
    {
        double *double_values = value;
        d_ocp_qp_get_b(stage, nlp_mem->qp_in, double_values);
    }
    else if (!strcmp(field, "Q"))
    {
        double *double_values = value;
        d_ocp_qp_get_Q(stage, nlp_mem->qp_in, double_values);
    }
    else if (!strcmp(field, "R"))
    {
        double *double_values = value;
        d_ocp_qp_get_R(stage, nlp_mem->qp_in, double_values);
    }
    else if (!strcmp(field, "S"))
    {
        double *double_values = value;
        d_ocp_qp_get_S(stage, nlp_mem->qp_in, double_values);
    }
    else if (!strcmp(field, "r"))
    {
        double *double_values = value;
        d_ocp_qp_get_r(stage, nlp_mem->qp_in, double_values);
    }
    else if (!strcmp(field, "q"))
    {
        double *double_values = value;
        d_ocp_qp_get_q(stage, nlp_mem->qp_in, double_values);
    }
    else if (!strcmp(field, "lbx"))
    {
        double *double_values = value;
        d_ocp_qp_get_lbx(stage, nlp_mem->qp_in, double_values);
    }
    else if (!strcmp(field, "ubx"))
    {
        double *double_values = value;
        d_ocp_qp_get_ubx(stage, nlp_mem->qp_in, double_values);
    }
    else if (!strcmp(field, "lbu"))
    {
        double *double_values = value;
        d_ocp_qp_get_lbu(stage, nlp_mem->qp_in, double_values);
    }
    else if (!strcmp(field, "ubu"))
    {
        double *double_values = value;
        d_ocp_qp_get_ubu(stage, nlp_mem->qp_in, double_values);
    }
    else if (!strcmp(field, "C"))
    {
        double *double_values = value;
        d_ocp_qp_get_C(stage, nlp_mem->qp_in, double_values);
    }
    else if (!strcmp(field, "D"))
    {
        double *double_values = value;
        d_ocp_qp_get_D(stage, nlp_mem->qp_in, double_values);
    }
    else if (!strcmp(field, "lg"))
    {
        double *double_values = value;
        d_ocp_qp_get_lg(stage, nlp_mem->qp_in, double_values);
    }
    else if (!strcmp(field, "ug"))
    {
        double *double_values = value;
        d_ocp_qp_get_ug(stage, nlp_mem->qp_in, double_values);
    }
    else if (!strcmp(field, "zl"))
    {
        double *double_values = value;
        d_ocp_qp_get_zl(stage, nlp_mem->qp_in, double_values);
    }
    else if (!strcmp(field, "zu"))
    {
        double *double_values = value;
        d_ocp_qp_get_zu(stage, nlp_mem->qp_in, double_values);
    }
    else if (!strcmp(field, "Zl"))
    {
        double *double_values = value;
        d_ocp_qp_get_Zl(stage, nlp_mem->qp_in, double_values);
    }
    else if (!strcmp(field, "Zu"))
    {
        double *double_values = value;
        d_ocp_qp_get_Zu(stage, nlp_mem->qp_in, double_values);
    }
    else if (!strcmp(field, "idxs"))
    {
        int *int_values = value;
        d_ocp_qp_get_idxs(stage, nlp_mem->qp_in, int_values);
    }
    else if (!strcmp(field, "idxb"))
    {
        int *int_values = value;
        d_ocp_qp_get_idxb(stage, nlp_mem->qp_in, int_values);
    }
    else if (!strcmp(field, "P") || !strcmp(field, "K") || !strcmp(field, "Lr") || !strcmp(field, "p"))
    {
        ocp_nlp_opts *nlp_opts;
        config->opts_get(config, dims, solver->opts, "nlp_opts", &nlp_opts);

        ocp_qp_xcond_solver_config *xcond_solver_config = config->qp_solver;

        int size1 = 0;
        int size2 = 0;
        if (!strcmp(field, "P"))
        {
            size1 = dims->nx[stage];
            size2 = dims->nx[stage];
        }
        else if (!strcmp(field, "K"))
        {
            size1 = dims->nu[stage];
            size2 = dims->nx[stage];
        }
        else if (!strcmp(field, "p"))
        {
            size1 = dims->nx[stage];
            size2 = 1;
        }
        else if (!strcmp(field, "Lr"))
        {
            size1 = dims->nu[stage];
            size2 = dims->nu[stage];
        }
        xcond_solver_config->solver_get(xcond_solver_config, nlp_mem->qp_in, nlp_mem->qp_out, nlp_opts->qp_solver_opts, nlp_mem->qp_solver_mem, field, stage, value, size1, size2);
    }
    else if (!strcmp(field, "pcond_Q"))
    {
        ocp_qp_in *pcond_qp_in;
        ocp_nlp_get(solver, "qp_xcond_in", &pcond_qp_in);
        d_ocp_qp_get_Q(stage, pcond_qp_in, value);
    }
    else if (!strcmp(field, "pcond_R"))
    {
        ocp_qp_in *pcond_qp_in;
        ocp_nlp_get(solver, "qp_xcond_in", &pcond_qp_in);
        d_ocp_qp_get_R(stage, pcond_qp_in, value);
    }
    else if (!strcmp(field, "pcond_S"))
    {
        ocp_qp_in *pcond_qp_in;
        ocp_nlp_get(solver, "qp_xcond_in", &pcond_qp_in);
        d_ocp_qp_get_S(stage, pcond_qp_in, value);
    }
    else
    {
        printf("\nerror: ocp_nlp_get_at_stage: field %s not available\n", field);
        exit(1);
    }
}


void ocp_nlp_get_from_iterate(ocp_nlp_solver *solver, int iter, int stage, const char *field, void *value)
{
    ocp_nlp_config *config = solver->config;
    ocp_nlp_memory *nlp_mem;
    ocp_nlp_dims *dims = solver->dims;

    config->get(config, solver->dims, solver->mem, "nlp_mem", &nlp_mem);

    ocp_nlp_opts *nlp_opts;
    config->opts_get(config, solver->dims, solver->opts, "nlp_opts", &nlp_opts);

    if (!nlp_opts->store_iterates)
    {
        printf("\nerror: ocp_nlp_get_from_iterate: store_iterates needs to be set to true in order to get iterates.\n");
        exit(1);
    }
    ocp_nlp_out_get(config, dims, nlp_mem->iterates[iter], stage, field, value);
}



void ocp_nlp_get_all(ocp_nlp_solver *solver, ocp_nlp_in *in, ocp_nlp_out *out, const char *field, void *value)
{
    ocp_nlp_dims *dims = solver->dims;

    double *double_values = value;
    int tmp_offset = 0;
    int N = dims->N;
    int tmp_int, stage;

    if (!strcmp(field, "x"))
    {
        for (stage = 0; stage < N+1; stage++)
        {
            tmp_int = dims->nx[stage];
            blasfeo_unpack_dvec(tmp_int, &out->ux[stage], dims->nu[stage], (double_values + tmp_offset), 1);
            tmp_offset += tmp_int;
        }
    }
    else if (!strcmp(field, "u"))
    {
        for (stage = 0; stage < N; stage++)
        {
            tmp_int = dims->nu[stage];
            blasfeo_unpack_dvec(tmp_int, &out->ux[stage], 0, (double_values + tmp_offset), 1);
            tmp_offset += tmp_int;
        }
    }
    else if (!strcmp(field, "sl"))
    {
        for (stage = 0; stage < N+1; stage++)
        {
            tmp_int = dims->ns[stage];
            blasfeo_unpack_dvec(tmp_int, &out->ux[stage], dims->nu[stage] + dims->nx[stage], (double_values + tmp_offset), 1);
            tmp_offset += tmp_int;
        }
    }
    else if (!strcmp(field, "su"))
    {
        for (stage = 0; stage < N+1; stage++)
        {
            tmp_int = dims->ns[stage];
            blasfeo_unpack_dvec(tmp_int, &out->ux[stage], dims->nu[stage] + dims->nx[stage] + dims->ns[stage],
                                (double_values + tmp_offset), 1);
            tmp_offset += tmp_int;
        }
    }
    else if (!strcmp(field, "s"))
    {
        for (stage = 0; stage < N+1; stage++)
        {
            tmp_int = 2*dims->ns[stage];
            blasfeo_unpack_dvec(tmp_int, &out->ux[stage], dims->nu[stage] + dims->nx[stage],
                                (double_values + tmp_offset), 1);
            tmp_offset += tmp_int;
        }
    }
    else if (!strcmp(field, "z"))
    {
        for (stage = 0; stage < N; stage++)
        {
            tmp_int = dims->nz[stage];
            blasfeo_unpack_dvec(tmp_int, &out->z[stage], 0, (double_values + tmp_offset), 1);
            tmp_offset += tmp_int;
        }
    }
    else if (!strcmp(field, "pi"))
    {
        for (stage = 0; stage < N; stage++)
        {
            tmp_int = dims->nx[stage+1];
            blasfeo_unpack_dvec(tmp_int, &out->pi[stage], 0, (double_values + tmp_offset), 1);
            tmp_offset += tmp_int;
        }
    }
    else if (!strcmp(field, "lam"))
    {
        for (stage = 0; stage < N+1; stage++)
        {
            tmp_int = 2*dims->ni[stage];
            blasfeo_unpack_dvec(tmp_int, &out->lam[stage], 0, (double_values + tmp_offset), 1);
            tmp_offset += tmp_int;
        }
    }
    else
    {
        printf("\nerror: ocp_nlp_get_all: field %s not available\n", field);
        exit(1);
    }
}


void ocp_nlp_set_all(ocp_nlp_solver *solver, ocp_nlp_in *in, ocp_nlp_out *out, const char *field, void *value)
{
    ocp_nlp_dims *dims = solver->dims;

    double *double_values = value;
    int tmp_offset = 0;
    int N = dims->N;
    int tmp_int, stage;

    if (!strcmp(field, "x"))
    {
        for (stage = 0; stage < N+1; stage++)
        {
            tmp_int = dims->nx[stage];
            blasfeo_pack_dvec(tmp_int, double_values + tmp_offset, 1, &out->ux[stage], dims->nu[stage]);
            tmp_offset += tmp_int;
        }
    }
    else if (!strcmp(field, "u"))
    {
        for (stage = 0; stage < N; stage++)
        {
            tmp_int = dims->nu[stage];
            blasfeo_pack_dvec(tmp_int, double_values + tmp_offset, 1, &out->ux[stage], 0);
            tmp_offset += tmp_int;
        }
    }
    else if (!strcmp(field, "sl"))
    {
        for (stage = 0; stage < N+1; stage++)
        {
            tmp_int = dims->ns[stage];
            blasfeo_pack_dvec(tmp_int, double_values + tmp_offset, 1, &out->ux[stage], dims->nx[stage] + dims->nu[stage]);
            tmp_offset += tmp_int;
        }
    }
    else if (!strcmp(field, "su"))
    {
        for (stage = 0; stage < N+1; stage++)
        {
            tmp_int = dims->ns[stage];
            blasfeo_pack_dvec(tmp_int, double_values + tmp_offset, 1, &out->ux[stage], dims->nx[stage] + dims->nu[stage] + dims->ns[stage]);
            tmp_offset += tmp_int;
        }
    }
    else if (!strcmp(field, "s"))
    {
        for (stage = 0; stage < N+1; stage++)
        {
            tmp_int = 2*dims->ns[stage];
            blasfeo_pack_dvec(tmp_int, double_values + tmp_offset, 1, &out->ux[stage], dims->nx[stage] + dims->nu[stage]);
            tmp_offset += tmp_int;
        }
    }
    else if (!strcmp(field, "z"))
    {
        for (stage = 0; stage < N; stage++)
        {
            tmp_int = dims->nz[stage];
            blasfeo_pack_dvec(tmp_int, double_values + tmp_offset, 1, &out->z[stage], 0);
            tmp_offset += tmp_int;
        }
    }
    else if (!strcmp(field, "pi"))
    {
        for (stage = 0; stage < N; stage++)
        {
            tmp_int = dims->nx[stage+1];
            blasfeo_pack_dvec(tmp_int, double_values + tmp_offset, 1, &out->pi[stage], 0);
            tmp_offset += tmp_int;
        }
    }
    else if (!strcmp(field, "lam"))
    {
        for (stage = 0; stage < N+1; stage++)
        {
            tmp_int = 2*dims->ni[stage];
            blasfeo_pack_dvec(tmp_int, double_values + tmp_offset, 1, &out->lam[stage], 0);
            tmp_offset += tmp_int;
        }
    }
    else
    {
        printf("\nerror: ocp_nlp_set_all: field %s not available\n", field);
        exit(1);
    }
}


void ocp_nlp_set(ocp_nlp_solver *solver, int stage, const char *field, void *value)
{
    ocp_nlp_memory *mem;
    ocp_nlp_config *config = solver->config;
    config->get(config, solver->dims, solver->mem, "nlp_mem", &mem);
    // printf("called getter: nlp_mem %p\n", mem);

    ocp_nlp_dims *dims = solver->dims;

    if (!strcmp(field, "z_guess"))
    {
        int nz = dims->nz[stage];
        int nx = dims->nx[stage];
        double *double_values = value;
        blasfeo_pack_dvec(nz, double_values, 1, mem->sim_guess + stage, nx);
        mem->set_sim_guess[stage] = true;
        // printf("set z_guess\n");
        // blasfeo_print_exp_dvec(nz, mem->sim_guess+stage, nx);
    }
    else if (!strcmp(field, "xdot_guess"))
    {
        int nx = dims->nx[stage];
        double *double_values = value;
        blasfeo_pack_dvec(nx, double_values, 1, &mem->sim_guess[stage], 0);
        mem->set_sim_guess[stage] = true;
    }
    else if (!strcmp(field, "gnsf_phi_guess"))
    {
        int nout;
        config->dynamics[stage]->dims_get(config->dynamics[stage], dims->dynamics[stage],
                                            "gnsf_nout", &nout);
        double *double_values = value;
        blasfeo_pack_dvec(nout, double_values, 1, &mem->sim_guess[stage], 0);
        mem->set_sim_guess[stage] = true;
    }
    else
    {
        printf("\nerror: ocp_nlp_set: field %s not available\n", field);
        exit(1);
    }
}<|MERGE_RESOLUTION|>--- conflicted
+++ resolved
@@ -638,11 +638,7 @@
     }
     else if (!strcmp(field, "lam"))
     {
-<<<<<<< HEAD
         // TODO update mask
-        double *double_values = value;
-=======
->>>>>>> d7880df8
         blasfeo_pack_dvec(2*dims->ni[stage], double_values, 1, &out->lam[stage], 0);
     }
     else if (!strcmp(field, "z"))
