--- conflicted
+++ resolved
@@ -479,7 +479,6 @@
         ocp_nlp_get(solver, "status", &status);
         *mat_ptr = (double) status;
     }
-<<<<<<< HEAD
     else if (!strcmp(field, "cost_value"))
     {
         plhs[0] = mxCreateNumericMatrix(1, 1, mxDOUBLE_CLASS, mxREAL);
@@ -535,10 +534,7 @@
             mxSetCell(cell_array, ii, tmp_mat);
         }
     }
-    else if (!strcmp(field, "sqp_iter") || !strcmp(field, "nlp_iter"))
-=======
     else if (!strcmp(field, "sqp_iter") || !strcmp(field, "nlp_iter") || !strcmp(field, "qpscaling_status"))  // int fields
->>>>>>> bd253c6b
     {
         plhs[0] = mxCreateNumericMatrix(1, 1, mxDOUBLE_CLASS, mxREAL);
         double *mat_ptr = mxGetPr( plhs[0] );
