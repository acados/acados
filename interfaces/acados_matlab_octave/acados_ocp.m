%
% Copyright (c) The acados authors.
%
% This file is part of acados.
%
% The 2-Clause BSD License
%
% Redistribution and use in source and binary forms, with or without
% modification, are permitted provided that the following conditions are met:
%
% 1. Redistributions of source code must retain the above copyright notice,
% this list of conditions and the following disclaimer.
%
% 2. Redistributions in binary form must reproduce the above copyright notice,
% this list of conditions and the following disclaimer in the documentation
% and/or other materials provided with the distribution.
%
% THIS SOFTWARE IS PROVIDED BY THE COPYRIGHT HOLDERS AND CONTRIBUTORS "AS IS"
% AND ANY EXPRESS OR IMPLIED WARRANTIES, INCLUDING, BUT NOT LIMITED TO, THE
% IMPLIED WARRANTIES OF MERCHANTABILITY AND FITNESS FOR A PARTICULAR PURPOSE
% ARE DISCLAIMED. IN NO EVENT SHALL THE COPYRIGHT HOLDER OR CONTRIBUTORS BE
% LIABLE FOR ANY DIRECT, INDIRECT, INCIDENTAL, SPECIAL, EXEMPLARY, OR
% CONSEQUENTIAL DAMAGES (INCLUDING, BUT NOT LIMITED TO, PROCUREMENT OF
% SUBSTITUTE GOODS OR SERVICES; LOSS OF USE, DATA, OR PROFITS; OR BUSINESS
% INTERRUPTION) HOWEVER CAUSED AND ON ANY THEORY OF LIABILITY, WHETHER IN
% CONTRACT, STRICT LIABILITY, OR TORT (INCLUDING NEGLIGENCE OR OTHERWISE)
% ARISING IN ANY WAY OUT OF THE USE OF THIS SOFTWARE, EVEN IF ADVISED OF THE
% POSSIBILITY OF SUCH DAMAGE.;

%

classdef acados_ocp < handle

    properties
        % templated solver
        t_ocp
        % matlab objects
        code_gen_dir
        ocp
        cost_ext_fun_type
        cost_ext_fun_type_e
        cost_ext_fun_type_0
        dyn_ext_fun_type
    end % properties



    methods


        function obj = acados_ocp(model, opts, simulink_opts)

            if nargin < 3
                simulink_opts = get_acados_simulink_opts();
            end
            % TODO where do we get these from
            output_dir = opts.opts_struct.output_dir;
            gnsf_transcription_opts = struct();

            [~,~] = mkdir(output_dir);
            addpath(output_dir);

            obj.ocp = setup_ocp(obj, model.model_struct, opts.opts_struct, simulink_opts);
            % detect dimensions & sanity checks
            obj.ocp.model.make_consistent(obj.ocp.dims);
            detect_dims_ocp(obj.ocp);

<<<<<<< HEAD
            % % check model consistency (do after setup_ocp!)
            % obj.model_struct = create_consistent_empty_fields(obj.model_struct);
=======
            % check model consistency
            obj.model_struct = create_consistent_empty_fields(obj.model_struct);
>>>>>>> cb242333

            % detect GNSF structure
            if strcmp(obj.ocp.solver_options.integrator_type, 'GNSF')
                if obj.ocp.dims.gnsf_nx1 + dims.gnsf_nx2 ~= ocp.dims.nx
                    detect_gnsf_structure(obj.ocp.model, obj.ocp.dims, gnsf_transcription_opts);
                else
                    warning('No GNSF model detected, assuming all required fields are set.')
                end
            end

            % detect cost type
            stage_types = {'initial', 'path', 'terminal'};
            cost_types = {obj.ocp.cost.cost_type_0, obj.ocp.cost.cost_type, obj.ocp.cost.cost_type_e};

            for n=1:3
                if ~isempty(cost_types{n}) && strcmp(cost_types{n}, 'AUTO')
                    detect_cost_type(obj.ocp.model, obj.ocp.cost, obj.ocp.dims, stage_types{n});
                end
            end

            % if initial is empty, copy path cost
            if isempty(cost_types{1})
                obj.ocp.cost.cost_type_0 = obj.ocp.cost.cost_type;
                if (strcmp(obj.ocp.cost.cost_type, 'LINEAR_LS'))
                    obj.ocp.cost.Vx_0 = obj.ocp.cost.Vx;
                    obj.ocp.cost.Vu_0 = obj.ocp.cost.Vu;
                    obj.ocp.cost.Vz_0 = obj.ocp.cost.Vz;
                elseif (strcmp(obj.ocp.cost.cost_type, 'NONLINEAR_LS'))
                    obj.model.cost_y_expr_0 = obj.model.cost_y_expr;
                elseif (strcmp(obj.ocp.cost.cost_type, 'ext_cost'))
                    obj.ocp.cost.cost_ext_fun_type_0 = obj.ocp.cost.cost_ext_fun_type;
                    if strcmp(obj.ocp.cost.cost_ext_fun_type_0, 'casadi')
                        obj.model.cost_expr_ext_cost_0 = obj.model.cost_expr_ext_cost;
                        obj.model.cost_expr_ext_cost_custom_hess_0 = obj.model.cost_expr_ext_cost_custom_hess;
                    else % generic
                        obj.ocp.cost.cost_source_ext_cost_0 = obj.ocp.cost.cost_source_ext_cost;
                        obj.ocp.cost.cost_function_ext_cost_0 = obj.ocp.cost.cost_function_ext_cost;
                    end
                end
                if (strcmp(obj.ocp.cost.cost_type, 'LINEAR_LS')) || (strcmp(obj.ocp.cost.cost_type, 'NONLINEAR_LS'))
                    obj.ocp.cost.W_0 = obj.ocp.cost.W;
                    obj.ocp.cost.yref_0 = obj.ocp.cost.yref;
                    obj.ocp.dims.ny_0 = obj.ocp.dims.ny;
                end
            end

            % detect constraint structure
            constraint_types = {obj.ocp.constraints.constr_type_0, obj.ocp.constraints.constr_type, obj.ocp.constraints.constr_type_e};
            for n=1:3
                if strcmp(constraint_types{n}, 'AUTO')
                    detect_constr(obj.ocp.model, obj.ocp.constraints, obj.ocp.dims, stage_types{n});
                end
            end


            % check if path contains spaces
            if ~isempty(strfind(output_dir, ' '))
                error(strcat('acados_ocp: Path should not contain spaces, got: ',...
                    output_dir));
            end

            % auto detect whether to compile the interface or not
            if isempty(obj.ocp.solver_options.compile_interface)
                % check if mex interface exists already
                if is_octave()
                    mex_exists = exist( fullfile(output_dir,...
                        '/ocp_get.mex'), 'file');
                else
                    mex_exists = exist( fullfile(output_dir,...
                        ['ocp_get.', mexext]), 'file');
                end
                % check if mex interface is linked against the same external libs as the core
                if mex_exists
                    acados_folder = getenv('ACADOS_INSTALL_DIR');
                    addpath(fullfile(acados_folder, 'external', 'jsonlab'));

                    json_filename = fullfile(acados_folder, 'lib', 'link_libs.json');
                    if ~exist(json_filename, 'file')
                        error('File %s not found.\nPlease compile acados with the latest version, using cmake.', json_filename)
                    end
                    core_links = loadjson(fileread(json_filename));

                    json_filename = fullfile(output_dir, 'link_libs.json');
                    if ~exist(json_filename, 'file')
                        obj.ocp.solver_options.compile_interface = true;
                    else
                        interface_links = loadjson(fileread(json_filename));
                        if isequal(core_links, interface_links)
                            obj.ocp.solver_options.compile_interface = false;
                        else
                            obj.ocp.solver_options.compile_interface = true;
                        end
                    end
                else
                    obj.ocp.solver_options.compile_interface = true;
                end
            end

            if obj.ocp.solver_options.compile_interface
                ocp_compile_interface(output_dir);
                disp('acados MEX interface compiled successfully')
            else
                disp('found compiled acados MEX interface')
            end


            % check for unsupported options:
            if strcmp(obj.ocp.solver_options.nlp_solver_type, "PARTIAL_CONDENSING_OSQP") || ...
                strcmp(obj.ocp.solver_options.nlp_solver_type, "PARTIAL_CONDENSING_HPMPC") || ...
                strcmp(obj.ocp.solver_options.nlp_solver_type, "PARTIAL_CONDENSING_QPDUNES") || ...
                strcmp(obj.ocp.solver_options.nlp_solver_type, "PARTIAL_CONDENSING_OOQP")
                if obj.ocp.dims.ns > 0 || obj.ocp.dims.ns_e > 0
                    error(['selected QP solver ', obj.ocp.solver_options.nlp_solver_type, ' does not support soft constraints (yet).'])
                end
            end

            % generate templated solver
<<<<<<< HEAD
=======
            if nargin < 3
                simulink_opts = get_acados_simulink_opts();
            end
            obj.ocp = setup_ocp(obj, simulink_opts);
>>>>>>> cb242333
            ocp_generate_c_code(obj.ocp);

            % templated MEX
            return_dir = pwd();
            obj.code_gen_dir = obj.ocp.code_export_directory;
            cd(obj.code_gen_dir)

            mex_solver_name = sprintf('%s_mex_solver', obj.ocp.model.name);
            mex_solver = str2func(mex_solver_name);
            obj.t_ocp = mex_solver();
            addpath(pwd());

            cd(return_dir);

        end


        function solve(obj)
            obj.t_ocp.solve();
        end

        % TODO: remove this? does not seem to do anything
        function generate_c_code(obj, simulink_opts)
            if nargin < 2
                warning("Code is generated with the default simulink options via the constructor of acados_ocp.")
            else
                error("If you want to provide simulink options, put it in the constructor of acados_ocp.")
            end
        end


        function eval_param_sens(obj, field, stage, index)
            obj.t_ocp.eval_param_sens(field, stage, index);
        end

        function value = get_cost(obj)
            value = obj.t_ocp.get_cost();
        end

        function set(obj, field, value, varargin)
            obj.t_ocp.set(field, value, varargin{:});
        end

        function value = get(obj, field, varargin)
            value = obj.t_ocp.get(field, varargin{:});
        end

        function [] = store_iterate(obj, varargin)
            obj.t_ocp.store_iterate(varargin{:});
        end


        function [] = load_iterate(obj, filename)
            obj.t_ocp.load_iterate(filename);
        end


        function print(obj, varargin)
            obj.t_ocp.print(varargin{:});
        end

        function reset(obj)
            obj.t_ocp.reset();
        end

        % function delete(obj)
        %     Use default implementation.
        %     MATLAB destroys the property values after the destruction of the object.
        %     Because `t_ocp` is the only referrence to the `mex_solver` object, MATLAB also destroys the latter.
        % end


    end % methods

end % class
<|MERGE_RESOLUTION|>--- conflicted
+++ resolved
@@ -47,7 +47,6 @@
 
     methods
 
-
         function obj = acados_ocp(model, opts, simulink_opts)
 
             if nargin < 3
@@ -64,14 +63,6 @@
             % detect dimensions & sanity checks
             obj.ocp.model.make_consistent(obj.ocp.dims);
             detect_dims_ocp(obj.ocp);
-
-<<<<<<< HEAD
-            % % check model consistency (do after setup_ocp!)
-            % obj.model_struct = create_consistent_empty_fields(obj.model_struct);
-=======
-            % check model consistency
-            obj.model_struct = create_consistent_empty_fields(obj.model_struct);
->>>>>>> cb242333
 
             % detect GNSF structure
             if strcmp(obj.ocp.solver_options.integrator_type, 'GNSF')
@@ -189,13 +180,6 @@
             end
 
             % generate templated solver
-<<<<<<< HEAD
-=======
-            if nargin < 3
-                simulink_opts = get_acados_simulink_opts();
-            end
-            obj.ocp = setup_ocp(obj, simulink_opts);
->>>>>>> cb242333
             ocp_generate_c_code(obj.ocp);
 
             % templated MEX
