#
# Copyright 2019 Gianluca Frison, Dimitris Kouzoupis, Robin Verschueren,
# Andrea Zanelli, Niels van Duijkeren, Jonathan Frey, Tommaso Sartor,
# Branimir Novoselnik, Rien Quirynen, Rezart Qelibari, Dang Doan,
# Jonas Koenemann, Yutao Chen, Tobias Schöls, Jonas Schlagenhauf, Moritz Diehl
#
# This file is part of acados.
#
# The 2-Clause BSD License
#
# Redistribution and use in source and binary forms, with or without
# modification, are permitted provided that the following conditions are met:
#
# 1. Redistributions of source code must retain the above copyright notice,
# this list of conditions and the following disclaimer.
#
# 2. Redistributions in binary form must reproduce the above copyright notice,
# this list of conditions and the following disclaimer in the documentation
# and/or other materials provided with the distribution.
#
# THIS SOFTWARE IS PROVIDED BY THE COPYRIGHT HOLDERS AND CONTRIBUTORS "AS IS"
# AND ANY EXPRESS OR IMPLIED WARRANTIES, INCLUDING, BUT NOT LIMITED TO, THE
# IMPLIED WARRANTIES OF MERCHANTABILITY AND FITNESS FOR A PARTICULAR PURPOSE
# ARE DISCLAIMED. IN NO EVENT SHALL THE COPYRIGHT HOLDER OR CONTRIBUTORS BE
# LIABLE FOR ANY DIRECT, INDIRECT, INCIDENTAL, SPECIAL, EXEMPLARY, OR
# CONSEQUENTIAL DAMAGES (INCLUDING, BUT NOT LIMITED TO, PROCUREMENT OF
# SUBSTITUTE GOODS OR SERVICES; LOSS OF USE, DATA, OR PROFITS; OR BUSINESS
# INTERRUPTION) HOWEVER CAUSED AND ON ANY THEORY OF LIABILITY, WHETHER IN
# CONTRACT, STRICT LIABILITY, OR TORT (INCLUDING NEGLIGENCE OR OTHERWISE)
# ARISING IN ANY WAY OUT OF THE USE OF THIS SOFTWARE, EVEN IF ADVISED OF THE
# POSSIBILITY OF SUCH DAMAGE.;
#


if(ACADOS_OCTAVE_TEMPLATE)
add_test(NAME octave_test_templates
         COMMAND "${CMAKE_COMMAND}" -E chdir ${PROJECT_SOURCE_DIR}/examples/acados_matlab_octave/test
         octave --no-gui --no-window-system ./run_tests_templates.m)
endif()


if(ACADOS_MATLAB OR ACADOS_OCTAVE)
add_test(NAME octave_test_sim
        COMMAND "${CMAKE_COMMAND}" -E chdir ${PROJECT_SOURCE_DIR}/examples/acados_matlab_octave/test
        octave --no-gui --no-window-system ./run_tests_sim.m)

add_test(NAME octave_test_ocp
         COMMAND "${CMAKE_COMMAND}" -E chdir ${PROJECT_SOURCE_DIR}/examples/acados_matlab_octave/test
         octave --no-gui --no-window-system ./run_tests_ocp.m)
endif()


if(ACADOS_PYTHON) 
add_test(NAME python_test_ocp
        COMMAND "${CMAKE_COMMAND}" -E chdir ${PROJECT_SOURCE_DIR}/examples/acados_python/tests
        python main_test.py
        COMMAND "${CMAKE_COMMAND}" -E chdir ${PROJECT_SOURCE_DIR}/examples/acados_python/tests
        python soft_constraint_test.py)
add_test(NAME python_pendulum_ocp_example
        COMMAND "${CMAKE_COMMAND}" -E chdir ${PROJECT_SOURCE_DIR}/examples/acados_python/getting_started/ocp
        python minimal_example_ocp.py)
add_test(NAME python_pendulum_mhe_example
        COMMAND "${CMAKE_COMMAND}" -E chdir ${PROJECT_SOURCE_DIR}/examples/acados_python/getting_started/mhe
        python minimal_example_mhe.py)
add_test(NAME python_pendulum_ocp_cost_example
        COMMAND "${CMAKE_COMMAND}" -E chdir ${PROJECT_SOURCE_DIR}/examples/acados_python/getting_started/ocp
        python ocp_example_cost_formulations.py)
add_test(NAME python_pendulum_sim_example
        COMMAND "${CMAKE_COMMAND}" -E chdir ${PROJECT_SOURCE_DIR}/examples/acados_python/getting_started/sim
        python minimal_example_sim.py)
add_test(NAME python_pendulum_closed_loop_example
        COMMAND "${CMAKE_COMMAND}" -E chdir ${PROJECT_SOURCE_DIR}/examples/acados_python/getting_started/ocp
        python minimal_example_closed_loop.py)
<<<<<<< HEAD
=======
add_test(NAME python_pendulum_GNSF_example
        COMMAND "${CMAKE_COMMAND}" -E chdir ${PROJECT_SOURCE_DIR}/examples/acados_python/getting_started
        python example_gnsf_ocp.py)
add_test(NAME python_pendulum_soft_constraints_example
        COMMAND "${CMAKE_COMMAND}" -E chdir ${PROJECT_SOURCE_DIR}/examples/acados_python/getting_started
        python soft_constraint_example.py)
>>>>>>> 35288465
add_test(NAME python_pmsm_example
        COMMAND "${CMAKE_COMMAND}" -E chdir ${PROJECT_SOURCE_DIR}/examples/acados_python/pmsm_example
        python generate_c_code.py)
add_test(NAME python_race_cars
        COMMAND "${CMAKE_COMMAND}" -E chdir ${PROJECT_SOURCE_DIR}/examples/acados_python/race_cars
        python main.py)
add_test(NAME python_rsm_example
        COMMAND "${CMAKE_COMMAND}" -E chdir ${PROJECT_SOURCE_DIR}/examples/acados_python/rsm_example
        python generate_c_code.py)
endif()<|MERGE_RESOLUTION|>--- conflicted
+++ resolved
@@ -71,15 +71,12 @@
 add_test(NAME python_pendulum_closed_loop_example
         COMMAND "${CMAKE_COMMAND}" -E chdir ${PROJECT_SOURCE_DIR}/examples/acados_python/getting_started/ocp
         python minimal_example_closed_loop.py)
-<<<<<<< HEAD
-=======
 add_test(NAME python_pendulum_GNSF_example
         COMMAND "${CMAKE_COMMAND}" -E chdir ${PROJECT_SOURCE_DIR}/examples/acados_python/getting_started
         python example_gnsf_ocp.py)
 add_test(NAME python_pendulum_soft_constraints_example
         COMMAND "${CMAKE_COMMAND}" -E chdir ${PROJECT_SOURCE_DIR}/examples/acados_python/getting_started
         python soft_constraint_example.py)
->>>>>>> 35288465
 add_test(NAME python_pmsm_example
         COMMAND "${CMAKE_COMMAND}" -E chdir ${PROJECT_SOURCE_DIR}/examples/acados_python/pmsm_example
         python generate_c_code.py)
